#!/usr/bin/env python

import string
import httplib
import sys
import os
from socket import *
import re
import getopt
from discovery import *
from lib import htmlExport
from lib import hostchecker

print "\n*******************************************************************"
print "*                                                                 *"
print "* | |_| |__   ___    /\  /\__ _ _ ____   _____  ___| |_ ___ _ __  *"
print "* | __| '_ \ / _ \  / /_/ / _` | '__\ \ / / _ \/ __| __/ _ \ '__| *"
print "* | |_| | | |  __/ / __  / (_| | |   \ V /  __/\__ \ ||  __/ |    *"
print "*  \__|_| |_|\___| \/ /_/ \__,_|_|    \_/ \___||___/\__\___|_|    *"
print "*                                                                 *"
<<<<<<< HEAD
print "* TheHarvester Ver. 2.6                                           *"
=======
print "* TheHarvester Ver. 2.5a                                          *"
>>>>>>> 1a381537
print "* Coded by Christian Martorella                                   *"
print "* Edge-Security Research                                          *"
print "* cmartorella@edge-security.com                                   *"
print "*******************************************************************\n\n"

try:
    import requests
except:
    print "Request library not found, please install it before proceeding\n"
    sys.exit()

def usage():

    comm = os.path.basename(sys.argv[0])

    if os.path.dirname(sys.argv[0]) == os.getcwd():
        comm = "./" + comm

    print "Usage: theharvester options \n"
    print "       -d: Domain to search or company name"
<<<<<<< HEAD
<<<<<<< Updated upstream
    print """       -b: data source:
                        google
                        googleCSE
                        bing
                        bingapi
                        pgp
                        linkedin
                        google-profiles
                        people123
                        jigsaw
                        twitter
                        googleplus
                        dogpilesearch
                        yahoo
                        baidu
                        all\n"""
    print "       -s: Start in result number X (default: 0)"
=======
    print """       -b: data source: google, googleCSE, bing, bingapi, pgp, linkedin,
                        google-profiles, people123, jigsaw, twitter,
                        googleplus, dogpilesearch, yahoo, baidu, all\n"""
=======
    print """       -b: data source: google, googleCSE, bing, bingapi, pgp
                        linkedin, google-profiles, people123, jigsaw, 
                        twitter, googleplus, all\n"""
>>>>>>> 1a381537
    print "       -s: Start in result number X (default 0)"
>>>>>>> Stashed changes
    print "       -v: Verify host name via dns resolution and search for virtual hosts"
    print "       -f: Save the results into an HTML and XML file"
    print "       -n: Perform a DNS reverse query on all ranges discovered"
    print "       -c: Perform a DNS brute force for the domain name"
    print "       -t: Perform a DNS TLD expansion discovery"
    print "       -e: Use this DNS server"
    print "       -l: Limit the number of results to work with(bing goes from 50 to 50 results,"
    print "       -h: use SHODAN database to query discovered hosts"
    print "            google 100 to 100, and pgp doesn't use this option)"
    print "\nExamples:"
    print "        " + comm + " -d microsoft.com -l 500 -b google"
    print "        " + comm + " -d microsoft.com -b pgp"
    print "        " + comm + " -d microsoft -l 200 -b linkedin"
    print "        " + comm + " -d apple.com -b googleCSE -l 500 -s 300\n"

def start(argv):
    if len(sys.argv) < 4:
        usage()
        sys.exit()
    try:
        opts, args = getopt.getopt(argv, "l:d:b:s:vf:nhcte:")
    except getopt.GetoptError:
        usage()
        sys.exit()
    start = 0
    host_ip = []
    filename = ""
    bingapi = "yes"
    dnslookup = False
    dnsbrute = False
    dnstld = False
    shodan = False
    vhost = []
    virtual = False
    limit = 100
    dnsserver = ""
    for opt, arg in opts:
        if opt == '-l':
            limit = int(arg)
        elif opt == '-d':
            word = arg
        elif opt == '-s':
            start = int(arg)
        elif opt == '-v':
            virtual = "basic"
        elif opt == '-f':
            filename = arg
        elif opt == '-n':
            dnslookup = True
        elif opt == '-c':
            dnsbrute = True
        elif opt == '-h':
            shodan = True
        elif opt == '-e':
            dnsserver = arg
        elif opt == '-t':
            dnstld = True
        elif opt == '-b':
            engine = arg
            if engine not in ("google","googleCSE" , "linkedin", "pgp", "all", "google-profiles", "bing", "bingapi", 
                              "yandex", "people123", "jigsaw", "dogpilesearch", "twitter", "googleplus", "yahoo", "baidu"):
                usage()
                print "Invalid search engine, try with: bing, google, linkedin, pgp, jigsaw, bingapi, people123, google-profiles, dogpilesearch, twitter, googleplus, yahoo, baidu"
                sys.exit()
            else:
                pass
    if engine == "google":
        print "[-] Searching in Google:"
        search = googlesearch.search_google(word, limit, start)
        search.process()
        all_emails = search.get_emails()
        all_hosts = search.get_hostnames()


    if engine == "googleCSE":
        print "[-] Searching in Google Custom Search:"
        search = googleCSE.search_googleCSE(word, limit, start)
        search.process()
        search.store_results()
        all_emails = search.get_emails()
        all_hosts = search.get_hostnames()

    if engine == "exalead":
        print "[-] Searching in Exalead:"
        search = exaleadsearch.search_exalead(word, limit, start)
        search.process()
        all_emails = search.get_emails()
        all_hosts = search.get_hostnames()

    elif engine == "bing" or engine == "bingapi":
        print "[-] Searching in Bing:"
        search = bingsearch.search_bing(word, limit, start)
        if engine == "bingapi":
            bingapi = "yes"
        else:
            bingapi = "no"
        search.process(bingapi)
        all_emails = search.get_emails()
        all_hosts = search.get_hostnames()

    elif engine == "yandex":  # Not working yet
        print "[-] Searching in Yandex:"
        search = yandexsearch.search_yandex(word, limit, start)
        search.process()
        all_emails = search.get_emails()
        all_hosts = search.get_hostnames()

    elif engine == "pgp":
        print "[-] Searching in PGP key server.."
        search = pgpsearch.search_pgp(word)
        search.process()
        all_emails = search.get_emails()
        all_hosts = search.get_hostnames()

    elif engine == "people123":
        print "[-] Searching in 123People.."
        search = people123.search_123people(word, limit)
        search.process()
        people = search.get_people()
        all_emails = search.get_emails()
        print "Users from 123People:"
        print "====================="
        for user in people:
            print user

    elif engine == "jigsaw":
        print "[-] Searching in Jigsaw.."
        search = jigsaw.search_jigsaw(word, limit)
        search.process()
        people = search.get_people()
        print "Users from Jigsaw:"
        print "====================="
        for user in people:
            print user
        sys.exit()

    elif engine == "dogpilesearch":
        print "[-] Searching in Dogpilesearch.."
        search = dogpilesearch.search_dogpile(word, limit)
        search.process()
        all_emails = search.get_emails()
        all_hosts = search.get_hostnames()

    elif engine == "yahoo":
        print "[-] Searching in Yahoo.."
        search = yahoosearch.search_yahoo(word, limit)
        search.process()
        all_emails = search.get_emails()
        all_hosts = search.get_hostnames()

    elif engine == "baidu":
        print "[-] Searching in Baidu.."
        search = baidusearch.search_baidu(word, limit)
        search.process()
        all_emails = search.get_emails()
        all_hosts = search.get_hostnames()

    elif engine == "googleplus":
        print "[-] Searching in Google+ .."
        search = googleplussearch.search_googleplus(word, limit)
        search.process()
        people = search.get_people()
        print "Users from Google+:"
       	print "===================="
       	for user in people:
            print user
        sys.exit()
 
    elif engine == "twitter":
        print "[-] Searching in Twitter .."
        search = twittersearch.search_twitter(word, limit)
        search.process()
        people = search.get_people()
        print "Users from Twitter:"
       	print "===================="
       	for user in people:
            print user
        sys.exit()
    
    elif engine == "linkedin":
        print "[-] Searching in Linkedin.."
        search = linkedinsearch.search_linkedin(word, limit)
        search.process()
        people = search.get_people()
        print "Users from Linkedin:"
       	print "===================="
       	for user in people:
            print user
        sys.exit()
    elif engine == "google-profiles":
        print "[-] Searching in Google profiles.."
        search = googlesearch.search_google(word, limit, start)
        search.process_profiles()
        people = search.get_profiles()
        print "Users from Google profiles:"
        print "---------------------------"
        for users in people:
            print users
        sys.exit()
    elif engine == "all":
        print "Full harvest.."
        all_emails = []
        all_hosts = []
        virtual = "basic"
        print "[-] Searching in Google.."
        search = googlesearch.search_google(word, limit, start)
        search.process()
        emails = search.get_emails()
        hosts = search.get_hostnames()
        all_emails.extend(emails)
        all_hosts.extend(hosts)
        print "[-] Searching in PGP Key server.."
        search = pgpsearch.search_pgp(word)
        search.process()
        emails = search.get_emails()
        hosts = search.get_hostnames()
        all_hosts.extend(hosts)
        all_emails.extend(emails)
        print "[-] Searching in Bing.."
        bingapi = "no"
        search = bingsearch.search_bing(word, limit, start)
        search.process(bingapi)
        emails = search.get_emails()
        hosts = search.get_hostnames()
        all_hosts.extend(hosts)
        all_emails.extend(emails)
        print "[-] Searching in Exalead.."
        search = exaleadsearch.search_exalead(word, limit, start)
        search.process()
        emails = search.get_emails()
        hosts = search.get_hostnames()
        all_hosts.extend(hosts)
        all_emails.extend(emails)
    #Results############################################################
    print "\n\n[+] Emails found:"
    print "------------------"
    if all_emails == []:
        print "No emails found"
    else:
        for emails in all_emails:
            print emails

    print "\n[+] Hosts found in search engines:"
    print "------------------------------------"
    if all_hosts == []:
        print "No hosts found"
    else:
        print "[-] Resolving hostnames IPs... "
        full_host = hostchecker.Checker(all_hosts)
        full = full_host.check()
        for host in full:
            ip = host.split(':')[0]
            print host
            if host_ip.count(ip.lower()):
                pass
            else:
                host_ip.append(ip.lower())

    #DNS reverse lookup#################################################
    dnsrev = []
    if dnslookup == True:
        print "\n[+] Starting active queries:"
        analyzed_ranges = []
        for x in full:
            ip = x.split(":")[0]
            range = ip.split(".")
            range[3] = "0/24"
            range = string.join(range, '.')
            if not analyzed_ranges.count(range):
                print "[-]Performing reverse lookup in :" + range
                a = dnssearch.dns_reverse(range, True)
                a.list()
                res = a.process()
                analyzed_ranges.append(range)
            else:
                continue
            for x in res:
                if x.count(word):
                    dnsrev.append(x)
                    if x not in full:
                        full.append(x)
        print "Hosts found after reverse lookup:"
        print "---------------------------------"
        for xh in dnsrev:
            print xh
    #DNS Brute force####################################################
    dnsres = []
    if dnsbrute == True:
        print "\n[-] Starting DNS brute force:"
        a = dnssearch.dns_force(word, dnsserver, verbose=True)
        res = a.process()
        print "\n[+] Hosts found after DNS brute force:\n"
        for y in res:
            print y
            dnsres.append(y)
            if y not in full:
                full.append(y)
    #DNS TLD expansion###################################################
    dnstldres = []
    if dnstld == True:
        print "[-] Starting DNS TLD expansion:"
        a = dnssearch.dns_tld(word, dnsserver, verbose=True)
        res = a.process()
        print "\n[+] Hosts found after DNS TLD expansion:"
        print "=========================================="
        for y in res:
            print y
            dnstldres.append(y)
            if y not in full:
                full.append(y)

    #Virtual hosts search###############################################
    if virtual == "basic":
        print "[+] Virtual hosts:"
        print "=================="
        for l in host_ip:
            search = bingsearch.search_bing(l, limit, start)
            search.process_vhost()
            res = search.get_allhostnames()
            for x in res:
                print l + "\t" + x
                vhost.append(l + ":" + x)
                full.append(l + ":" + x)
    else:
        pass
    shodanres = []
    shodanvisited = []
    if shodan == True:
        print "[+] Shodan Database search:"
        for x in full:
            print x
            try:
                ip = x.split(":")[0]
                if not shodanvisited.count(ip):
                    print "\tSearching for: " + x
                    a = shodansearch.search_shodan(ip)
                    shodanvisited.append(ip)
                    results = a.run()
                    for res in results:
                        shodanres.append(
                            x + "SAPO" + str(res['banner']) + "SAPO" + str(res['port']))
            except:
                pass
        print "[+] Shodan results:"
        print "==================="
        for x in shodanres:
            print x.split("SAPO")[0] + ":" + x.split("SAPO")[1]
    else:
        pass

    ###################################################################
    # Here i need to add explosion mode.
    # Tengo que sacar los TLD para hacer esto.
    recursion = None
    if recursion:
        start = 0
        for word in vhost:
            search = googlesearch.search_google(word, limit, start)
            search.process()
            emails = search.get_emails()
            hosts = search.get_hostnames()
            print emails
            print hosts
    else:
        pass

    if filename != "":
        try:
            print "[+] Saving files..."
            html = htmlExport.htmlExport(
                all_emails,
                full,
                vhost,
                dnsres,
                dnsrev,
                filename,
                word,
                shodanres,
                dnstldres)
            save = html.writehtml()
        except Exception as e:
            print e
            print "Error creating the file"
        try:
            filename = filename.split(".")[0] + ".xml"
            file = open(filename, 'w')
            file.write('<?xml version="1.0" encoding="UTF-8"?><theHarvester>')
            for x in all_emails:
                file.write('<email>' + x + '</email>')
            for x in all_hosts:
                file.write('<host>' + x + '</host>')
            for x in vhost:
                file.write('<vhost>' + x + '</vhost>')
            file.write('</theHarvester>')
            file.close
            print "Files saved!"
        except Exception as er:
            print "Error saving XML file: " + er
        sys.exit()

if __name__ == "__main__":
    try:
        start(sys.argv[1:])
    except KeyboardInterrupt:
        print "Search interrupted by user.."
    except:
        sys.exit()<|MERGE_RESOLUTION|>--- conflicted
+++ resolved
@@ -18,11 +18,7 @@
 print "* | |_| | | |  __/ / __  / (_| | |   \ V /  __/\__ \ ||  __/ |    *"
 print "*  \__|_| |_|\___| \/ /_/ \__,_|_|    \_/ \___||___/\__\___|_|    *"
 print "*                                                                 *"
-<<<<<<< HEAD
 print "* TheHarvester Ver. 2.6                                           *"
-=======
-print "* TheHarvester Ver. 2.5a                                          *"
->>>>>>> 1a381537
 print "* Coded by Christian Martorella                                   *"
 print "* Edge-Security Research                                          *"
 print "* cmartorella@edge-security.com                                   *"
@@ -43,36 +39,10 @@
 
     print "Usage: theharvester options \n"
     print "       -d: Domain to search or company name"
-<<<<<<< HEAD
-<<<<<<< Updated upstream
-    print """       -b: data source:
-                        google
-                        googleCSE
-                        bing
-                        bingapi
-                        pgp
-                        linkedin
-                        google-profiles
-                        people123
-                        jigsaw
-                        twitter
-                        googleplus
-                        dogpilesearch
-                        yahoo
-                        baidu
-                        all\n"""
-    print "       -s: Start in result number X (default: 0)"
-=======
-    print """       -b: data source: google, googleCSE, bing, bingapi, pgp, linkedin,
-                        google-profiles, people123, jigsaw, twitter,
-                        googleplus, dogpilesearch, yahoo, baidu, all\n"""
-=======
     print """       -b: data source: google, googleCSE, bing, bingapi, pgp
                         linkedin, google-profiles, people123, jigsaw, 
                         twitter, googleplus, all\n"""
->>>>>>> 1a381537
-    print "       -s: Start in result number X (default 0)"
->>>>>>> Stashed changes
+    print "       -s: Start in result number X (default: 0)"
     print "       -v: Verify host name via dns resolution and search for virtual hosts"
     print "       -f: Save the results into an HTML and XML file"
     print "       -n: Perform a DNS reverse query on all ranges discovered"
