--- conflicted
+++ resolved
@@ -708,11 +708,7 @@
             db = stash.stash_manager()
             scanboarddata = db.getscanboarddata()
             latestscanresults = db.getlatestscanresults(word)
-<<<<<<< HEAD
-            previousscanresults = db.getlatestscanresults(word,previousday=True)
-=======
             previousscanresults = db.getlatestscanresults(word, previousday=True)
->>>>>>> 8b88a662
             latestscanchartdata = db.latestscanchartdata(word)
             scanhistorydomain = db.getscanhistorydomain(word)
             pluginscanstatistics = db.getpluginscanstatistics()
@@ -728,14 +724,6 @@
             HTMLcode += graph.drawscattergraphscanhistory(word, scanhistorydomain)
             HTMLcode += generator.generatepluginscanstatistics(pluginscanstatistics)
             HTMLcode += generator.generatedashboardcode(scanboarddata)
-<<<<<<< HEAD
-            HTMLcode += '<p><span style="color: #000000;">Report generated on '+ str(datetime.datetime.now())+'</span></p>'
-            HTMLcode +='''
-</body>
-</html>
-'''
-            Html_file= open("report.html","w")
-=======
             HTMLcode += '<p><span style="color: #000000;">Report generated on ' + str(
                 datetime.datetime.now()) + '</span></p>'
             HTMLcode += '''
@@ -743,7 +731,6 @@
             </html>
             '''
             Html_file = open("report.html", "w")
->>>>>>> 8b88a662
             Html_file.write(HTMLcode)
             Html_file.close()
             print("NEW REPORTING FINISHED!")
