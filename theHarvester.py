#!/usr/bin/env python3

from discovery import *
from discovery.constants import *
from lib import hostchecker
from lib import htmlExport
from lib import reportgraph
from lib import statichtmlgenerator
from lib import stash
from lib.core import *
from platform import python_version
import argparse
import datetime
import ipaddress
import re
import time
import sys

try:
    import bs4
except ImportError:
    print('\n\033[93m[!] BeautifulSoup library not found, please install before proceeding.\n\n \033[0m')
    sys.exit(1)

try:
    import requests
except ImportError:
    print('\n\033[93m[!] Requests library not found, please install before proceeding.\n\n \033[0m')
    sys.exit(1)

Core.banner()


def start():
    parser = argparse.ArgumentParser(description='theHarvester is used to gather open source intelligence on a company or domain.')
    parser.add_argument('-d', '--domain', help='Company or domain to search', required=True)
    parser.add_argument('-l', '--limit', help='Limit the number of search results, default=500', default=500, type=int)
    parser.add_argument('-S', '--start', help='Start with result number X, default=0', default=0, type=int)
    parser.add_argument('-g', '--google-dork', help='Use Google Dorks for Google search', default=False, action='store_true')
    parser.add_argument('-p', '--port-scan', help='Scan discovered hosts and check for Takeovers (21,22,80,443,8080) default=False, params=True', default=False)
    parser.add_argument('-s', '--shodan', help='Use Shodan to query discovered hosts', default=False, action='store_true')
    parser.add_argument('-v', '--virtual-host', help='Verify host name via DNS resolution and search for virtual hosts params=basic, default=False', default=False)
    parser.add_argument('-e', '--dns-server', help='Specify a DNS server to use for lookup')
    parser.add_argument('-c', '--dns-brute', help='Perform a DNS brute force on a domain', default=False, action='store_true')
    parser.add_argument('-n', '--dns-lookup', help='Enable a DNS server lookup, default=False, params=True', default=False)
    parser.add_argument('-t', '--dns-tld', help='Perform a DNS TLD expansion discovery, default False', default=False)
    parser.add_argument('-f', '--filename', help='Save the results to an HTML and/or XML file', default='', type=str)
    parser.add_argument('-b', '--source', help='''Source: baidu, bing, bingapi, censys, crtsh, cymon,
                        dogpile, duckduckgo, google, googleCSE, 
<<<<<<< HEAD
                        google-certificates, google-profiles, hunter, intelx, 
                        linkedin, netcraft, pgp, securityTrails, threatcrowd,
=======
                        google-certificates, hunter, linkedin,
                        netcraft, pgp, securityTrails, threatcrowd,
>>>>>>> c295ba62
                        trello, twitter, vhost, virustotal, yahoo, all''')
    args = parser.parse_args()

    try:
        db = stash.stash_manager()
        db.do_init()
    except Exception:
        pass

    all_emails = []
    all_hosts = []
    all_ip = []
    dnsbrute = args.dns_brute
    dnslookup = args.dns_lookup
    dnsserver = args.dns_server
    dnstld = args.dns_tld
    filename = args.filename
    full = []
    google_dorking = args.google_dork
    host_ip = []
    limit = args.limit
    ports_scanning = args.port_scan
    shodan = args.shodan
    start = args.start
    takeover_check = False
    trello_info = ([], False)
    vhost = []
    virtual = args.virtual_host
    word = args.domain
    if args.source is not None:
        engines = set(args.source.split(','))
        if set(engines).issubset(Core.get_supportedengines()):
            print(f'\033[94m[*] Target: {word} \n \033[0m')
            for engineitem in engines:
                if engineitem == 'baidu':
                    print('\033[94m[*] Searching Baidu. \033[0m')
                    try:
                        search = baidusearch.SearchBaidu(word, limit)
                        search.process()
                        all_emails = filter(search.get_emails())
                        hosts = filter(search.get_hostnames())
                        all_hosts.extend(hosts)
                        db = stash.stash_manager()
                        db.store_all(word, all_hosts, 'host', 'baidu')
                        db.store_all(word, all_emails, 'email', 'baidu')
                    except Exception:
                        pass

                elif engineitem == 'bing' or engineitem == 'bingapi':
                    print('\033[94m[*] Searching Bing. \033[0m')
                    try:
                        search = bingsearch.SearchBing(word, limit, start)
                        bingapi = ''
                        if engineitem == 'bingapi':
                            bingapi += 'yes'
                        else:
                            bingapi += 'no'
                        search.process(bingapi)
                        all_emails = filter(search.get_emails())
                        hosts = filter(search.get_hostnames())
                        all_hosts.extend(hosts)
                        db = stash.stash_manager()
                        db.store_all(word, all_hosts, 'email', 'bing')
                        db.store_all(word, all_hosts, 'host', 'bing')
                    except Exception as e:
                        if isinstance(e, MissingKey):
                            print(e)
                        else:
                            pass

                elif engineitem == 'censys':
                    print('\033[94m[*] Searching Censys. \033[0m')
                    from discovery import censys
                    # Import locally or won't work
                    search = censys.SearchCensys(word, limit)
                    search.process()
                    all_ip = search.get_ipaddresses()
                    hosts = filter(search.get_hostnames())
                    all_hosts.extend(hosts)
                    db = stash.stash_manager()
                    db.store_all(word, all_hosts, 'host', 'censys')
                    db.store_all(word, all_ip, 'ip', 'censys')

                elif engineitem == 'crtsh':
                    print('\033[94m[*] Searching CRT.sh. \033[0m')
                    search = crtsh.search_crtsh(word)
                    search.process()
                    hosts = filter(search.get_hostnames())
                    all_hosts.extend(hosts)
                    db = stash.stash_manager()
                    db.store_all(word, all_hosts, 'host', 'CRTsh')

                elif engineitem == 'cymon':
                    print('\033[94m[*] Searching Cymon. \033[0m')
                    from discovery import cymon
                    # Import locally or won't work.
                    search = cymon.search_cymon(word)
                    search.process()
                    all_ip = search.get_ipaddresses()
                    db = stash.stash_manager()
                    db.store_all(word, all_ip, 'ip', 'cymon')

                elif engineitem == 'dogpile':
                    try:
                        print('\033[94m[*] Searching Dogpile. \033[0m')
                        search = dogpilesearch.SearchDogpile(word, limit)
                        search.process()
                        emails = filter(search.get_emails())
                        hosts = filter(search.get_hostnames())
                        all_hosts.extend(hosts)
                        all_emails.extend(emails)
                        db = stash.stash_manager()
                        db.store_all(word, all_hosts, 'email', 'dogpile')
                        db.store_all(word, all_hosts, 'host', 'dogpile')
                    except Exception as e:
                        print(f'\033[93m[!] A error occurred in Dogpile: {e} \033[0m')

                elif engineitem == 'duckduckgo':
                    print('\033[94m[*] Searching DuckDuckGo. \033[0m')
                    from discovery import duckduckgosearch
                    search = duckduckgosearch.SearchDuckDuckGo(word, limit)
                    search.process()
                    emails = filter(search.get_emails())
                    hosts = filter(search.get_hostnames())
                    all_hosts.extend(hosts)
                    all_emails.extend(emails)
                    db = stash.stash_manager()
                    db.store_all(word, all_hosts, 'email', 'duckduckgo')
                    db.store_all(word, all_hosts, 'host', 'duckduckgo')

                elif engineitem == 'google':
                    print('\033[94m[*] Searching Google. \033[0m')
                    search = googlesearch.search_google(word, limit, start)
                    search.process(google_dorking)
                    emails = filter(search.get_emails())
                    all_emails.extend(emails)
                    hosts = filter(search.get_hostnames())
                    all_hosts.extend(hosts)
                    db = stash.stash_manager()
                    db.store_all(word, all_hosts, 'host', 'google')
                    db.store_all(word, all_emails, 'email', 'google')

                elif engineitem == 'googleCSE':
                    print('\033[94m[*] Searching Google Custom Search. \033[0m')
                    try:
                        search = googleCSE.SearchGoogleCSE(word, limit, start)
                        search.process()
                        search.store_results()
                        all_emails = filter(search.get_emails())
                        db = stash.stash_manager()
                        hosts = filter(search.get_hostnames())
                        all_hosts.extend(hosts)
                        db.store_all(word, all_hosts, 'email', 'googleCSE')
                        db = stash.stash_manager()
                        db.store_all(word, all_hosts, 'host', 'googleCSE')
                    except Exception as e:
                        if isinstance(e, MissingKey):
                            print(e)
                        else:
                            pass

                elif engineitem == 'google-certificates':
                    print('\033[94m[*] Searching Google Certificate transparency report. \033[0m')
                    search = googlecertificates.SearchGoogleCertificates(word, limit, start)
                    search.process()
                    hosts = filter(search.get_domains())
                    all_hosts.extend(hosts)
                    db = stash.stash_manager()
                    db.store_all(word, all_hosts, 'host', 'google-certificates')

                elif engineitem == 'hunter':
                    print('\033[94m[*] Searching Hunter. \033[0m')
                    from discovery import huntersearch
                    # Import locally or won't work.
                    try:
                        search = huntersearch.SearchHunter(word, limit, start)
                        search.process()
                        emails = filter(search.get_emails())
                        all_emails.extend(emails)
                        hosts = filter(search.get_hostnames())
                        all_hosts.extend(hosts)
                        db = stash.stash_manager()
                        db.store_all(word, all_hosts, 'host', 'hunter')
                        db.store_all(word, all_emails, 'email', 'hunter')
                    except Exception as e:
                        if isinstance(e, MissingKey):
                            print(e)
                        else:
                            pass

                elif engineitem == 'intelx':
                    print('\033[94m[*] Searching Intelx. \033[0m')
                    from discovery import intelxsearch
                    # Import locally or won't work.
                    try:
                        search = intelxsearch.search_intelx(word, limit)
                        search.process()
                        emails = filter(search.get_emails())
                        all_emails.extend(emails)
                        hosts = filter(search.get_hostnames())
                        all_hosts.extend(hosts)
                        db = stash.stash_manager()
                        db.store_all(word, all_hosts, 'host', 'intelx')
                        db.store_all(word, all_emails, 'email', 'intelx')
                    except Exception as e:
                        if isinstance(e, MissingKey):
                            print(e)
                        else:
                            print(e)

                elif engineitem == 'linkedin':
                    print('\033[94m[*] Searching Linkedin. \033[0m')
                    search = linkedinsearch.SearchLinkedin(word, limit)
                    search.process()
                    people = search.get_people()
                    db = stash.stash_manager()
                    db.store_all(word, people, 'name', 'linkedin')

                    if len(people) == 0:
                        print('\n[*] No users found Linkedin.\n\n')
                    else:
                        print(f'\n[*] Users found: {len(people)}')
                        print('---------------------')
                        for user in sorted(list(set(people))):
                            print(user)
                    sys.exit(0)

                elif engineitem == 'netcraft':
                    print('\033[94m[*] Searching Netcraft. \033[0m')
                    search = netcraft.SearchNetcraft(word)
                    search.process()
                    hosts = filter(search.get_hostnames())
                    all_hosts.extend(hosts)
                    db = stash.stash_manager()
                    db.store_all(word, all_hosts, 'host', 'netcraft')

                elif engineitem == 'pgp':
                    print('\033[94m[*] Searching PGP key server. \033[0m')
                    try:
                        search = pgpsearch.SearchPgp(word)
                        search.process()
                        all_emails = filter(search.get_emails())
                        hosts = filter(search.get_hostnames())
                        all_hosts.extend(hosts)
                        db = stash.stash_manager()
                        db.store_all(word, all_hosts, 'host', 'pgp')
                        db.store_all(word, all_emails, 'email', 'pgp')
                    except Exception:
                        pass

                elif engineitem == 'securityTrails':
                    print('\033[94m[*] Searching SecurityTrails. \033[0m')
                    from discovery import securitytrailssearch
                    try:
                        search = securitytrailssearch.search_securitytrail(word)
                        search.process()
                        hosts = filter(search.get_hostnames())
                        all_hosts.extend(hosts)
                        db = stash.stash_manager()
                        db.store_all(word, hosts, 'host', 'securityTrails')
                        ips = search.get_ips()
                        all_ip.extend(ips)
                        db = stash.stash_manager()
                        db.store_all(word, ips, 'ip', 'securityTrails')
                    except Exception as e:
                        if isinstance(e, MissingKey):
                            print(e)
                        else:
                            pass

                elif engineitem == 'threatcrowd':
                    print('\033[94m[*] Searching Threatcrowd. \033[0m')
                    try:
                        search = threatcrowd.search_threatcrowd(word)
                        search.process()
                        hosts = filter(search.get_hostnames())
                        all_hosts.extend(hosts)
                        db = stash.stash_manager()
                        db.store_all(word, all_hosts, 'host', 'threatcrowd')
                    except Exception:
                        pass

                elif engineitem == 'trello':
                    print('\033[94m[*] Searching Trello. \033[0m')
                    from discovery import trello
                    # Import locally or won't work.
                    search = trello.search_trello(word, limit)
                    search.process()
                    emails = filter(search.get_emails())
                    all_emails.extend(emails)
                    info = search.get_urls()
                    hosts = filter(info[0])
                    trello_info = (info[1], True)
                    all_hosts.extend(hosts)
                    db = stash.stash_manager()
                    db.store_all(word, hosts, 'host', 'trello')
                    db.store_all(word, emails, 'email', 'trello')

                elif engineitem == 'twitter':
                    print('\033[94m[*] Searching Twitter. \033[0m')
                    search = twittersearch.search_twitter(word, limit)
                    search.process()
                    people = search.get_people()
                    db = stash.stash_manager()
                    db.store_all(word, people, 'name', 'twitter')

                    if len(people) == 0:
                        print('\n[*] No users found.\n\n')
                    else:
                        print('\n[*] Users found: ' + str(len(people)))
                        print('---------------------')
                        for user in sorted(list(set(people))):
                            print(user)

                elif engineitem == 'virustotal':
                    print('\033[94m[*] Searching VirusTotal. \033[0m')
                    search = virustotal.search_virustotal(word)
                    search.process()
                    hosts = filter(search.get_hostnames())
                    all_hosts.extend(hosts)
                    db = stash.stash_manager()
                    db.store_all(word, all_hosts, 'host', 'virustotal')

                elif engineitem == 'yahoo':
                    print('\033[94m[*] Searching Yahoo. \033[0m')
                    search = yahoosearch.search_yahoo(word, limit)
                    search.process()
                    hosts = search.get_hostnames()
                    emails = search.get_emails()
                    all_hosts.extend(filter(hosts))
                    all_emails.extend(filter(emails))
                    db = stash.stash_manager()
                    db.store_all(word, all_hosts, 'host', 'yahoo')
                    db.store_all(word, all_emails, 'email', 'yahoo')

                elif engineitem == 'all':
                    print('\033[94m[*] Running a full harvest. \033[0m')
                    all_emails = []
                    all_hosts = []
                    try:
                        print('\033[94m\n[*] Searching Baidu. \033[0m')
                        search = baidusearch.SearchBaidu(word, limit)
                        search.process()
                        all_emails = filter(search.get_emails())
                        hosts = filter(search.get_hostnames())
                        all_hosts.extend(hosts)
                        db = stash.stash_manager()
                        db.store_all(word, all_hosts, 'host', 'baidu')
                        db.store_all(word, all_emails, 'email', 'baidu')
                    except Exception:
                        pass
<<<<<<< HEAD
                    try:
                        print('\033[94m[*] Searching Bing. \033[0m')
                        bingapi = 'no'
                        search = bingsearch.SearchBing(word, limit, start)
                        search.process(bingapi)
                        emails = filter(search.get_emails())
                        hosts = filter(search.get_hostnames())
                        all_hosts.extend(hosts)
                        db = stash.stash_manager()
                        db.store_all(word, all_hosts, 'host', 'bing')
                        all_emails.extend(emails)
                        all_emails = sorted(set(all_emails))
                        db.store_all(word, all_emails, 'email', 'bing')
                    except Exception:
                        pass
=======

                    print('\033[94m\n[*] Searching Bing. \033[0m')
                    bingapi = 'no'
                    search = bingsearch.SearchBing(word, limit, start)
                    search.process(bingapi)
                    emails = filter(search.get_emails())
                    hosts = filter(search.get_hostnames())
                    all_hosts.extend(hosts)
                    db = stash.stash_manager()
                    db.store_all(word, all_hosts, 'host', 'bing')
                    all_emails.extend(emails)
                    all_emails = sorted(set(all_emails))
                    db.store_all(word, all_emails, 'email', 'bing')
>>>>>>> c295ba62

                    print('\033[94m\n[*] Searching Censys. \033[0m')
                    from discovery import censys
                    search = censys.SearchCensys(word, limit)
                    search.process()
                    ips = search.get_ipaddresses()
                    setips = set(ips)
                    uniqueips = list(setips)  # Remove duplicates.
                    all_ip.extend(uniqueips)
                    hosts = filter(search.get_hostnames())
                    sethosts = set(hosts)
                    uniquehosts = list(sethosts)  # Remove duplicates.
                    all_hosts.extend(uniquehosts)
                    db = stash.stash_manager()
                    db.store_all(word, uniquehosts, 'host', 'censys')
                    db.store_all(word, uniqueips, 'ip', 'censys')

                    print('\033[94m\n[*] Searching CRT.sh. \033[0m')
                    search = crtsh.search_crtsh(word)
                    search.process()
                    hosts = filter(search.get_hostnames())
                    all_hosts.extend(hosts)
                    db = stash.stash_manager()
                    db.store_all(word, all_hosts, 'host', 'CRTsh')

                    # cymon
                    print('\033[94m\n[*] Searching Cymon. \033[0m')
                    from discovery import cymon
                    # Import locally or won't work.
                    search = cymon.search_cymon(word)
                    search.process()
                    all_ip = search.get_ipaddresses()
                    db = stash.stash_manager()
                    db.store_all(word, all_ip, 'ip', 'cymon')

                    print('\033[94m\n[*] Searching Dogpile. \033[0m')
                    search = dogpilesearch.SearchDogpile(word, limit)
                    search.process()
                    emails = filter(search.get_emails())
                    hosts = filter(search.get_hostnames())
                    all_hosts.extend(hosts)
                    all_emails.extend(emails)
                    db = stash.stash_manager()
                    db.store_all(word, all_hosts, 'email', 'dogpile')
                    db.store_all(word, all_hosts, 'host', 'dogpile')

                    print('\033[94m\n[*] Searching DuckDuckGo. \033[0m')
                    from discovery import duckduckgosearch
                    search = duckduckgosearch.SearchDuckDuckGo(word, limit)
                    search.process()
                    emails = filter(search.get_emails())
                    hosts = filter(search.get_hostnames())
                    all_hosts.extend(hosts)
                    all_emails.extend(emails)
                    db = stash.stash_manager()
                    db.store_all(word, all_hosts, 'email', 'duckduckgo')
                    db.store_all(word, all_hosts, 'host', 'duckduckgo')

                    print('\033[94m\n[*] Searching Google. \033[0m')
                    search = googlesearch.search_google(word, limit, start)
                    search.process(google_dorking)
                    emails = filter(search.get_emails())
                    hosts = filter(search.get_hostnames())
                    all_emails.extend(emails)
                    db = stash.stash_manager()
                    db.store_all(word, all_emails, 'email', 'google')
                    all_hosts.extend(hosts)
                    db = stash.stash_manager()
                    db.store_all(word, all_hosts, 'host', 'google')

                    print('\033[94m\n[*] Searching Google Certificate transparency report. \033[0m')
                    search = googlecertificates.SearchGoogleCertificates(word, limit, start)
                    search.process()
                    domains = filter(search.get_domains())
                    all_hosts.extend(domains)
                    db = stash.stash_manager()
                    db.store_all(word, all_hosts, 'host', 'google-certificates')

                    print('\033[94m\n[*] Searching Hunter. \033[0m')
                    from discovery import huntersearch
                    # Import locally.
                    try:
                        search = huntersearch.SearchHunter(word, limit, start)
                        search.process()
                        emails = filter(search.get_emails())
                        hosts = filter(search.get_hostnames())
                        all_hosts.extend(hosts)
                        db = stash.stash_manager()
                        db.store_all(word, hosts, 'host', 'hunter')
                        all_emails.extend(emails)
                        all_emails = sorted(set(all_emails))
                        db.store_all(word, all_emails, 'email', 'hunter')
                    except Exception as e:
                        if isinstance(e, MissingKey):
                            print(e)
                        else:
                            pass

<<<<<<< HEAD
                    print('\033[94m[*] Searching Intelx. \033[0m')
                    from discovery import intelxsearch
                    # Import locally or won't work.
                    try:
                        search = intelxsearch.search_intelx(word, limit)
                        search.process()
                        emails = filter(search.get_emails())
                        all_emails.extend(emails)
                        hosts = filter(search.get_hostnames())
                        all_hosts.extend(hosts)
                        db = stash.stash_manager()
                        db.store_all(word, all_hosts, 'host', 'intelx')
                        db.store_all(word, all_emails, 'email', 'intelx')
                    except Exception as e:
                        if isinstance(e, MissingKey):
                            print(e)
                        else:
                            print(e)

                    print('\033[94m[*] Searching Linkedin. \033[0m')
=======
                    print('\033[94m\n[*] Searching Linkedin. \033[0m')
>>>>>>> c295ba62
                    search = linkedinsearch.SearchLinkedin(word, limit)
                    search.process()
                    people = search.get_people()
                    db = stash.stash_manager()
                    db.store_all(word, people, 'name', 'linkedin')

                    if len(people) == 0:
                        print('\n[*] No users found.\n\n')
                    else:
                        print('\n[*] Users found: ' + str(len(people)))
                        print('---------------------')
                        for user in sorted(list(set(people))):
                            print(user)

                    print('\033[94m\n[*] Searching Netcraft. \033[0m')
                    search = netcraft.SearchNetcraft(word)
                    search.process()
                    hosts = filter(search.get_hostnames())
                    all_hosts.extend(hosts)
                    db = stash.stash_manager()
                    db.store_all(word, all_hosts, 'host', 'netcraft')

                    print('\033[94m\n[*] Searching PGP key server. \033[0m')
                    try:
                        search = pgpsearch.SearchPgp(word)
                        search.process()
                        emails = filter(search.get_emails())
                        hosts = filter(search.get_hostnames())
                        sethosts = set(hosts)
                        uniquehosts = list(sethosts)  # Remove duplicates.
                        all_hosts.extend(uniquehosts)
                        db = stash.stash_manager()
                        db.store_all(word, all_hosts, 'host', 'PGP')
                        all_emails.extend(emails)
                        db = stash.stash_manager()
                        db.store_all(word, all_emails, 'email', 'PGP')
                    except Exception:
                        pass

<<<<<<< HEAD
                    print('\033[94m[*] Searching SecurityTrails. \033[0m')
                    from discovery import securitytrailssearch
                    try:
                        search = securitytrailssearch.search_securitytrail(word)
                        search.process()
                        hosts = filter(search.get_hostnames())
                        all_hosts.extend(hosts)
                        db = stash.stash_manager()
                        db.store_all(word, hosts, 'host', 'securityTrails')
                        ips = search.get_ips()
                        all_ip.extend(ips)
                        db = stash.stash_manager()
                        db.store_all(word, ips, 'ip', 'securityTrails')
                    except Exception as e:
                        if isinstance(e, MissingKey):
                            print(e)
                        else:
                            pass

                    print('\033[94m[*] Searching Threatcrowd. \033[0m')
=======
                    print('\033[94m\n[*] Searching Threatcrowd. \033[0m')
>>>>>>> c295ba62
                    try:
                        search = threatcrowd.search_threatcrowd(word)
                        search.process()
                        hosts = filter(search.get_hostnames())
                        all_hosts.extend(hosts)
                        db = stash.stash_manager()
                        db.store_all(word, all_hosts, 'host', 'threatcrowd')
                    except Exception:
                        pass

                    print('\033[94m\n[*] Searching Trello. \033[0m')
                    from discovery import trello
                    # Import locally or won't work.
                    search = trello.search_trello(word, limit)
                    search.process()
                    emails = filter(search.get_emails())
                    all_emails.extend(emails)
                    info = search.get_urls()
                    hosts = filter(info[0])
                    trello_info = (info[1], True)
                    all_hosts.extend(hosts)
                    db = stash.stash_manager()
                    db.store_all(word, hosts, 'host', 'trello')
                    db.store_all(word, emails, 'email', 'trello')

                    try:
                        print('\033[94m\n[*] Searching Twitter. \033[0m')
                        search = twittersearch.search_twitter(word, limit)
                        search.process()
                        people = search.get_people()
                        db = stash.stash_manager()
                        db.store_all(word, people, 'name', 'twitter')
                        print('\nUsers from Twitter:')
                        print('-------------------')
                        for user in people:
                            print(user)
                    except Exception:
                        pass

                    print('\n[*] Virtual hosts:')
                    print('------------------')
                    for l in host_ip:
                        search = bingsearch.SearchBing(l, limit, start)
                        search.process_vhost()
                        res = search.get_allhostnames()
                        for x in res:
                            x = re.sub(r'[[\<\/?]*[\w]*>]*', '', x)
                            x = re.sub('<', '', x)
                            x = re.sub('>', '', x)
                            print((l + '\t' + x))
                            vhost.append(l + ':' + x)
                            full.append(l + ':' + x)
                    vhost = sorted(set(vhost))

                    print('\033[94m\n[*] Searching VirusTotal. \033[0m')
                    search = virustotal.search_virustotal(word)
                    search.process()
                    hosts = filter(search.get_hostnames())
                    all_hosts.extend(hosts)
                    db = stash.stash_manager()
                    db.store_all(word, all_hosts, 'host', 'virustotal')

<<<<<<< HEAD
                    try:
                        print('\033[94m[*] Searching Yahoo. \033[0m')
                        search = yahoosearch.search_yahoo(word, limit)
                        search.process()
                        hosts = search.get_hostnames()
                        emails = search.get_emails()
                        all_hosts.extend(filter(hosts))
                        all_emails.extend(filter(emails))
                        db = stash.stash_manager()
                        db.store_all(word, all_hosts, 'host', 'yahoo')
                        db.store_all(word, all_emails, 'email', 'yahoo')
                    except Exception as e:
                        print(f'An exception occurred in yahoo: {e}')
=======
                    print('\033[94m\n[*] Searching Yahoo. \033[0m')
                    search = yahoosearch.search_yahoo(word, limit)
                    search.process()
                    hosts = search.get_hostnames()
                    emails = search.get_emails()
                    all_hosts.extend(filter(hosts))
                    all_emails.extend(filter(emails))
                    db = stash.stash_manager()
                    db.store_all(word, all_hosts, 'host', 'yahoo')
                    db.store_all(word, all_emails, 'email', 'yahoo')
>>>>>>> c295ba62
        else:
            print('\033[93m[!] Invalid source.\n\n \033[0m')
            sys.exit(1)

    # Sanity check to see if all_emails and all_hosts are defined.
    try:
        all_emails
    except NameError:
        print('\n\n\033[93m[!] No emails found because all_emails is not defined.\n\n \033[0m')
        sys.exit(1)
    try:
        all_hosts
    except NameError:
        print('\n\n\033[93m[!] No hosts found because all_hosts is not defined.\n\n \033[0m')
        sys.exit(1)

    # Results
    if len(all_ip) == 0:
        print('\n[*] No IPs found.')
    else:
        print('\n[*] IPs found: ' + str(len(all_ip)))
        print('-------------------')
        ips = sorted(ipaddress.ip_address(line.strip()) for line in set(all_ip))
        print('\n'.join(map(str, ips)))

    if len(all_emails) == 0:
        print('\n[*] No emails found.')
    else:
        print('\n[*] Emails found: ' + str(len(all_emails)))
        print('----------------------')
        print(('\n'.join(sorted(list(set(all_emails))))))

    if len(all_hosts) == 0:
        print('\n[*] No hosts found.\n\n')
    else:
        print('\n[*] Hosts found: ' + str(len(all_hosts)))
        print('---------------------')
        all_hosts = sorted(list(set(all_hosts)))
        full_host = hostchecker.Checker(all_hosts)
        full = full_host.check()
        for host in full:
            ip = host.split(':')[1]
            print(host)
            if ip != 'empty':
                if host_ip.count(ip.lower()):
                    pass
                else:
                    host_ip.append(ip.lower())

        db = stash.stash_manager()
        db.store_all(word, host_ip, 'ip', 'DNS-resolver')

    if trello_info[1] is True:
        trello_urls = trello_info[0]
        if trello_urls == []:
            print('\n[*] No URLs found.')
        else:
            total = len(trello_urls)
            print('\n[*] URLs found: ' + str(total))
            print('--------------------')
            for url in sorted(list(set(trello_urls))):
                print(url)

    # DNS brute force
    dnsres = []
    if dnsbrute is True:
        print('\n[*] Starting DNS brute force.')
        a = dnssearch.dns_force(word, dnsserver, verbose=True)
        res = a.process()
        print('\n[*] Hosts found after DNS brute force:')
        print('-------------------------------------')
        for y in res:
            print(y)
            dnsres.append(y.split(':')[0])
            if y not in full:
                full.append(y)
        db = stash.stash_manager()
        db.store_all(word, dnsres, 'host', 'dns_bruteforce')

    # Port scanning
    if ports_scanning is True:
        print('\n\n[*] Scanning ports (active).\n')
        for x in full:
            host = x.split(':')[1]
            domain = x.split(':')[0]
            if host != 'empty':
                print(('[*] Scanning ' + host))
                ports = [21, 22, 80, 443, 8080]
                try:
                    scan = port_scanner.PortScan(host, ports)
                    openports = scan.process()
                    if len(openports) > 1:
                        print(('\t[*] Detected open ports: ' + ','.join(str(e) for e in openports)))
                    takeover_check = 'True'
                    if takeover_check == 'True':
                        if len(openports) > 0:
                            search_take = takeover.take_over(domain)
                            search_take.process()
                except Exception as e:
                    print(e)

    # DNS reverse lookup
    dnsrev = []
    if dnslookup is True:
        print('\n[*] Starting active queries.')
        analyzed_ranges = []
        for x in host_ip:
            print(x)
            ip = x.split(':')[0]
            range = ip.split('.')
            range[3] = '0/24'
            s = '.'
            range = s.join(range)
            if not analyzed_ranges.count(range):
                print('[*] Performing reverse lookup in ' + range)
                a = dnssearch.dns_reverse(range, True)
                a.list()
                res = a.process()
                analyzed_ranges.append(range)
            else:
                continue
            for x in res:
                if x.count(word):
                    dnsrev.append(x)
                    if x not in full:
                        full.append(x)
        print('[*] Hosts found after reverse lookup (in target domain):')
        print('--------------------------------------------------------')
        for xh in dnsrev:
            print(xh)

    # DNS TLD expansion
    dnstldres = []
    if dnstld is True:
        print('[*] Starting DNS TLD expansion.')
        a = dnssearch.dns_tld(word, dnsserver, verbose=True)
        res = a.process()
        print('\n[*] Hosts found after DNS TLD expansion:')
        print('----------------------------------------')
        for y in res:
            print(y)
            dnstldres.append(y)
            if y not in full:
                full.append(y)

    # Virtual hosts search
    if virtual == 'basic':
        print('\n[*] Virtual hosts:')
        print('------------------')
        for l in host_ip:
            search = bingsearch.SearchBing(l, limit, start)
            search.process_vhost()
            res = search.get_allhostnames()
            for x in res:
                x = re.sub(r'[[\<\/?]*[\w]*>]*', '', x)
                x = re.sub('<', '', x)
                x = re.sub('>', '', x)
                print((l + '\t' + x))
                vhost.append(l + ':' + x)
                full.append(l + ':' + x)
        vhost = sorted(set(vhost))
    else:
        pass

    # Shodan
    shodanres = []
    if shodan is True:
        import texttable
        tab = texttable.Texttable()
        header = ['IP address', 'Hostname', 'Org', 'Services:Ports', 'Technologies']
        tab.header(header)
        tab.set_cols_align(['c', 'c', 'c', 'c', 'c'])
        tab.set_cols_valign(['m', 'm', 'm', 'm', 'm'])
        tab.set_chars(['-', '|', '+', '#'])
        tab.set_cols_width([15, 20, 15, 15, 18])
        host_ip = list(set(host_ip))
        print('\033[94m[*] Searching Shodan. \033[0m')
        try:
            for ip in host_ip:
                print(('\tSearching for ' + ip))
                shodan = shodansearch.search_shodan()
                rowdata = shodan.search_ip(ip)
                time.sleep(2)
                tab.add_row(rowdata)
            printedtable = tab.draw()
            print(printedtable)
        except Exception as e:
            print(f'\033[93m[!] Error occurred in the Shodan search module: {e} \033[0m')
    else:
        pass

    # Here we need to add explosion mode.
    # We have to take out the TLDs to do this.
    recursion = None
    if recursion:
        start = 0
        for word in vhost:
            search = googlesearch.search_google(word, limit, start)
            search.process(google_dorking)
            emails = search.get_emails()
            hosts = search.get_hostnames()
            print(emails)
            print(hosts)
    else:
        pass

    # Reporting
    if filename != "":
        try:
            print('\nNEW REPORTING BEGINS.')
            db = stash.stash_manager()
            scanboarddata = db.getscanboarddata()
            latestscanresults = db.getlatestscanresults(word)
            previousscanresults = db.getlatestscanresults(word, previousday=True)
            latestscanchartdata = db.latestscanchartdata(word)
            scanhistorydomain = db.getscanhistorydomain(word)
            pluginscanstatistics = db.getpluginscanstatistics()
            generator = statichtmlgenerator.htmlgenerator(word)
            HTMLcode = generator.beginhtml()
            HTMLcode += generator.generatelatestscanresults(latestscanresults)
            HTMLcode += generator.generatepreviousscanresults(previousscanresults)
            graph = reportgraph.GraphGenerator(word)
            HTMLcode += graph.drawlatestscangraph(word, latestscanchartdata)
            HTMLcode += graph.drawscattergraphscanhistory(word, scanhistorydomain)
            HTMLcode += generator.generatepluginscanstatistics(pluginscanstatistics)
            HTMLcode += generator.generatedashboardcode(scanboarddata)
            HTMLcode += '<p><span style="color: #000000;">Report generated on ' + str(
                datetime.datetime.now()) + '</span></p>'
            HTMLcode += '''
            </body>
            </html>
            '''
            Html_file = open('report.html', 'w')
            Html_file.write(HTMLcode)
            Html_file.close()
            print('NEW REPORTING FINISHED!')
            print('[*] Saving files.')
            html = htmlExport.htmlExport(
                all_emails,
                full,
                vhost,
                dnsres,
                dnsrev,
                filename,
                word,
                shodanres,
                dnstldres)
            save = html.writehtml()
        except Exception as e:
            print(e)
            print('\n\033[93m[!] An error occurred creating the file.\033[0m')

        try:
            filename = filename.split('.')[0] + '.xml'
            file = open(filename, 'w')
            file.write('<?xml version="1.0" encoding="UTF-8"?><theHarvester>')
            for x in all_emails:
                file.write('<email>' + x + '</email>')
            for x in full:
                x = x.split(':')
                if len(x) == 2:
                    file.write(
                        '<host>' + '<ip>' + x[1] + '</ip><hostname>' + x[0] + '</hostname>' + '</host>')
                else:
                    file.write('<host>' + x + '</host>')
            for x in vhost:
                x = x.split(':')
                if len(x) == 2:
                    file.write(
                        '<vhost>' + '<ip>' + x[1] + '</ip><hostname>' + x[0] + '</hostname>' + '</vhost>')
                else:
                    file.write('<vhost>' + x + '</vhost>')
            if shodanres != []:
                shodanalysis = []
                for x in shodanres:
                    res = x.split('SAPO')
                    file.write('<shodan>')
                    file.write('<host>' + res[0] + '</host>')
                    file.write('<port>' + res[2] + '</port>')
                    file.write('<banner><!--' + res[1] + '--></banner>')
                    reg_server = re.compile('Server:.*')
                    temp = reg_server.findall(res[1])
                    if temp != []:
                        shodanalysis.append(res[0] + ':' + temp[0])
                    file.write('</shodan>')
                if shodanalysis != []:
                    shodanalysis = sorted(set(shodanalysis))
                    file.write('<servers>')
                    for x in shodanalysis:
                        file.write('<server>' + x + '</server>')
                    file.write('</servers>')

            file.write('</theHarvester>')
            file.flush()
            file.close()
            print('[*] Files saved.')
        except Exception as er:
            print(f'\033[93m[!] An error occurred saving XML file: {er} \033[0m')
        print('\n\n')
        sys.exit(0)


if __name__ == '__main__':
    if python_version()[0:3] < '3.6':
        print('\033[93m[!] Make sure you have Python 3.6+ installed, quitting. \033[0m')
        sys.exit(1)
    try:
        start()
    except KeyboardInterrupt:
        print('\n\n\033[93m[!] ctrl+c detected from user, quitting.\n\n \033[0m')
    except Exception:
        import traceback

        print(traceback.print_exc())
        sys.exit(1)<|MERGE_RESOLUTION|>--- conflicted
+++ resolved
@@ -1,1026 +1,1015 @@
-#!/usr/bin/env python3
-
-from discovery import *
-from discovery.constants import *
-from lib import hostchecker
-from lib import htmlExport
-from lib import reportgraph
-from lib import statichtmlgenerator
-from lib import stash
-from lib.core import *
-from platform import python_version
-import argparse
-import datetime
-import ipaddress
-import re
-import time
-import sys
-
-try:
-    import bs4
-except ImportError:
-    print('\n\033[93m[!] BeautifulSoup library not found, please install before proceeding.\n\n \033[0m')
-    sys.exit(1)
-
-try:
-    import requests
-except ImportError:
-    print('\n\033[93m[!] Requests library not found, please install before proceeding.\n\n \033[0m')
-    sys.exit(1)
-
-Core.banner()
-
-
-def start():
-    parser = argparse.ArgumentParser(description='theHarvester is used to gather open source intelligence on a company or domain.')
-    parser.add_argument('-d', '--domain', help='Company or domain to search', required=True)
-    parser.add_argument('-l', '--limit', help='Limit the number of search results, default=500', default=500, type=int)
-    parser.add_argument('-S', '--start', help='Start with result number X, default=0', default=0, type=int)
-    parser.add_argument('-g', '--google-dork', help='Use Google Dorks for Google search', default=False, action='store_true')
-    parser.add_argument('-p', '--port-scan', help='Scan discovered hosts and check for Takeovers (21,22,80,443,8080) default=False, params=True', default=False)
-    parser.add_argument('-s', '--shodan', help='Use Shodan to query discovered hosts', default=False, action='store_true')
-    parser.add_argument('-v', '--virtual-host', help='Verify host name via DNS resolution and search for virtual hosts params=basic, default=False', default=False)
-    parser.add_argument('-e', '--dns-server', help='Specify a DNS server to use for lookup')
-    parser.add_argument('-c', '--dns-brute', help='Perform a DNS brute force on a domain', default=False, action='store_true')
-    parser.add_argument('-n', '--dns-lookup', help='Enable a DNS server lookup, default=False, params=True', default=False)
-    parser.add_argument('-t', '--dns-tld', help='Perform a DNS TLD expansion discovery, default False', default=False)
-    parser.add_argument('-f', '--filename', help='Save the results to an HTML and/or XML file', default='', type=str)
-    parser.add_argument('-b', '--source', help='''Source: baidu, bing, bingapi, censys, crtsh, cymon,
-                        dogpile, duckduckgo, google, googleCSE, 
-<<<<<<< HEAD
-                        google-certificates, google-profiles, hunter, intelx, 
-                        linkedin, netcraft, pgp, securityTrails, threatcrowd,
-=======
-                        google-certificates, hunter, linkedin,
-                        netcraft, pgp, securityTrails, threatcrowd,
->>>>>>> c295ba62
-                        trello, twitter, vhost, virustotal, yahoo, all''')
-    args = parser.parse_args()
-
-    try:
-        db = stash.stash_manager()
-        db.do_init()
-    except Exception:
-        pass
-
-    all_emails = []
-    all_hosts = []
-    all_ip = []
-    dnsbrute = args.dns_brute
-    dnslookup = args.dns_lookup
-    dnsserver = args.dns_server
-    dnstld = args.dns_tld
-    filename = args.filename
-    full = []
-    google_dorking = args.google_dork
-    host_ip = []
-    limit = args.limit
-    ports_scanning = args.port_scan
-    shodan = args.shodan
-    start = args.start
-    takeover_check = False
-    trello_info = ([], False)
-    vhost = []
-    virtual = args.virtual_host
-    word = args.domain
-    if args.source is not None:
-        engines = set(args.source.split(','))
-        if set(engines).issubset(Core.get_supportedengines()):
-            print(f'\033[94m[*] Target: {word} \n \033[0m')
-            for engineitem in engines:
-                if engineitem == 'baidu':
-                    print('\033[94m[*] Searching Baidu. \033[0m')
-                    try:
-                        search = baidusearch.SearchBaidu(word, limit)
-                        search.process()
-                        all_emails = filter(search.get_emails())
-                        hosts = filter(search.get_hostnames())
-                        all_hosts.extend(hosts)
-                        db = stash.stash_manager()
-                        db.store_all(word, all_hosts, 'host', 'baidu')
-                        db.store_all(word, all_emails, 'email', 'baidu')
-                    except Exception:
-                        pass
-
-                elif engineitem == 'bing' or engineitem == 'bingapi':
-                    print('\033[94m[*] Searching Bing. \033[0m')
-                    try:
-                        search = bingsearch.SearchBing(word, limit, start)
-                        bingapi = ''
-                        if engineitem == 'bingapi':
-                            bingapi += 'yes'
-                        else:
-                            bingapi += 'no'
-                        search.process(bingapi)
-                        all_emails = filter(search.get_emails())
-                        hosts = filter(search.get_hostnames())
-                        all_hosts.extend(hosts)
-                        db = stash.stash_manager()
-                        db.store_all(word, all_hosts, 'email', 'bing')
-                        db.store_all(word, all_hosts, 'host', 'bing')
-                    except Exception as e:
-                        if isinstance(e, MissingKey):
-                            print(e)
-                        else:
-                            pass
-
-                elif engineitem == 'censys':
-                    print('\033[94m[*] Searching Censys. \033[0m')
-                    from discovery import censys
-                    # Import locally or won't work
-                    search = censys.SearchCensys(word, limit)
-                    search.process()
-                    all_ip = search.get_ipaddresses()
-                    hosts = filter(search.get_hostnames())
-                    all_hosts.extend(hosts)
-                    db = stash.stash_manager()
-                    db.store_all(word, all_hosts, 'host', 'censys')
-                    db.store_all(word, all_ip, 'ip', 'censys')
-
-                elif engineitem == 'crtsh':
-                    print('\033[94m[*] Searching CRT.sh. \033[0m')
-                    search = crtsh.search_crtsh(word)
-                    search.process()
-                    hosts = filter(search.get_hostnames())
-                    all_hosts.extend(hosts)
-                    db = stash.stash_manager()
-                    db.store_all(word, all_hosts, 'host', 'CRTsh')
-
-                elif engineitem == 'cymon':
-                    print('\033[94m[*] Searching Cymon. \033[0m')
-                    from discovery import cymon
-                    # Import locally or won't work.
-                    search = cymon.search_cymon(word)
-                    search.process()
-                    all_ip = search.get_ipaddresses()
-                    db = stash.stash_manager()
-                    db.store_all(word, all_ip, 'ip', 'cymon')
-
-                elif engineitem == 'dogpile':
-                    try:
-                        print('\033[94m[*] Searching Dogpile. \033[0m')
-                        search = dogpilesearch.SearchDogpile(word, limit)
-                        search.process()
-                        emails = filter(search.get_emails())
-                        hosts = filter(search.get_hostnames())
-                        all_hosts.extend(hosts)
-                        all_emails.extend(emails)
-                        db = stash.stash_manager()
-                        db.store_all(word, all_hosts, 'email', 'dogpile')
-                        db.store_all(word, all_hosts, 'host', 'dogpile')
-                    except Exception as e:
-                        print(f'\033[93m[!] A error occurred in Dogpile: {e} \033[0m')
-
-                elif engineitem == 'duckduckgo':
-                    print('\033[94m[*] Searching DuckDuckGo. \033[0m')
-                    from discovery import duckduckgosearch
-                    search = duckduckgosearch.SearchDuckDuckGo(word, limit)
-                    search.process()
-                    emails = filter(search.get_emails())
-                    hosts = filter(search.get_hostnames())
-                    all_hosts.extend(hosts)
-                    all_emails.extend(emails)
-                    db = stash.stash_manager()
-                    db.store_all(word, all_hosts, 'email', 'duckduckgo')
-                    db.store_all(word, all_hosts, 'host', 'duckduckgo')
-
-                elif engineitem == 'google':
-                    print('\033[94m[*] Searching Google. \033[0m')
-                    search = googlesearch.search_google(word, limit, start)
-                    search.process(google_dorking)
-                    emails = filter(search.get_emails())
-                    all_emails.extend(emails)
-                    hosts = filter(search.get_hostnames())
-                    all_hosts.extend(hosts)
-                    db = stash.stash_manager()
-                    db.store_all(word, all_hosts, 'host', 'google')
-                    db.store_all(word, all_emails, 'email', 'google')
-
-                elif engineitem == 'googleCSE':
-                    print('\033[94m[*] Searching Google Custom Search. \033[0m')
-                    try:
-                        search = googleCSE.SearchGoogleCSE(word, limit, start)
-                        search.process()
-                        search.store_results()
-                        all_emails = filter(search.get_emails())
-                        db = stash.stash_manager()
-                        hosts = filter(search.get_hostnames())
-                        all_hosts.extend(hosts)
-                        db.store_all(word, all_hosts, 'email', 'googleCSE')
-                        db = stash.stash_manager()
-                        db.store_all(word, all_hosts, 'host', 'googleCSE')
-                    except Exception as e:
-                        if isinstance(e, MissingKey):
-                            print(e)
-                        else:
-                            pass
-
-                elif engineitem == 'google-certificates':
-                    print('\033[94m[*] Searching Google Certificate transparency report. \033[0m')
-                    search = googlecertificates.SearchGoogleCertificates(word, limit, start)
-                    search.process()
-                    hosts = filter(search.get_domains())
-                    all_hosts.extend(hosts)
-                    db = stash.stash_manager()
-                    db.store_all(word, all_hosts, 'host', 'google-certificates')
-
-                elif engineitem == 'hunter':
-                    print('\033[94m[*] Searching Hunter. \033[0m')
-                    from discovery import huntersearch
-                    # Import locally or won't work.
-                    try:
-                        search = huntersearch.SearchHunter(word, limit, start)
-                        search.process()
-                        emails = filter(search.get_emails())
-                        all_emails.extend(emails)
-                        hosts = filter(search.get_hostnames())
-                        all_hosts.extend(hosts)
-                        db = stash.stash_manager()
-                        db.store_all(word, all_hosts, 'host', 'hunter')
-                        db.store_all(word, all_emails, 'email', 'hunter')
-                    except Exception as e:
-                        if isinstance(e, MissingKey):
-                            print(e)
-                        else:
-                            pass
-
-                elif engineitem == 'intelx':
-                    print('\033[94m[*] Searching Intelx. \033[0m')
-                    from discovery import intelxsearch
-                    # Import locally or won't work.
-                    try:
-                        search = intelxsearch.search_intelx(word, limit)
-                        search.process()
-                        emails = filter(search.get_emails())
-                        all_emails.extend(emails)
-                        hosts = filter(search.get_hostnames())
-                        all_hosts.extend(hosts)
-                        db = stash.stash_manager()
-                        db.store_all(word, all_hosts, 'host', 'intelx')
-                        db.store_all(word, all_emails, 'email', 'intelx')
-                    except Exception as e:
-                        if isinstance(e, MissingKey):
-                            print(e)
-                        else:
-                            print(e)
-
-                elif engineitem == 'linkedin':
-                    print('\033[94m[*] Searching Linkedin. \033[0m')
-                    search = linkedinsearch.SearchLinkedin(word, limit)
-                    search.process()
-                    people = search.get_people()
-                    db = stash.stash_manager()
-                    db.store_all(word, people, 'name', 'linkedin')
-
-                    if len(people) == 0:
-                        print('\n[*] No users found Linkedin.\n\n')
-                    else:
-                        print(f'\n[*] Users found: {len(people)}')
-                        print('---------------------')
-                        for user in sorted(list(set(people))):
-                            print(user)
-                    sys.exit(0)
-
-                elif engineitem == 'netcraft':
-                    print('\033[94m[*] Searching Netcraft. \033[0m')
-                    search = netcraft.SearchNetcraft(word)
-                    search.process()
-                    hosts = filter(search.get_hostnames())
-                    all_hosts.extend(hosts)
-                    db = stash.stash_manager()
-                    db.store_all(word, all_hosts, 'host', 'netcraft')
-
-                elif engineitem == 'pgp':
-                    print('\033[94m[*] Searching PGP key server. \033[0m')
-                    try:
-                        search = pgpsearch.SearchPgp(word)
-                        search.process()
-                        all_emails = filter(search.get_emails())
-                        hosts = filter(search.get_hostnames())
-                        all_hosts.extend(hosts)
-                        db = stash.stash_manager()
-                        db.store_all(word, all_hosts, 'host', 'pgp')
-                        db.store_all(word, all_emails, 'email', 'pgp')
-                    except Exception:
-                        pass
-
-                elif engineitem == 'securityTrails':
-                    print('\033[94m[*] Searching SecurityTrails. \033[0m')
-                    from discovery import securitytrailssearch
-                    try:
-                        search = securitytrailssearch.search_securitytrail(word)
-                        search.process()
-                        hosts = filter(search.get_hostnames())
-                        all_hosts.extend(hosts)
-                        db = stash.stash_manager()
-                        db.store_all(word, hosts, 'host', 'securityTrails')
-                        ips = search.get_ips()
-                        all_ip.extend(ips)
-                        db = stash.stash_manager()
-                        db.store_all(word, ips, 'ip', 'securityTrails')
-                    except Exception as e:
-                        if isinstance(e, MissingKey):
-                            print(e)
-                        else:
-                            pass
-
-                elif engineitem == 'threatcrowd':
-                    print('\033[94m[*] Searching Threatcrowd. \033[0m')
-                    try:
-                        search = threatcrowd.search_threatcrowd(word)
-                        search.process()
-                        hosts = filter(search.get_hostnames())
-                        all_hosts.extend(hosts)
-                        db = stash.stash_manager()
-                        db.store_all(word, all_hosts, 'host', 'threatcrowd')
-                    except Exception:
-                        pass
-
-                elif engineitem == 'trello':
-                    print('\033[94m[*] Searching Trello. \033[0m')
-                    from discovery import trello
-                    # Import locally or won't work.
-                    search = trello.search_trello(word, limit)
-                    search.process()
-                    emails = filter(search.get_emails())
-                    all_emails.extend(emails)
-                    info = search.get_urls()
-                    hosts = filter(info[0])
-                    trello_info = (info[1], True)
-                    all_hosts.extend(hosts)
-                    db = stash.stash_manager()
-                    db.store_all(word, hosts, 'host', 'trello')
-                    db.store_all(word, emails, 'email', 'trello')
-
-                elif engineitem == 'twitter':
-                    print('\033[94m[*] Searching Twitter. \033[0m')
-                    search = twittersearch.search_twitter(word, limit)
-                    search.process()
-                    people = search.get_people()
-                    db = stash.stash_manager()
-                    db.store_all(word, people, 'name', 'twitter')
-
-                    if len(people) == 0:
-                        print('\n[*] No users found.\n\n')
-                    else:
-                        print('\n[*] Users found: ' + str(len(people)))
-                        print('---------------------')
-                        for user in sorted(list(set(people))):
-                            print(user)
-
-                elif engineitem == 'virustotal':
-                    print('\033[94m[*] Searching VirusTotal. \033[0m')
-                    search = virustotal.search_virustotal(word)
-                    search.process()
-                    hosts = filter(search.get_hostnames())
-                    all_hosts.extend(hosts)
-                    db = stash.stash_manager()
-                    db.store_all(word, all_hosts, 'host', 'virustotal')
-
-                elif engineitem == 'yahoo':
-                    print('\033[94m[*] Searching Yahoo. \033[0m')
-                    search = yahoosearch.search_yahoo(word, limit)
-                    search.process()
-                    hosts = search.get_hostnames()
-                    emails = search.get_emails()
-                    all_hosts.extend(filter(hosts))
-                    all_emails.extend(filter(emails))
-                    db = stash.stash_manager()
-                    db.store_all(word, all_hosts, 'host', 'yahoo')
-                    db.store_all(word, all_emails, 'email', 'yahoo')
-
-                elif engineitem == 'all':
-                    print('\033[94m[*] Running a full harvest. \033[0m')
-                    all_emails = []
-                    all_hosts = []
-                    try:
-                        print('\033[94m\n[*] Searching Baidu. \033[0m')
-                        search = baidusearch.SearchBaidu(word, limit)
-                        search.process()
-                        all_emails = filter(search.get_emails())
-                        hosts = filter(search.get_hostnames())
-                        all_hosts.extend(hosts)
-                        db = stash.stash_manager()
-                        db.store_all(word, all_hosts, 'host', 'baidu')
-                        db.store_all(word, all_emails, 'email', 'baidu')
-                    except Exception:
-                        pass
-<<<<<<< HEAD
-                    try:
-                        print('\033[94m[*] Searching Bing. \033[0m')
-                        bingapi = 'no'
-                        search = bingsearch.SearchBing(word, limit, start)
-                        search.process(bingapi)
-                        emails = filter(search.get_emails())
-                        hosts = filter(search.get_hostnames())
-                        all_hosts.extend(hosts)
-                        db = stash.stash_manager()
-                        db.store_all(word, all_hosts, 'host', 'bing')
-                        all_emails.extend(emails)
-                        all_emails = sorted(set(all_emails))
-                        db.store_all(word, all_emails, 'email', 'bing')
-                    except Exception:
-                        pass
-=======
-
-                    print('\033[94m\n[*] Searching Bing. \033[0m')
-                    bingapi = 'no'
-                    search = bingsearch.SearchBing(word, limit, start)
-                    search.process(bingapi)
-                    emails = filter(search.get_emails())
-                    hosts = filter(search.get_hostnames())
-                    all_hosts.extend(hosts)
-                    db = stash.stash_manager()
-                    db.store_all(word, all_hosts, 'host', 'bing')
-                    all_emails.extend(emails)
-                    all_emails = sorted(set(all_emails))
-                    db.store_all(word, all_emails, 'email', 'bing')
->>>>>>> c295ba62
-
-                    print('\033[94m\n[*] Searching Censys. \033[0m')
-                    from discovery import censys
-                    search = censys.SearchCensys(word, limit)
-                    search.process()
-                    ips = search.get_ipaddresses()
-                    setips = set(ips)
-                    uniqueips = list(setips)  # Remove duplicates.
-                    all_ip.extend(uniqueips)
-                    hosts = filter(search.get_hostnames())
-                    sethosts = set(hosts)
-                    uniquehosts = list(sethosts)  # Remove duplicates.
-                    all_hosts.extend(uniquehosts)
-                    db = stash.stash_manager()
-                    db.store_all(word, uniquehosts, 'host', 'censys')
-                    db.store_all(word, uniqueips, 'ip', 'censys')
-
-                    print('\033[94m\n[*] Searching CRT.sh. \033[0m')
-                    search = crtsh.search_crtsh(word)
-                    search.process()
-                    hosts = filter(search.get_hostnames())
-                    all_hosts.extend(hosts)
-                    db = stash.stash_manager()
-                    db.store_all(word, all_hosts, 'host', 'CRTsh')
-
-                    # cymon
-                    print('\033[94m\n[*] Searching Cymon. \033[0m')
-                    from discovery import cymon
-                    # Import locally or won't work.
-                    search = cymon.search_cymon(word)
-                    search.process()
-                    all_ip = search.get_ipaddresses()
-                    db = stash.stash_manager()
-                    db.store_all(word, all_ip, 'ip', 'cymon')
-
-                    print('\033[94m\n[*] Searching Dogpile. \033[0m')
-                    search = dogpilesearch.SearchDogpile(word, limit)
-                    search.process()
-                    emails = filter(search.get_emails())
-                    hosts = filter(search.get_hostnames())
-                    all_hosts.extend(hosts)
-                    all_emails.extend(emails)
-                    db = stash.stash_manager()
-                    db.store_all(word, all_hosts, 'email', 'dogpile')
-                    db.store_all(word, all_hosts, 'host', 'dogpile')
-
-                    print('\033[94m\n[*] Searching DuckDuckGo. \033[0m')
-                    from discovery import duckduckgosearch
-                    search = duckduckgosearch.SearchDuckDuckGo(word, limit)
-                    search.process()
-                    emails = filter(search.get_emails())
-                    hosts = filter(search.get_hostnames())
-                    all_hosts.extend(hosts)
-                    all_emails.extend(emails)
-                    db = stash.stash_manager()
-                    db.store_all(word, all_hosts, 'email', 'duckduckgo')
-                    db.store_all(word, all_hosts, 'host', 'duckduckgo')
-
-                    print('\033[94m\n[*] Searching Google. \033[0m')
-                    search = googlesearch.search_google(word, limit, start)
-                    search.process(google_dorking)
-                    emails = filter(search.get_emails())
-                    hosts = filter(search.get_hostnames())
-                    all_emails.extend(emails)
-                    db = stash.stash_manager()
-                    db.store_all(word, all_emails, 'email', 'google')
-                    all_hosts.extend(hosts)
-                    db = stash.stash_manager()
-                    db.store_all(word, all_hosts, 'host', 'google')
-
-                    print('\033[94m\n[*] Searching Google Certificate transparency report. \033[0m')
-                    search = googlecertificates.SearchGoogleCertificates(word, limit, start)
-                    search.process()
-                    domains = filter(search.get_domains())
-                    all_hosts.extend(domains)
-                    db = stash.stash_manager()
-                    db.store_all(word, all_hosts, 'host', 'google-certificates')
-
-                    print('\033[94m\n[*] Searching Hunter. \033[0m')
-                    from discovery import huntersearch
-                    # Import locally.
-                    try:
-                        search = huntersearch.SearchHunter(word, limit, start)
-                        search.process()
-                        emails = filter(search.get_emails())
-                        hosts = filter(search.get_hostnames())
-                        all_hosts.extend(hosts)
-                        db = stash.stash_manager()
-                        db.store_all(word, hosts, 'host', 'hunter')
-                        all_emails.extend(emails)
-                        all_emails = sorted(set(all_emails))
-                        db.store_all(word, all_emails, 'email', 'hunter')
-                    except Exception as e:
-                        if isinstance(e, MissingKey):
-                            print(e)
-                        else:
-                            pass
-
-<<<<<<< HEAD
-                    print('\033[94m[*] Searching Intelx. \033[0m')
-                    from discovery import intelxsearch
-                    # Import locally or won't work.
-                    try:
-                        search = intelxsearch.search_intelx(word, limit)
-                        search.process()
-                        emails = filter(search.get_emails())
-                        all_emails.extend(emails)
-                        hosts = filter(search.get_hostnames())
-                        all_hosts.extend(hosts)
-                        db = stash.stash_manager()
-                        db.store_all(word, all_hosts, 'host', 'intelx')
-                        db.store_all(word, all_emails, 'email', 'intelx')
-                    except Exception as e:
-                        if isinstance(e, MissingKey):
-                            print(e)
-                        else:
-                            print(e)
-
-                    print('\033[94m[*] Searching Linkedin. \033[0m')
-=======
-                    print('\033[94m\n[*] Searching Linkedin. \033[0m')
->>>>>>> c295ba62
-                    search = linkedinsearch.SearchLinkedin(word, limit)
-                    search.process()
-                    people = search.get_people()
-                    db = stash.stash_manager()
-                    db.store_all(word, people, 'name', 'linkedin')
-
-                    if len(people) == 0:
-                        print('\n[*] No users found.\n\n')
-                    else:
-                        print('\n[*] Users found: ' + str(len(people)))
-                        print('---------------------')
-                        for user in sorted(list(set(people))):
-                            print(user)
-
-                    print('\033[94m\n[*] Searching Netcraft. \033[0m')
-                    search = netcraft.SearchNetcraft(word)
-                    search.process()
-                    hosts = filter(search.get_hostnames())
-                    all_hosts.extend(hosts)
-                    db = stash.stash_manager()
-                    db.store_all(word, all_hosts, 'host', 'netcraft')
-
-                    print('\033[94m\n[*] Searching PGP key server. \033[0m')
-                    try:
-                        search = pgpsearch.SearchPgp(word)
-                        search.process()
-                        emails = filter(search.get_emails())
-                        hosts = filter(search.get_hostnames())
-                        sethosts = set(hosts)
-                        uniquehosts = list(sethosts)  # Remove duplicates.
-                        all_hosts.extend(uniquehosts)
-                        db = stash.stash_manager()
-                        db.store_all(word, all_hosts, 'host', 'PGP')
-                        all_emails.extend(emails)
-                        db = stash.stash_manager()
-                        db.store_all(word, all_emails, 'email', 'PGP')
-                    except Exception:
-                        pass
-
-<<<<<<< HEAD
-                    print('\033[94m[*] Searching SecurityTrails. \033[0m')
-                    from discovery import securitytrailssearch
-                    try:
-                        search = securitytrailssearch.search_securitytrail(word)
-                        search.process()
-                        hosts = filter(search.get_hostnames())
-                        all_hosts.extend(hosts)
-                        db = stash.stash_manager()
-                        db.store_all(word, hosts, 'host', 'securityTrails')
-                        ips = search.get_ips()
-                        all_ip.extend(ips)
-                        db = stash.stash_manager()
-                        db.store_all(word, ips, 'ip', 'securityTrails')
-                    except Exception as e:
-                        if isinstance(e, MissingKey):
-                            print(e)
-                        else:
-                            pass
-
-                    print('\033[94m[*] Searching Threatcrowd. \033[0m')
-=======
-                    print('\033[94m\n[*] Searching Threatcrowd. \033[0m')
->>>>>>> c295ba62
-                    try:
-                        search = threatcrowd.search_threatcrowd(word)
-                        search.process()
-                        hosts = filter(search.get_hostnames())
-                        all_hosts.extend(hosts)
-                        db = stash.stash_manager()
-                        db.store_all(word, all_hosts, 'host', 'threatcrowd')
-                    except Exception:
-                        pass
-
-                    print('\033[94m\n[*] Searching Trello. \033[0m')
-                    from discovery import trello
-                    # Import locally or won't work.
-                    search = trello.search_trello(word, limit)
-                    search.process()
-                    emails = filter(search.get_emails())
-                    all_emails.extend(emails)
-                    info = search.get_urls()
-                    hosts = filter(info[0])
-                    trello_info = (info[1], True)
-                    all_hosts.extend(hosts)
-                    db = stash.stash_manager()
-                    db.store_all(word, hosts, 'host', 'trello')
-                    db.store_all(word, emails, 'email', 'trello')
-
-                    try:
-                        print('\033[94m\n[*] Searching Twitter. \033[0m')
-                        search = twittersearch.search_twitter(word, limit)
-                        search.process()
-                        people = search.get_people()
-                        db = stash.stash_manager()
-                        db.store_all(word, people, 'name', 'twitter')
-                        print('\nUsers from Twitter:')
-                        print('-------------------')
-                        for user in people:
-                            print(user)
-                    except Exception:
-                        pass
-
-                    print('\n[*] Virtual hosts:')
-                    print('------------------')
-                    for l in host_ip:
-                        search = bingsearch.SearchBing(l, limit, start)
-                        search.process_vhost()
-                        res = search.get_allhostnames()
-                        for x in res:
-                            x = re.sub(r'[[\<\/?]*[\w]*>]*', '', x)
-                            x = re.sub('<', '', x)
-                            x = re.sub('>', '', x)
-                            print((l + '\t' + x))
-                            vhost.append(l + ':' + x)
-                            full.append(l + ':' + x)
-                    vhost = sorted(set(vhost))
-
-                    print('\033[94m\n[*] Searching VirusTotal. \033[0m')
-                    search = virustotal.search_virustotal(word)
-                    search.process()
-                    hosts = filter(search.get_hostnames())
-                    all_hosts.extend(hosts)
-                    db = stash.stash_manager()
-                    db.store_all(word, all_hosts, 'host', 'virustotal')
-
-<<<<<<< HEAD
-                    try:
-                        print('\033[94m[*] Searching Yahoo. \033[0m')
-                        search = yahoosearch.search_yahoo(word, limit)
-                        search.process()
-                        hosts = search.get_hostnames()
-                        emails = search.get_emails()
-                        all_hosts.extend(filter(hosts))
-                        all_emails.extend(filter(emails))
-                        db = stash.stash_manager()
-                        db.store_all(word, all_hosts, 'host', 'yahoo')
-                        db.store_all(word, all_emails, 'email', 'yahoo')
-                    except Exception as e:
-                        print(f'An exception occurred in yahoo: {e}')
-=======
-                    print('\033[94m\n[*] Searching Yahoo. \033[0m')
-                    search = yahoosearch.search_yahoo(word, limit)
-                    search.process()
-                    hosts = search.get_hostnames()
-                    emails = search.get_emails()
-                    all_hosts.extend(filter(hosts))
-                    all_emails.extend(filter(emails))
-                    db = stash.stash_manager()
-                    db.store_all(word, all_hosts, 'host', 'yahoo')
-                    db.store_all(word, all_emails, 'email', 'yahoo')
->>>>>>> c295ba62
-        else:
-            print('\033[93m[!] Invalid source.\n\n \033[0m')
-            sys.exit(1)
-
-    # Sanity check to see if all_emails and all_hosts are defined.
-    try:
-        all_emails
-    except NameError:
-        print('\n\n\033[93m[!] No emails found because all_emails is not defined.\n\n \033[0m')
-        sys.exit(1)
-    try:
-        all_hosts
-    except NameError:
-        print('\n\n\033[93m[!] No hosts found because all_hosts is not defined.\n\n \033[0m')
-        sys.exit(1)
-
-    # Results
-    if len(all_ip) == 0:
-        print('\n[*] No IPs found.')
-    else:
-        print('\n[*] IPs found: ' + str(len(all_ip)))
-        print('-------------------')
-        ips = sorted(ipaddress.ip_address(line.strip()) for line in set(all_ip))
-        print('\n'.join(map(str, ips)))
-
-    if len(all_emails) == 0:
-        print('\n[*] No emails found.')
-    else:
-        print('\n[*] Emails found: ' + str(len(all_emails)))
-        print('----------------------')
-        print(('\n'.join(sorted(list(set(all_emails))))))
-
-    if len(all_hosts) == 0:
-        print('\n[*] No hosts found.\n\n')
-    else:
-        print('\n[*] Hosts found: ' + str(len(all_hosts)))
-        print('---------------------')
-        all_hosts = sorted(list(set(all_hosts)))
-        full_host = hostchecker.Checker(all_hosts)
-        full = full_host.check()
-        for host in full:
-            ip = host.split(':')[1]
-            print(host)
-            if ip != 'empty':
-                if host_ip.count(ip.lower()):
-                    pass
-                else:
-                    host_ip.append(ip.lower())
-
-        db = stash.stash_manager()
-        db.store_all(word, host_ip, 'ip', 'DNS-resolver')
-
-    if trello_info[1] is True:
-        trello_urls = trello_info[0]
-        if trello_urls == []:
-            print('\n[*] No URLs found.')
-        else:
-            total = len(trello_urls)
-            print('\n[*] URLs found: ' + str(total))
-            print('--------------------')
-            for url in sorted(list(set(trello_urls))):
-                print(url)
-
-    # DNS brute force
-    dnsres = []
-    if dnsbrute is True:
-        print('\n[*] Starting DNS brute force.')
-        a = dnssearch.dns_force(word, dnsserver, verbose=True)
-        res = a.process()
-        print('\n[*] Hosts found after DNS brute force:')
-        print('-------------------------------------')
-        for y in res:
-            print(y)
-            dnsres.append(y.split(':')[0])
-            if y not in full:
-                full.append(y)
-        db = stash.stash_manager()
-        db.store_all(word, dnsres, 'host', 'dns_bruteforce')
-
-    # Port scanning
-    if ports_scanning is True:
-        print('\n\n[*] Scanning ports (active).\n')
-        for x in full:
-            host = x.split(':')[1]
-            domain = x.split(':')[0]
-            if host != 'empty':
-                print(('[*] Scanning ' + host))
-                ports = [21, 22, 80, 443, 8080]
-                try:
-                    scan = port_scanner.PortScan(host, ports)
-                    openports = scan.process()
-                    if len(openports) > 1:
-                        print(('\t[*] Detected open ports: ' + ','.join(str(e) for e in openports)))
-                    takeover_check = 'True'
-                    if takeover_check == 'True':
-                        if len(openports) > 0:
-                            search_take = takeover.take_over(domain)
-                            search_take.process()
-                except Exception as e:
-                    print(e)
-
-    # DNS reverse lookup
-    dnsrev = []
-    if dnslookup is True:
-        print('\n[*] Starting active queries.')
-        analyzed_ranges = []
-        for x in host_ip:
-            print(x)
-            ip = x.split(':')[0]
-            range = ip.split('.')
-            range[3] = '0/24'
-            s = '.'
-            range = s.join(range)
-            if not analyzed_ranges.count(range):
-                print('[*] Performing reverse lookup in ' + range)
-                a = dnssearch.dns_reverse(range, True)
-                a.list()
-                res = a.process()
-                analyzed_ranges.append(range)
-            else:
-                continue
-            for x in res:
-                if x.count(word):
-                    dnsrev.append(x)
-                    if x not in full:
-                        full.append(x)
-        print('[*] Hosts found after reverse lookup (in target domain):')
-        print('--------------------------------------------------------')
-        for xh in dnsrev:
-            print(xh)
-
-    # DNS TLD expansion
-    dnstldres = []
-    if dnstld is True:
-        print('[*] Starting DNS TLD expansion.')
-        a = dnssearch.dns_tld(word, dnsserver, verbose=True)
-        res = a.process()
-        print('\n[*] Hosts found after DNS TLD expansion:')
-        print('----------------------------------------')
-        for y in res:
-            print(y)
-            dnstldres.append(y)
-            if y not in full:
-                full.append(y)
-
-    # Virtual hosts search
-    if virtual == 'basic':
-        print('\n[*] Virtual hosts:')
-        print('------------------')
-        for l in host_ip:
-            search = bingsearch.SearchBing(l, limit, start)
-            search.process_vhost()
-            res = search.get_allhostnames()
-            for x in res:
-                x = re.sub(r'[[\<\/?]*[\w]*>]*', '', x)
-                x = re.sub('<', '', x)
-                x = re.sub('>', '', x)
-                print((l + '\t' + x))
-                vhost.append(l + ':' + x)
-                full.append(l + ':' + x)
-        vhost = sorted(set(vhost))
-    else:
-        pass
-
-    # Shodan
-    shodanres = []
-    if shodan is True:
-        import texttable
-        tab = texttable.Texttable()
-        header = ['IP address', 'Hostname', 'Org', 'Services:Ports', 'Technologies']
-        tab.header(header)
-        tab.set_cols_align(['c', 'c', 'c', 'c', 'c'])
-        tab.set_cols_valign(['m', 'm', 'm', 'm', 'm'])
-        tab.set_chars(['-', '|', '+', '#'])
-        tab.set_cols_width([15, 20, 15, 15, 18])
-        host_ip = list(set(host_ip))
-        print('\033[94m[*] Searching Shodan. \033[0m')
-        try:
-            for ip in host_ip:
-                print(('\tSearching for ' + ip))
-                shodan = shodansearch.search_shodan()
-                rowdata = shodan.search_ip(ip)
-                time.sleep(2)
-                tab.add_row(rowdata)
-            printedtable = tab.draw()
-            print(printedtable)
-        except Exception as e:
-            print(f'\033[93m[!] Error occurred in the Shodan search module: {e} \033[0m')
-    else:
-        pass
-
-    # Here we need to add explosion mode.
-    # We have to take out the TLDs to do this.
-    recursion = None
-    if recursion:
-        start = 0
-        for word in vhost:
-            search = googlesearch.search_google(word, limit, start)
-            search.process(google_dorking)
-            emails = search.get_emails()
-            hosts = search.get_hostnames()
-            print(emails)
-            print(hosts)
-    else:
-        pass
-
-    # Reporting
-    if filename != "":
-        try:
-            print('\nNEW REPORTING BEGINS.')
-            db = stash.stash_manager()
-            scanboarddata = db.getscanboarddata()
-            latestscanresults = db.getlatestscanresults(word)
-            previousscanresults = db.getlatestscanresults(word, previousday=True)
-            latestscanchartdata = db.latestscanchartdata(word)
-            scanhistorydomain = db.getscanhistorydomain(word)
-            pluginscanstatistics = db.getpluginscanstatistics()
-            generator = statichtmlgenerator.htmlgenerator(word)
-            HTMLcode = generator.beginhtml()
-            HTMLcode += generator.generatelatestscanresults(latestscanresults)
-            HTMLcode += generator.generatepreviousscanresults(previousscanresults)
-            graph = reportgraph.GraphGenerator(word)
-            HTMLcode += graph.drawlatestscangraph(word, latestscanchartdata)
-            HTMLcode += graph.drawscattergraphscanhistory(word, scanhistorydomain)
-            HTMLcode += generator.generatepluginscanstatistics(pluginscanstatistics)
-            HTMLcode += generator.generatedashboardcode(scanboarddata)
-            HTMLcode += '<p><span style="color: #000000;">Report generated on ' + str(
-                datetime.datetime.now()) + '</span></p>'
-            HTMLcode += '''
-            </body>
-            </html>
-            '''
-            Html_file = open('report.html', 'w')
-            Html_file.write(HTMLcode)
-            Html_file.close()
-            print('NEW REPORTING FINISHED!')
-            print('[*] Saving files.')
-            html = htmlExport.htmlExport(
-                all_emails,
-                full,
-                vhost,
-                dnsres,
-                dnsrev,
-                filename,
-                word,
-                shodanres,
-                dnstldres)
-            save = html.writehtml()
-        except Exception as e:
-            print(e)
-            print('\n\033[93m[!] An error occurred creating the file.\033[0m')
-
-        try:
-            filename = filename.split('.')[0] + '.xml'
-            file = open(filename, 'w')
-            file.write('<?xml version="1.0" encoding="UTF-8"?><theHarvester>')
-            for x in all_emails:
-                file.write('<email>' + x + '</email>')
-            for x in full:
-                x = x.split(':')
-                if len(x) == 2:
-                    file.write(
-                        '<host>' + '<ip>' + x[1] + '</ip><hostname>' + x[0] + '</hostname>' + '</host>')
-                else:
-                    file.write('<host>' + x + '</host>')
-            for x in vhost:
-                x = x.split(':')
-                if len(x) == 2:
-                    file.write(
-                        '<vhost>' + '<ip>' + x[1] + '</ip><hostname>' + x[0] + '</hostname>' + '</vhost>')
-                else:
-                    file.write('<vhost>' + x + '</vhost>')
-            if shodanres != []:
-                shodanalysis = []
-                for x in shodanres:
-                    res = x.split('SAPO')
-                    file.write('<shodan>')
-                    file.write('<host>' + res[0] + '</host>')
-                    file.write('<port>' + res[2] + '</port>')
-                    file.write('<banner><!--' + res[1] + '--></banner>')
-                    reg_server = re.compile('Server:.*')
-                    temp = reg_server.findall(res[1])
-                    if temp != []:
-                        shodanalysis.append(res[0] + ':' + temp[0])
-                    file.write('</shodan>')
-                if shodanalysis != []:
-                    shodanalysis = sorted(set(shodanalysis))
-                    file.write('<servers>')
-                    for x in shodanalysis:
-                        file.write('<server>' + x + '</server>')
-                    file.write('</servers>')
-
-            file.write('</theHarvester>')
-            file.flush()
-            file.close()
-            print('[*] Files saved.')
-        except Exception as er:
-            print(f'\033[93m[!] An error occurred saving XML file: {er} \033[0m')
-        print('\n\n')
-        sys.exit(0)
-
-
-if __name__ == '__main__':
-    if python_version()[0:3] < '3.6':
-        print('\033[93m[!] Make sure you have Python 3.6+ installed, quitting. \033[0m')
-        sys.exit(1)
-    try:
-        start()
-    except KeyboardInterrupt:
-        print('\n\n\033[93m[!] ctrl+c detected from user, quitting.\n\n \033[0m')
-    except Exception:
-        import traceback
-
-        print(traceback.print_exc())
+#!/usr/bin/env python3
+
+from discovery import *
+from discovery.constants import *
+from lib import hostchecker
+from lib import htmlExport
+from lib import reportgraph
+from lib import statichtmlgenerator
+from lib import stash
+from lib.core import *
+from platform import python_version
+import argparse
+import datetime
+import ipaddress
+import re
+import time
+import sys
+
+try:
+    import bs4
+except ImportError:
+    print('\n\033[93m[!] BeautifulSoup library not found, please install before proceeding.\n\n \033[0m')
+    sys.exit(1)
+
+try:
+    import requests
+except ImportError:
+    print('\n\033[93m[!] Requests library not found, please install before proceeding.\n\n \033[0m')
+    sys.exit(1)
+
+Core.banner()
+
+
+def start():
+    parser = argparse.ArgumentParser(description='theHarvester is a open source intelligence gathering tool(OSINT) that is used for recon')
+    parser.add_argument('-d', '--domain', help='company name or domain to search', required=True)
+    parser.add_argument('-l', '--limit', help='limit the number of search results, default=500', default=500, type=int)
+    parser.add_argument('-S', '--start', help='start with result number X, default=0', default=0, type=int)
+    parser.add_argument('-g', '--google-dork', help='use Google Dorks for google search', default=False, action='store_true')
+    parser.add_argument('-p', '--port-scan', help='scan the detected hosts and check for Takeovers (21,22,80,443,8080) default=False, params=True', default=False)
+    parser.add_argument('-s', '--shodan', help='use Shodan to query discovered hosts', default=False, action='store_true')
+    parser.add_argument('-v', '--virtual-host', help='verify host name via DNS resolution and search for virtual hosts params=basic, default=False', default=False)
+    parser.add_argument('-e', '--dns-server', help='DNS server to use for lookup')
+    parser.add_argument('-t', '--dns-tld', help='perform a DNS TLD expansion discovery, default False', default=False)
+    parser.add_argument('-n', '--dns-lookup', help='enable DNS server lookup, default=False, params=True', default=False)
+    parser.add_argument('-c', '--dns-brute', help='perform a DNS brute force on the domain', default=False, action='store_true')
+    parser.add_argument('-f', '--filename', help='save the results to an HTML and/or XML file', default='', type=str)
+    parser.add_argument('-b', '--source', help='''source: baidu, bing, bingapi, censys, crtsh, cymon,
+                        dogpile, duckduckgo, google, googleCSE, 
+                        google-certificates, google-profiles, hunter, intelx, 
+                        linkedin, netcraft, pgp, securityTrails, threatcrowd,
+                        trello, twitter, vhost, virustotal, yahoo, all''')
+    args = parser.parse_args()
+
+    try:
+        db = stash.stash_manager()
+        db.do_init()
+    except Exception:
+        pass
+
+    all_emails = []
+    all_hosts = []
+    all_ip = []
+    dnsbrute = args.dns_brute
+    dnslookup = args.dns_lookup
+    dnsserver = args.dns_server
+    dnstld = args.dns_tld
+    filename = args.filename
+    full = []
+    google_dorking = args.google_dork
+    host_ip = []
+    limit = args.limit
+    ports_scanning = args.port_scan
+    shodan = args.shodan
+    start = args.start
+    takeover_check = False
+    trello_info = ([], False)
+    vhost = []
+    virtual = args.virtual_host
+    word = args.domain
+    if args.source is not None:
+        engines = set(args.source.split(','))
+        if set(engines).issubset(Core.get_supportedengines()):
+            print(f'\033[94m[*] Target: {word} \n \033[0m')
+            for engineitem in engines:
+                if engineitem == 'baidu':
+                    print('\033[94m[*] Searching Baidu. \033[0m')
+                    try:
+                        search = baidusearch.SearchBaidu(word, limit)
+                        search.process()
+                        all_emails = filter(search.get_emails())
+                        hosts = filter(search.get_hostnames())
+                        all_hosts.extend(hosts)
+                        db = stash.stash_manager()
+                        db.store_all(word, all_hosts, 'host', 'baidu')
+                        db.store_all(word, all_emails, 'email', 'baidu')
+                    except Exception:
+                        pass
+
+                elif engineitem == 'bing' or engineitem == 'bingapi':
+                    print('\033[94m[*] Searching Bing. \033[0m')
+                    try:
+                        search = bingsearch.SearchBing(word, limit, start)
+                        bingapi = ''
+                        if engineitem == 'bingapi':
+                            bingapi += 'yes'
+                        else:
+                            bingapi += 'no'
+                        search.process(bingapi)
+                        all_emails = filter(search.get_emails())
+                        hosts = filter(search.get_hostnames())
+                        all_hosts.extend(hosts)
+                        db = stash.stash_manager()
+                        db.store_all(word, all_hosts, 'email', 'bing')
+                        db.store_all(word, all_hosts, 'host', 'bing')
+                    except Exception as e:
+                        if isinstance(e, MissingKey):
+                            print(e)
+                        else:
+                            pass
+
+                elif engineitem == 'censys':
+                    print('\033[94m[*] Searching Censys. \033[0m')
+                    from discovery import censys
+                    # Import locally or won't work
+                    search = censys.SearchCensys(word, limit)
+                    search.process()
+                    all_ip = search.get_ipaddresses()
+                    hosts = filter(search.get_hostnames())
+                    all_hosts.extend(hosts)
+                    db = stash.stash_manager()
+                    db.store_all(word, all_hosts, 'host', 'censys')
+                    db.store_all(word, all_ip, 'ip', 'censys')
+
+                elif engineitem == 'crtsh':
+                    print('\033[94m[*] Searching CRT.sh. \033[0m')
+                    search = crtsh.search_crtsh(word)
+                    search.process()
+                    hosts = filter(search.get_hostnames())
+                    all_hosts.extend(hosts)
+                    db = stash.stash_manager()
+                    db.store_all(word, all_hosts, 'host', 'CRTsh')
+
+                elif engineitem == 'cymon':
+                    print('\033[94m[*] Searching Cymon. \033[0m')
+                    from discovery import cymon
+                    # Import locally or won't work.
+                    search = cymon.search_cymon(word)
+                    search.process()
+                    all_ip = search.get_ipaddresses()
+                    db = stash.stash_manager()
+                    db.store_all(word, all_ip, 'ip', 'cymon')
+
+                elif engineitem == 'dogpile':
+                    try:
+                        print('\033[94m[*] Searching Dogpile. \033[0m')
+                        search = dogpilesearch.SearchDogpile(word, limit)
+                        search.process()
+                        emails = filter(search.get_emails())
+                        hosts = filter(search.get_hostnames())
+                        all_hosts.extend(hosts)
+                        all_emails.extend(emails)
+                        db = stash.stash_manager()
+                        db.store_all(word, all_hosts, 'email', 'dogpile')
+                        db.store_all(word, all_hosts, 'host', 'dogpile')
+                    except Exception as e:
+                        print(f'\033[93m[!] A error occurred in Dogpile: {e} \033[0m')
+
+                elif engineitem == 'duckduckgo':
+                    print('\033[94m[*] Searching DuckDuckGo. \033[0m')
+                    from discovery import duckduckgosearch
+                    search = duckduckgosearch.SearchDuckDuckGo(word, limit)
+                    search.process()
+                    emails = filter(search.get_emails())
+                    hosts = filter(search.get_hostnames())
+                    all_hosts.extend(hosts)
+                    all_emails.extend(emails)
+                    db = stash.stash_manager()
+                    db.store_all(word, all_hosts, 'email', 'duckduckgo')
+                    db.store_all(word, all_hosts, 'host', 'duckduckgo')
+
+                elif engineitem == 'google':
+                    print('\033[94m[*] Searching Google. \033[0m')
+                    search = googlesearch.search_google(word, limit, start)
+                    search.process(google_dorking)
+                    emails = filter(search.get_emails())
+                    all_emails.extend(emails)
+                    hosts = filter(search.get_hostnames())
+                    all_hosts.extend(hosts)
+                    db = stash.stash_manager()
+                    db.store_all(word, all_hosts, 'host', 'google')
+                    db.store_all(word, all_emails, 'email', 'google')
+
+                elif engineitem == 'googleCSE':
+                    print('\033[94m[*] Searching Google Custom Search. \033[0m')
+                    try:
+                        search = googleCSE.SearchGoogleCSE(word, limit, start)
+                        search.process()
+                        search.store_results()
+                        all_emails = filter(search.get_emails())
+                        db = stash.stash_manager()
+                        hosts = filter(search.get_hostnames())
+                        all_hosts.extend(hosts)
+                        db.store_all(word, all_hosts, 'email', 'googleCSE')
+                        db = stash.stash_manager()
+                        db.store_all(word, all_hosts, 'host', 'googleCSE')
+                    except Exception as e:
+                        if isinstance(e, MissingKey):
+                            print(e)
+                        else:
+                            pass
+
+                elif engineitem == 'google-certificates':
+                    print('\033[94m[*] Searching Google Certificate transparency report. \033[0m')
+                    search = googlecertificates.SearchGoogleCertificates(word, limit, start)
+                    search.process()
+                    hosts = filter(search.get_domains())
+                    all_hosts.extend(hosts)
+                    db = stash.stash_manager()
+                    db.store_all(word, all_hosts, 'host', 'google-certificates')
+
+                elif engineitem == 'google-profiles':
+                    print('\033[94m[*] Searching Google profiles. \033[0m')
+                    search = googlesearch.search_google(word, limit, start)
+                    search.process_profiles()
+                    people = search.get_profiles()
+                    db = stash.stash_manager()
+                    db.store_all(word, people, 'name', 'google-profile')
+
+                    if len(people) == 0:
+                        print('\n[*] No users found.\n\n')
+                    else:
+                        print('\n[*] Users found: ' + str(len(people)))
+                        print('---------------------')
+                        for user in sorted(list(set(people))):
+                            print(user)
+                        sys.exit(0)
+
+                elif engineitem == 'hunter':
+                    print('\033[94m[*] Searching Hunter. \033[0m')
+                    from discovery import huntersearch
+                    # Import locally or won't work.
+                    try:
+                        search = huntersearch.SearchHunter(word, limit, start)
+                        search.process()
+                        emails = filter(search.get_emails())
+                        all_emails.extend(emails)
+                        hosts = filter(search.get_hostnames())
+                        all_hosts.extend(hosts)
+                        db = stash.stash_manager()
+                        db.store_all(word, all_hosts, 'host', 'hunter')
+                        db.store_all(word, all_emails, 'email', 'hunter')
+                    except Exception as e:
+                        if isinstance(e, MissingKey):
+                            print(e)
+                        else:
+                            pass
+
+                elif engineitem == 'intelx':
+                    print('\033[94m[*] Searching Intelx. \033[0m')
+                    from discovery import intelxsearch
+                    # Import locally or won't work.
+                    try:
+                        search = intelxsearch.search_intelx(word, limit)
+                        search.process()
+                        emails = filter(search.get_emails())
+                        all_emails.extend(emails)
+                        hosts = filter(search.get_hostnames())
+                        all_hosts.extend(hosts)
+                        db = stash.stash_manager()
+                        db.store_all(word, all_hosts, 'host', 'intelx')
+                        db.store_all(word, all_emails, 'email', 'intelx')
+                    except Exception as e:
+                        if isinstance(e, MissingKey):
+                            print(e)
+                        else:
+                            print(e)
+
+                elif engineitem == 'linkedin':
+                    print('\033[94m[*] Searching Linkedin. \033[0m')
+                    search = linkedinsearch.SearchLinkedin(word, limit)
+                    search.process()
+                    people = search.get_people()
+                    db = stash.stash_manager()
+                    db.store_all(word, people, 'name', 'linkedin')
+
+                    if len(people) == 0:
+                        print('\n[*] No users found Linkedin.\n\n')
+                    else:
+                        print(f'\n[*] Users found: {len(people)}')
+                        print('---------------------')
+                        for user in sorted(list(set(people))):
+                            print(user)
+                    sys.exit(0)
+
+                elif engineitem == 'netcraft':
+                    print('\033[94m[*] Searching Netcraft. \033[0m')
+                    search = netcraft.SearchNetcraft(word)
+                    search.process()
+                    hosts = filter(search.get_hostnames())
+                    all_hosts.extend(hosts)
+                    db = stash.stash_manager()
+                    db.store_all(word, all_hosts, 'host', 'netcraft')
+
+                elif engineitem == 'pgp':
+                    print('\033[94m[*] Searching PGP key server. \033[0m')
+                    try:
+                        search = pgpsearch.SearchPgp(word)
+                        search.process()
+                        all_emails = filter(search.get_emails())
+                        hosts = filter(search.get_hostnames())
+                        all_hosts.extend(hosts)
+                        db = stash.stash_manager()
+                        db.store_all(word, all_hosts, 'host', 'pgp')
+                        db.store_all(word, all_emails, 'email', 'pgp')
+                    except Exception:
+                        pass
+
+                elif engineitem == 'securityTrails':
+                    print('\033[94m[*] Searching SecurityTrails. \033[0m')
+                    from discovery import securitytrailssearch
+                    try:
+                        search = securitytrailssearch.search_securitytrail(word)
+                        search.process()
+                        hosts = filter(search.get_hostnames())
+                        all_hosts.extend(hosts)
+                        db = stash.stash_manager()
+                        db.store_all(word, hosts, 'host', 'securityTrails')
+                        ips = search.get_ips()
+                        all_ip.extend(ips)
+                        db = stash.stash_manager()
+                        db.store_all(word, ips, 'ip', 'securityTrails')
+                    except Exception as e:
+                        if isinstance(e, MissingKey):
+                            print(e)
+                        else:
+                            pass
+
+                elif engineitem == 'threatcrowd':
+                    print('\033[94m[*] Searching Threatcrowd. \033[0m')
+                    try:
+                        search = threatcrowd.search_threatcrowd(word)
+                        search.process()
+                        hosts = filter(search.get_hostnames())
+                        all_hosts.extend(hosts)
+                        db = stash.stash_manager()
+                        db.store_all(word, all_hosts, 'host', 'threatcrowd')
+                    except Exception:
+                        pass
+
+                elif engineitem == 'trello':
+                    print('\033[94m[*] Searching Trello. \033[0m')
+                    from discovery import trello
+                    # Import locally or won't work.
+                    search = trello.search_trello(word, limit)
+                    search.process()
+                    emails = filter(search.get_emails())
+                    all_emails.extend(emails)
+                    info = search.get_urls()
+                    hosts = filter(info[0])
+                    trello_info = (info[1], True)
+                    all_hosts.extend(hosts)
+                    db = stash.stash_manager()
+                    db.store_all(word, hosts, 'host', 'trello')
+                    db.store_all(word, emails, 'email', 'trello')
+
+                elif engineitem == 'twitter':
+                    print('\033[94m[*] Searching Twitter. \033[0m')
+                    search = twittersearch.search_twitter(word, limit)
+                    search.process()
+                    people = search.get_people()
+                    db = stash.stash_manager()
+                    db.store_all(word, people, 'name', 'twitter')
+
+                    if len(people) == 0:
+                        print('\n[*] No users found.\n\n')
+                    else:
+                        print('\n[*] Users found: ' + str(len(people)))
+                        print('---------------------')
+                        for user in sorted(list(set(people))):
+                            print(user)
+
+                elif engineitem == 'virustotal':
+                    print('\033[94m[*] Searching VirusTotal. \033[0m')
+                    search = virustotal.search_virustotal(word)
+                    search.process()
+                    hosts = filter(search.get_hostnames())
+                    all_hosts.extend(hosts)
+                    db = stash.stash_manager()
+                    db.store_all(word, all_hosts, 'host', 'virustotal')
+
+                elif engineitem == 'yahoo':
+                    print('\033[94m[*] Searching Yahoo. \033[0m')
+                    search = yahoosearch.search_yahoo(word, limit)
+                    search.process()
+                    hosts = search.get_hostnames()
+                    emails = search.get_emails()
+                    all_hosts.extend(filter(hosts))
+                    all_emails.extend(filter(emails))
+                    db = stash.stash_manager()
+                    db.store_all(word, all_hosts, 'host', 'yahoo')
+                    db.store_all(word, all_emails, 'email', 'yahoo')
+
+                elif engineitem == 'all':
+                    print(('[*] Full harvest on ' + word))
+                    all_emails = []
+                    all_hosts = []
+                    try:
+                        print('\033[94m[*] Searching Baidu. \033[0m')
+                        search = baidusearch.SearchBaidu(word, limit)
+                        search.process()
+                        all_emails = filter(search.get_emails())
+                        hosts = filter(search.get_hostnames())
+                        all_hosts.extend(hosts)
+                        db = stash.stash_manager()
+                        db.store_all(word, all_hosts, 'host', 'baidu')
+                        db.store_all(word, all_emails, 'email', 'baidu')
+                    except Exception:
+                        pass
+                    try:
+                        print('\033[94m[*] Searching Bing. \033[0m')
+                        bingapi = 'no'
+                        search = bingsearch.SearchBing(word, limit, start)
+                        search.process(bingapi)
+                        emails = filter(search.get_emails())
+                        hosts = filter(search.get_hostnames())
+                        all_hosts.extend(hosts)
+                        db = stash.stash_manager()
+                        db.store_all(word, all_hosts, 'host', 'bing')
+                        all_emails.extend(emails)
+                        all_emails = sorted(set(all_emails))
+                        db.store_all(word, all_emails, 'email', 'bing')
+                    except Exception:
+                        pass
+
+                    print('\033[94m[*] Searching Censys. \033[0m')
+                    from discovery import censys
+                    search = censys.SearchCensys(word, limit)
+                    search.process()
+                    ips = search.get_ipaddresses()
+                    setips = set(ips)
+                    uniqueips = list(setips)  # Remove duplicates.
+                    all_ip.extend(uniqueips)
+                    hosts = filter(search.get_hostnames())
+                    sethosts = set(hosts)
+                    uniquehosts = list(sethosts)  # Remove duplicates.
+                    all_hosts.extend(uniquehosts)
+                    db = stash.stash_manager()
+                    db.store_all(word, uniquehosts, 'host', 'censys')
+                    db.store_all(word, uniqueips, 'ip', 'censys')
+
+                    print('\033[94m[*] Searching CRT.sh. \033[0m')
+                    search = crtsh.search_crtsh(word)
+                    search.process()
+                    hosts = filter(search.get_hostnames())
+                    all_hosts.extend(hosts)
+                    db = stash.stash_manager()
+                    db.store_all(word, all_hosts, 'host', 'CRTsh')
+
+                    # cymon
+                    print('\033[94m[*] Searching Cymon. \033[0m')
+                    from discovery import cymon
+                    # Import locally or won't work.
+                    search = cymon.search_cymon(word)
+                    search.process()
+                    all_ip = search.get_ipaddresses()
+                    db = stash.stash_manager()
+                    db.store_all(word, all_ip, 'ip', 'cymon')
+
+                    print('\033[94m[*] Searching Dogpile. \033[0m')
+                    search = dogpilesearch.SearchDogpile(word, limit)
+                    search.process()
+                    emails = filter(search.get_emails())
+                    hosts = filter(search.get_hostnames())
+                    all_hosts.extend(hosts)
+                    all_emails.extend(emails)
+                    db = stash.stash_manager()
+                    db.store_all(word, all_hosts, 'email', 'dogpile')
+                    db.store_all(word, all_hosts, 'host', 'dogpile')
+
+                    print('\033[94m[*] Searching DuckDuckGo. \033[0m')
+                    from discovery import duckduckgosearch
+                    search = duckduckgosearch.SearchDuckDuckGo(word, limit)
+                    search.process()
+                    emails = filter(search.get_emails())
+                    hosts = filter(search.get_hostnames())
+                    all_hosts.extend(hosts)
+                    all_emails.extend(emails)
+                    db = stash.stash_manager()
+                    db.store_all(word, all_hosts, 'email', 'duckduckgo')
+                    db.store_all(word, all_hosts, 'host', 'duckduckgo')
+
+                    print('\033[94m[*] Searching Google. \033[0m')
+                    search = googlesearch.search_google(word, limit, start)
+                    search.process(google_dorking)
+                    emails = filter(search.get_emails())
+                    hosts = filter(search.get_hostnames())
+                    all_emails.extend(emails)
+                    db = stash.stash_manager()
+                    db.store_all(word, all_emails, 'email', 'google')
+                    all_hosts.extend(hosts)
+                    db = stash.stash_manager()
+                    db.store_all(word, all_hosts, 'host', 'google')
+
+                    print('\033[94m[*] Searching Google Certificate transparency report. \033[0m')
+                    search = googlecertificates.SearchGoogleCertificates(word, limit, start)
+                    search.process()
+                    domains = filter(search.get_domains())
+                    all_hosts.extend(domains)
+                    db = stash.stash_manager()
+                    db.store_all(word, all_hosts, 'host', 'google-certificates')
+
+                    try:
+                        print('\033[94m[*] Searching Google profiles. \033[0m')
+                        search = googlesearch.search_google(word, limit, start)
+                        search.process_profiles()
+                        people = search.get_profiles()
+                        db = stash.stash_manager()
+                        db.store_all(word, people, 'name', 'google-profile')
+                        print('\nUsers from Google profiles:')
+                        print('---------------------------')
+                        for users in people:
+                            print(users)
+                    except Exception:
+                        pass
+
+                    print('\033[94m[*] Searching Hunter. \033[0m')
+                    from discovery import huntersearch
+                    # Import locally.
+                    try:
+                        search = huntersearch.SearchHunter(word, limit, start)
+                        search.process()
+                        emails = filter(search.get_emails())
+                        hosts = filter(search.get_hostnames())
+                        all_hosts.extend(hosts)
+                        db = stash.stash_manager()
+                        db.store_all(word, hosts, 'host', 'hunter')
+                        all_emails.extend(emails)
+                        all_emails = sorted(set(all_emails))
+                        db.store_all(word, all_emails, 'email', 'hunter')
+                    except Exception as e:
+                        if isinstance(e, MissingKey):
+                            print(e)
+                        else:
+                            pass
+
+                    print('\033[94m[*] Searching Intelx. \033[0m')
+                    from discovery import intelxsearch
+                    # Import locally or won't work.
+                    try:
+                        search = intelxsearch.search_intelx(word, limit)
+                        search.process()
+                        emails = filter(search.get_emails())
+                        all_emails.extend(emails)
+                        hosts = filter(search.get_hostnames())
+                        all_hosts.extend(hosts)
+                        db = stash.stash_manager()
+                        db.store_all(word, all_hosts, 'host', 'intelx')
+                        db.store_all(word, all_emails, 'email', 'intelx')
+                    except Exception as e:
+                        if isinstance(e, MissingKey):
+                            print(e)
+                        else:
+                            print(e)
+
+                    print('\033[94m[*] Searching Linkedin. \033[0m')
+                    search = linkedinsearch.SearchLinkedin(word, limit)
+                    search.process()
+                    people = search.get_people()
+                    db = stash.stash_manager()
+                    db.store_all(word, people, 'name', 'linkedin')
+
+                    if len(people) == 0:
+                        print('\n[*] No users found.\n\n')
+                    else:
+                        print('\n[*] Users found: ' + str(len(people)))
+                        print('---------------------')
+                        for user in sorted(list(set(people))):
+                            print(user)
+
+                    print('\033[94m[*] Searching Netcraft. \033[0m')
+                    search = netcraft.SearchNetcraft(word)
+                    search.process()
+                    hosts = filter(search.get_hostnames())
+                    all_hosts.extend(hosts)
+                    db = stash.stash_manager()
+                    db.store_all(word, all_hosts, 'host', 'netcraft')
+
+                    print('\033[94m[*] Searching PGP key server. \033[0m')
+                    try:
+                        search = pgpsearch.SearchPgp(word)
+                        search.process()
+                        emails = filter(search.get_emails())
+                        hosts = filter(search.get_hostnames())
+                        sethosts = set(hosts)
+                        uniquehosts = list(sethosts)  # Remove duplicates.
+                        all_hosts.extend(uniquehosts)
+                        db = stash.stash_manager()
+                        db.store_all(word, all_hosts, 'host', 'PGP')
+                        all_emails.extend(emails)
+                        db = stash.stash_manager()
+                        db.store_all(word, all_emails, 'email', 'PGP')
+                    except Exception:
+                        pass
+
+                    print('\033[94m[*] Searching SecurityTrails. \033[0m')
+                    from discovery import securitytrailssearch
+                    try:
+                        search = securitytrailssearch.search_securitytrail(word)
+                        search.process()
+                        hosts = filter(search.get_hostnames())
+                        all_hosts.extend(hosts)
+                        db = stash.stash_manager()
+                        db.store_all(word, hosts, 'host', 'securityTrails')
+                        ips = search.get_ips()
+                        all_ip.extend(ips)
+                        db = stash.stash_manager()
+                        db.store_all(word, ips, 'ip', 'securityTrails')
+                    except Exception as e:
+                        if isinstance(e, MissingKey):
+                            print(e)
+                        else:
+                            pass
+
+                    print('\033[94m[*] Searching Threatcrowd. \033[0m')
+                    try:
+                        search = threatcrowd.search_threatcrowd(word)
+                        search.process()
+                        hosts = filter(search.get_hostnames())
+                        all_hosts.extend(hosts)
+                        db = stash.stash_manager()
+                        db.store_all(word, all_hosts, 'host', 'threatcrowd')
+                    except Exception:
+                        pass
+
+                    print('\033[94m[*] Searching Trello. \033[0m')
+                    from discovery import trello
+                    # Import locally or won't work.
+                    search = trello.search_trello(word, limit)
+                    search.process()
+                    emails = filter(search.get_emails())
+                    all_emails.extend(emails)
+                    info = search.get_urls()
+                    hosts = filter(info[0])
+                    trello_info = (info[1], True)
+                    all_hosts.extend(hosts)
+                    db = stash.stash_manager()
+                    db.store_all(word, hosts, 'host', 'trello')
+                    db.store_all(word, emails, 'email', 'trello')
+
+                    try:
+                        print('\033[94m[*] Searching Twitter. \033[0m')
+                        search = twittersearch.search_twitter(word, limit)
+                        search.process()
+                        people = search.get_people()
+                        db = stash.stash_manager()
+                        db.store_all(word, people, 'name', 'twitter')
+                        print('\nUsers from Twitter:')
+                        print('-------------------')
+                        for user in people:
+                            print(user)
+                    except Exception:
+                        pass
+
+                    print('\n[*] Virtual hosts:')
+                    print('------------------')
+                    for l in host_ip:
+                        search = bingsearch.SearchBing(l, limit, start)
+                        search.process_vhost()
+                        res = search.get_allhostnames()
+                        for x in res:
+                            x = re.sub(r'[[\<\/?]*[\w]*>]*', '', x)
+                            x = re.sub('<', '', x)
+                            x = re.sub('>', '', x)
+                            print((l + '\t' + x))
+                            vhost.append(l + ':' + x)
+                            full.append(l + ':' + x)
+                    vhost = sorted(set(vhost))
+
+                    print('\033[94m[*] Searching VirusTotal. \033[0m')
+                    search = virustotal.search_virustotal(word)
+                    search.process()
+                    hosts = filter(search.get_hostnames())
+                    all_hosts.extend(hosts)
+                    db = stash.stash_manager()
+                    db.store_all(word, all_hosts, 'host', 'virustotal')
+
+                    try:
+                        print('\033[94m[*] Searching Yahoo. \033[0m')
+                        search = yahoosearch.search_yahoo(word, limit)
+                        search.process()
+                        hosts = search.get_hostnames()
+                        emails = search.get_emails()
+                        all_hosts.extend(filter(hosts))
+                        all_emails.extend(filter(emails))
+                        db = stash.stash_manager()
+                        db.store_all(word, all_hosts, 'host', 'yahoo')
+                        db.store_all(word, all_emails, 'email', 'yahoo')
+                    except Exception as e:
+                        print(f'An exception occurred in yahoo: {e}')
+        else:
+            print('\033[93m[!] Invalid source.\n\n \033[0m')
+            sys.exit(1)
+
+    # Sanity check to see if all_emails and all_hosts are defined.
+    try:
+        all_emails
+    except NameError:
+        print('\n\n\033[93m[!] No emails found because all_emails is not defined.\n\n \033[0m')
+        sys.exit(1)
+    try:
+        all_hosts
+    except NameError:
+        print('\n\n\033[93m[!] No hosts found because all_hosts is not defined.\n\n \033[0m')
+        sys.exit(1)
+
+    # Results
+    if len(all_ip) == 0:
+        print('\n[*] No IPs found.')
+    else:
+        print('\n[*] IPs found: ' + str(len(all_ip)))
+        print('-------------------')
+        ips = sorted(ipaddress.ip_address(line.strip()) for line in set(all_ip))
+        print('\n'.join(map(str, ips)))
+
+    if len(all_emails) == 0:
+        print('\n[*] No emails found.')
+    else:
+        print('\n[*] Emails found: ' + str(len(all_emails)))
+        print('----------------------')
+        print(('\n'.join(sorted(list(set(all_emails))))))
+
+    if len(all_hosts) == 0:
+        print('\n[*] No hosts found.\n\n')
+    else:
+        print('\n[*] Hosts found: ' + str(len(all_hosts)))
+        print('---------------------')
+        all_hosts = sorted(list(set(all_hosts)))
+        full_host = hostchecker.Checker(all_hosts)
+        full = full_host.check()
+        for host in full:
+            ip = host.split(':')[1]
+            print(host)
+            if ip != 'empty':
+                if host_ip.count(ip.lower()):
+                    pass
+                else:
+                    host_ip.append(ip.lower())
+
+        db = stash.stash_manager()
+        db.store_all(word, host_ip, 'ip', 'DNS-resolver')
+
+    if trello_info[1] is True:
+        trello_urls = trello_info[0]
+        if trello_urls == []:
+            print('\n[*] No URLs found.')
+        else:
+            total = len(trello_urls)
+            print('\n[*] URLs found: ' + str(total))
+            print('--------------------')
+            for url in sorted(list(set(trello_urls))):
+                print(url)
+
+    # DNS brute force
+    dnsres = []
+    if dnsbrute is True:
+        print('\n[*] Starting DNS brute force.')
+        a = dnssearch.dns_force(word, dnsserver, verbose=True)
+        res = a.process()
+        print('\n[*] Hosts found after DNS brute force:')
+        print('-------------------------------------')
+        for y in res:
+            print(y)
+            dnsres.append(y.split(':')[0])
+            if y not in full:
+                full.append(y)
+        db = stash.stash_manager()
+        db.store_all(word, dnsres, 'host', 'dns_bruteforce')
+
+    # Port scanning
+    if ports_scanning is True:
+        print('\n\n[*] Scanning ports (active).\n')
+        for x in full:
+            host = x.split(':')[1]
+            domain = x.split(':')[0]
+            if host != 'empty':
+                print(('[*] Scanning ' + host))
+                ports = [21, 22, 80, 443, 8080]
+                try:
+                    scan = port_scanner.PortScan(host, ports)
+                    openports = scan.process()
+                    if len(openports) > 1:
+                        print(('\t[*] Detected open ports: ' + ','.join(str(e) for e in openports)))
+                    takeover_check = 'True'
+                    if takeover_check == 'True':
+                        if len(openports) > 0:
+                            search_take = takeover.take_over(domain)
+                            search_take.process()
+                except Exception as e:
+                    print(e)
+
+    # DNS reverse lookup
+    dnsrev = []
+    if dnslookup is True:
+        print('\n[*] Starting active queries.')
+        analyzed_ranges = []
+        for x in host_ip:
+            print(x)
+            ip = x.split(':')[0]
+            range = ip.split('.')
+            range[3] = '0/24'
+            s = '.'
+            range = s.join(range)
+            if not analyzed_ranges.count(range):
+                print('[*] Performing reverse lookup in ' + range)
+                a = dnssearch.dns_reverse(range, True)
+                a.list()
+                res = a.process()
+                analyzed_ranges.append(range)
+            else:
+                continue
+            for x in res:
+                if x.count(word):
+                    dnsrev.append(x)
+                    if x not in full:
+                        full.append(x)
+        print('[*] Hosts found after reverse lookup (in target domain):')
+        print('--------------------------------------------------------')
+        for xh in dnsrev:
+            print(xh)
+
+    # DNS TLD expansion
+    dnstldres = []
+    if dnstld is True:
+        print('[*] Starting DNS TLD expansion.')
+        a = dnssearch.dns_tld(word, dnsserver, verbose=True)
+        res = a.process()
+        print('\n[*] Hosts found after DNS TLD expansion:')
+        print('----------------------------------------')
+        for y in res:
+            print(y)
+            dnstldres.append(y)
+            if y not in full:
+                full.append(y)
+
+    # Virtual hosts search
+    if virtual == 'basic':
+        print('\n[*] Virtual hosts:')
+        print('------------------')
+        for l in host_ip:
+            search = bingsearch.SearchBing(l, limit, start)
+            search.process_vhost()
+            res = search.get_allhostnames()
+            for x in res:
+                x = re.sub(r'[[\<\/?]*[\w]*>]*', '', x)
+                x = re.sub('<', '', x)
+                x = re.sub('>', '', x)
+                print((l + '\t' + x))
+                vhost.append(l + ':' + x)
+                full.append(l + ':' + x)
+        vhost = sorted(set(vhost))
+    else:
+        pass
+
+    # Shodan
+    shodanres = []
+    if shodan is True:
+        import texttable
+        tab = texttable.Texttable()
+        header = ['IP address', 'Hostname', 'Org', 'Services:Ports', 'Technologies']
+        tab.header(header)
+        tab.set_cols_align(['c', 'c', 'c', 'c', 'c'])
+        tab.set_cols_valign(['m', 'm', 'm', 'm', 'm'])
+        tab.set_chars(['-', '|', '+', '#'])
+        tab.set_cols_width([15, 20, 15, 15, 18])
+        host_ip = list(set(host_ip))
+        print('\033[94m[*] Searching Shodan. \033[0m')
+        try:
+            for ip in host_ip:
+                print(('\tSearching for ' + ip))
+                shodan = shodansearch.search_shodan()
+                rowdata = shodan.search_ip(ip)
+                time.sleep(2)
+                tab.add_row(rowdata)
+            printedtable = tab.draw()
+            print(printedtable)
+        except Exception as e:
+            print(f'\033[93m[!] Error occurred in the Shodan search module: {e} \033[0m')
+    else:
+        pass
+
+    # Here we need to add explosion mode.
+    # We have to take out the TLDs to do this.
+    recursion = None
+    if recursion:
+        start = 0
+        for word in vhost:
+            search = googlesearch.search_google(word, limit, start)
+            search.process(google_dorking)
+            emails = search.get_emails()
+            hosts = search.get_hostnames()
+            print(emails)
+            print(hosts)
+    else:
+        pass
+
+    # Reporting
+    if filename != "":
+        try:
+            print('\nNEW REPORTING BEGINS.')
+            db = stash.stash_manager()
+            scanboarddata = db.getscanboarddata()
+            latestscanresults = db.getlatestscanresults(word)
+            previousscanresults = db.getlatestscanresults(word, previousday=True)
+            latestscanchartdata = db.latestscanchartdata(word)
+            scanhistorydomain = db.getscanhistorydomain(word)
+            pluginscanstatistics = db.getpluginscanstatistics()
+            generator = statichtmlgenerator.htmlgenerator(word)
+            HTMLcode = generator.beginhtml()
+            HTMLcode += generator.generatelatestscanresults(latestscanresults)
+            HTMLcode += generator.generatepreviousscanresults(previousscanresults)
+            graph = reportgraph.GraphGenerator(word)
+            HTMLcode += graph.drawlatestscangraph(word, latestscanchartdata)
+            HTMLcode += graph.drawscattergraphscanhistory(word, scanhistorydomain)
+            HTMLcode += generator.generatepluginscanstatistics(pluginscanstatistics)
+            HTMLcode += generator.generatedashboardcode(scanboarddata)
+            HTMLcode += '<p><span style="color: #000000;">Report generated on ' + str(
+                datetime.datetime.now()) + '</span></p>'
+            HTMLcode += '''
+            </body>
+            </html>
+            '''
+            Html_file = open('report.html', 'w')
+            Html_file.write(HTMLcode)
+            Html_file.close()
+            print('NEW REPORTING FINISHED!')
+            print('[*] Saving files.')
+            html = htmlExport.htmlExport(
+                all_emails,
+                full,
+                vhost,
+                dnsres,
+                dnsrev,
+                filename,
+                word,
+                shodanres,
+                dnstldres)
+            save = html.writehtml()
+        except Exception as e:
+            print(e)
+            print('\n\033[93m[!] An error occurred creating the file.\033[0m')
+
+        try:
+            filename = filename.split('.')[0] + '.xml'
+            file = open(filename, 'w')
+            file.write('<?xml version="1.0" encoding="UTF-8"?><theHarvester>')
+            for x in all_emails:
+                file.write('<email>' + x + '</email>')
+            for x in full:
+                x = x.split(':')
+                if len(x) == 2:
+                    file.write(
+                        '<host>' + '<ip>' + x[1] + '</ip><hostname>' + x[0] + '</hostname>' + '</host>')
+                else:
+                    file.write('<host>' + x + '</host>')
+            for x in vhost:
+                x = x.split(':')
+                if len(x) == 2:
+                    file.write(
+                        '<vhost>' + '<ip>' + x[1] + '</ip><hostname>' + x[0] + '</hostname>' + '</vhost>')
+                else:
+                    file.write('<vhost>' + x + '</vhost>')
+            if shodanres != []:
+                shodanalysis = []
+                for x in shodanres:
+                    res = x.split('SAPO')
+                    file.write('<shodan>')
+                    file.write('<host>' + res[0] + '</host>')
+                    file.write('<port>' + res[2] + '</port>')
+                    file.write('<banner><!--' + res[1] + '--></banner>')
+                    reg_server = re.compile('Server:.*')
+                    temp = reg_server.findall(res[1])
+                    if temp != []:
+                        shodanalysis.append(res[0] + ':' + temp[0])
+                    file.write('</shodan>')
+                if shodanalysis != []:
+                    shodanalysis = sorted(set(shodanalysis))
+                    file.write('<servers>')
+                    for x in shodanalysis:
+                        file.write('<server>' + x + '</server>')
+                    file.write('</servers>')
+
+            file.write('</theHarvester>')
+            file.flush()
+            file.close()
+            print('[*] Files saved.')
+        except Exception as er:
+            print(f'\033[93m[!] An error occurred saving XML file: {er} \033[0m')
+        print('\n\n')
+        sys.exit(0)
+
+
+if __name__ == '__main__':
+    if python_version()[0:3] < '3.6':
+        print('\033[93m[!] Make sure you have Python 3.6+ installed, quitting. \033[0m')
+        sys.exit(1)
+    try:
+        start()
+    except KeyboardInterrupt:
+        print('\n\n\033[93m[!] ctrl+c detected from user, quitting.\n\n \033[0m')
+    except Exception:
+        import traceback
+
+        print(traceback.print_exc())
         sys.exit(1)