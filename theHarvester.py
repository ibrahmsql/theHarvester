--- conflicted
+++ resolved
@@ -1,4 +1,3 @@
-<<<<<<< HEAD
 #!/usr/bin/env python
 
 import sys
@@ -25,7 +24,7 @@
 print("* | |_| | | |  __/ / __  / (_| | |   \ V /  __/\__ \ ||  __/ |    *")
 print("*  \__|_| |_|\___| \/ /_/ \__,_|_|    \_/ \___||___/\__\___|_|    *")
 print("*                                                                 *")
-print("* TheHarvester Ver. 3.0.0                                         *")
+print("* theHarvester Ver. 3.0.1                                         *")
 print("* Coded by Christian Martorella                                   *")
 print("* Edge-Security Research                                          *")
 print("* cmartorella@edge-security.com                                   *")
@@ -662,651 +661,4 @@
     except Exception:
         import traceback
         print(traceback.print_exc())
-        sys.exit()
-=======
-#!/usr/bin/env python
-
-import string
-import httplib
-import sys
-import os
-from socket import *
-import re
-import getopt
-import stash
-import time
-
-try:
-    import requests
-except:
-    print "Request library not found, please install it before proceeding\n"
-    sys.exit()
-
-from discovery import *
-from lib import htmlExport
-from lib import hostchecker
-
-print "\n \033[92m *******************************************************************"
-print "*                                                                 *"
-print "* | |_| |__   ___    /\  /\__ _ _ ____   _____  ___| |_ ___ _ __  *"
-print "* | __| '_ \ / _ \  / /_/ / _` | '__\ \ / / _ \/ __| __/ _ \ '__| *"
-print "* | |_| | | |  __/ / __  / (_| | |   \ V /  __/\__ \ ||  __/ |    *"
-print "*  \__|_| |_|\___| \/ /_/ \__,_|_|    \_/ \___||___/\__\___|_|    *"
-print "*                                                                 *"
-print "* TheHarvester Ver. 3.0.0                                         *"
-print "* Coded by Christian Martorella                                   *"
-print "* Edge-Security Research                                          *"
-print "* cmartorella@edge-security.com                                   *"
-print "*******************************************************************\033[94m\n\n"
-
-
-def usage():
-
-    comm = os.path.basename(sys.argv[0])
-
-    if os.path.dirname(sys.argv[0]) == os.getcwd():
-        comm = "./" + comm
-
-    print "Usage: theharvester options \n"
-    print "       -d: Domain to search or company name"
-    print """       -b: data source: baidu, bing, bingapi, dogpile, google, googleCSE,
-                        googleplus, google-profiles, linkedin, pgp, twitter, vhost, 
-                        virustotal, threatcrowd, crtsh, netcraft, yahoo, hunter, all\n"""
-    print "       -g: use google dorking instead of normal google search"
-    print "       -s: start in result number X (default: 0)"
-    print "       -v: verify host name via dns resolution and search for virtual hosts"
-    print "       -f: save the results into an HTML and XML file (both)"
-    print "       -n: perform a DNS reverse query on all ranges discovered"
-    print "       -c: perform a DNS brute force for the domain name"
-    print "       -t: perform a DNS TLD expansion discovery"
-    print "       -e: use this DNS server"
-    print "       -p: port scan the detected hosts and check for Takeovers (80,443,22,21,8080)"
-    print "       -l: limit the number of results to work with(bing goes from 50 to 50 results,"
-    print "            google 100 to 100, and pgp doesn't use this option)"
-    print "       -h: use SHODAN database to query discovered hosts"
-    print "\nExamples:"
-    print "        " + comm + " -d microsoft.com -l 500 -b google -h myresults.html"
-    print "        " + comm + " -d microsoft.com -b pgp"
-    print "        " + comm + " -d microsoft -l 200 -b linkedin"
-    print "        " + comm + " -d microsoft.com -l 200 -g -b google"
-    print "        " + comm + " -d apple.com -b googleCSE -l 500 -s 300\n"
-
-
-def start(argv):
-    if len(sys.argv) < 4:
-        usage()
-        sys.exit()
-    try:
-        opts, args = getopt.getopt(argv, "l:d:b:s:u:vf:nhcgpte:")
-    except getopt.GetoptError:
-        usage()
-        sys.exit()
-    try:
-        db=stash.stash_manager()
-        db.do_init()
-    except Exception, e:
-        pass
-    start = 0
-    host_ip = []
-    filename = ""
-    bingapi = "yes"
-    dnslookup = False
-    dnsbrute = False
-    dnstld = False
-    shodan = False
-    vhost = []
-    virtual = False
-    ports_scanning = False
-    takeover_check = False
-    google_dorking = False
-    limit = 500
-    dnsserver = ""
-    for opt, arg in opts:
-        if opt == '-l':
-            limit = int(arg)
-        elif opt == '-d':
-            word = arg
-        elif opt == '-g':
-            google_dorking = True
-        elif opt == '-s':
-            start = int(arg)
-        elif opt == '-v':
-            virtual = "basic"
-        elif opt == '-f':
-            filename = arg
-        elif opt == '-n':
-            dnslookup = True
-        elif opt == '-c':
-            dnsbrute = True
-        elif opt == '-h':
-            shodan = True
-        elif opt == '-e':
-            dnsserver = arg
-        elif opt == '-p':
-            ports_scanning = True
-        elif opt == '-t':
-            dnstld = True
-        elif opt == '-b':
-            engines = set(arg.split(','))
-            supportedengines = set(["baidu","bing","crtsh","bingapi","dogpile","google","googleCSE","virustotal","threatcrowd","googleplus","google-profiles","linkedin","pgp","twitter","vhost","yahoo","netcraft","hunter","all"])
-            if set(engines).issubset(supportedengines):
-                print "found supported engines"
-                print "[-] Starting harvesting process for domain: " + word +  "\n" 
-                for engineitem in engines:
-                    if engineitem == "google":
-                        print "[-] Searching in Google:"
-                        search = googlesearch.search_google(word, limit, start)
-                        search.process(google_dorking)
-                        all_emails = search.get_emails()
-                        all_hosts = search.get_hostnames()
-                        for x in all_hosts:
-                            try:
-                                db=stash.stash_manager()
-                                db.store(word,x,'host','google')
-                            except Exception, e:
-                                print e
-                    
-                    if engineitem == "netcraft":
-                        print "[-] Searching in Netcraft:"
-                        search = netcraft.search_netcraft(word)
-                        search.process()
-                        all_hosts = search.get_hostnames()
-                        all_emails = []
-                        db=stash.stash_manager()
-                        db.store_all(word,all_hosts,'host','netcraft')
-                        
-                    
-                    if engineitem == "threatcrowd":
-                        print "[-] Searching in Threatcrowd:"
-                        search = threatcrowd.search_threatcrowd(word)
-                        search.process()
-                        all_hosts = search.get_hostnames()
-                        all_emails = []
-                        db=stash.stash_manager()
-                        db.store_all(word,all_hosts,'host','threatcrowd')
-                
-                    if engineitem == "virustotal":
-                        print "[-] Searching in Virustotal:"
-                        search = virustotal.search_virustotal(word)
-                        search.process()
-                        all_hosts = search.get_hostnames()
-                        all_emails = []
-                        db=stash.stash_manager()
-                        db.store_all(word,all_hosts,'host','virustotal')
-                
-
-                    if engineitem == "crtsh":
-                        print "[-] Searching in CRT.sh:"
-                        search = crtsh.search_crtsh(word)
-                        search.process()
-                        all_hosts = search.get_hostnames()
-                        all_emails = []
-                        db=stash.stash_manager()
-                        db.store_all(word,all_hosts,'host','CRTsh')
-
-                    if engineitem == "googleCSE":
-                        print "[-] Searching in Google Custom Search:"
-                        search = googleCSE.search_googleCSE(word, limit, start)
-                        search.process()
-                        search.store_results()
-                        all_emails = search.get_emails()
-                        db=stash.stash_manager()
-                        db.store_all(word,all_hosts,'email','googleCSE')
-                        all_hosts = search.get_hostnames()
-                        db=stash.stash_manager()
-                        db.store_all(word,all_hosts,'host','googleCSE')
-
-                    elif engineitem == "bing" or engineitem == "bingapi":
-                        print "[-] Searching in Bing:"
-                        search = bingsearch.search_bing(word, limit, start)
-                        if engineitem == "bingapi":
-                            bingapi = "yes"
-                        else:
-                            bingapi = "no"
-                        search.process(bingapi)
-                        all_emails = search.get_emails()
-                        all_hosts = search.get_hostnames()
-
-                    elif engineitem == "dogpile":
-                        print "[-] Searching in Dogpilesearch.."
-                        search = dogpilesearch.search_dogpile(word, limit)
-                        search.process()
-                        all_emails = search.get_emails()
-                        all_hosts = search.get_hostnames()
-
-                    elif engineitem == "pgp":
-                        print "[-] Searching in PGP key server.."
-                        search = pgpsearch.search_pgp(word)
-                        search.process()
-                        all_emails = search.get_emails()
-                        all_hosts = search.get_hostnames()
-                        db=stash.stash_manager()
-                        db.store_all(word,all_hosts,'host','pgp')
-                        db=stash.stash_manager()
-                        db.store_all(word,all_emails,'emails','pgp')
-
-                    elif engineitem == "yahoo":
-                        print "[-] Searching in Yahoo.."
-                        search = yahoosearch.search_yahoo(word, limit)
-                        search.process()
-                        all_emails = search.get_emails()
-                        all_hosts = search.get_hostnames()
-
-                   # elif engineitem == "baidu":
-                        print "[-] Searching in Baidu.."
-                        search = baidusearch.search_baidu(word, limit)
-                        search.process()
-                        all_emails = search.get_emails()
-                        all_hosts = search.get_hostnames()
-
-                    elif engineitem == "googleplus":
-                        print "[-] Searching in Google+ .."
-                        search = googleplussearch.search_googleplus(word, limit)
-                        search.process()
-                        people = search.get_people()
-                        print "Users from Google+:"
-                        print "===================="
-                        for user in people:
-                            print user
-                        sys.exit()
-
-                    elif engineitem == "twitter":
-                        print "[-] Searching in Twitter .."
-                        search = twittersearch.search_twitter(word, limit)
-                        search.process()
-                        people = search.get_people()
-                        print "Users from Twitter:"
-                        print "-------------------"
-                        for user in people:
-                            print user
-                        sys.exit()
-
-                    elif engineitem == "linkedin":
-                        print "[-] Searching in Linkedin.."
-                        search = linkedinsearch.search_linkedin(word, limit)
-                        search.process()
-                        people = search.get_people()
-                        print "Users from Linkedin:"
-                        print "-------------------"
-                        for user in people:
-                            print user
-                        sys.exit()
-
-                    elif engineitem == "google-profiles":
-                        print "[-] Searching in Google profiles.."
-                        search = googlesearch.search_google(word, limit, start)
-                        search.process_profiles()
-                        people = search.get_profiles()
-                        print "Users from Google profiles:"
-                        print "---------------------------"
-                        for users in people:
-                            print users
-                        sys.exit()
-
-                    elif engineitem == "hunter":
-                        print "[-] Searching in Hunter:"
-                        from discovery import huntersearch
-                        #import locally or won't work
-                        search = huntersearch.search_hunter(word, limit, start)
-                        search.process()
-                        all_emails = search.get_emails()
-                        all_hosts = search.get_hostnames()
-
-                    elif engineitem == "all":
-                        print "Full harvest on " + word
-                        all_emails = []
-                        all_hosts = []
-                    
-                        print "[-] Searching in Google.."
-                        search = googlesearch.search_google(word, limit, start)
-                        search.process(google_dorking)
-                        emails = search.get_emails()
-                        hosts = search.get_hostnames()
-                        all_emails.extend(emails)
-                        db=stash.stash_manager()
-                        db.store_all(word,all_hosts,'email','google')
-                        all_hosts.extend(hosts)
-                        db=stash.stash_manager()
-                        db.store_all(word,all_hosts,'host','google')
-                        
-                        print "[-] Searching in PGP Key server.."
-                        search = pgpsearch.search_pgp(word)
-                        search.process()
-                        emails = search.get_emails()
-                        hosts = search.get_hostnames()
-                        all_hosts.extend(hosts)
-                        db=stash.stash_manager()
-                        db.store_all(word,all_hosts,'host','PGP')
-                        all_emails.extend(emails)
-                        db=stash.stash_manager()
-                        db.store_all(word,all_hosts,'email','PGP')
-                        
-                        print "[-] Searching in Netcraft server.."
-                        search = netcraft.search_netcraft(word)
-                        search.process()
-                        hosts = search.get_hostnames()
-                        all_hosts.extend(hosts)
-                        db=stash.stash_manager()
-                        db.store_all(word,all_hosts,'host','netcraft')
-
-                        print "[-] Searching in ThreatCrowd server.."
-                        try:
-                            search = threatcrowd.search_threatcrowd(word)
-                            search.process()
-                            hosts = search.get_hostnames()
-                            all_hosts.extend(hosts)
-                            all_emails = []
-                            db=stash.stash_manager()
-                            db.store_all(word,all_hosts,'host','threatcrowd')
-                        except Exception: pass
-
-                        print "[-] Searching in CRTSH server.."
-                        search = crtsh.search_crtsh(word)
-                        search.process()
-                        hosts = search.get_hostnames()
-                        all_hosts.extend(hosts)
-                        db=stash.stash_manager()
-                        db.store_all(word,all_hosts,'host','CRTsh')
-
-                        print "[-] Searching in Virustotal server.."
-                        search = virustotal.search_virustotal(word)
-                        search.process()
-                        hosts = search.get_hostnames()
-                        all_hosts.extend(hosts)
-                        db=stash.stash_manager()
-                        db.store_all(word,all_hosts,'host','virustotal')
-
-                        print "[-] Searching in Bing.."
-                        bingapi = "no"
-                        search = bingsearch.search_bing(word, limit, start)
-                        search.process(bingapi)
-                        emails = search.get_emails()
-                        hosts = search.get_hostnames()
-                        all_hosts.extend(hosts)
-                        db=stash.stash_manager()
-                        db.store_all(word,all_hosts,'host','bing')
-                        all_emails.extend(emails)
-                        #Clean up email list, sort and uniq
-                        all_emails=sorted(set(all_emails))
-
-                        print "[-] Searching in Hunter:"
-                        from discovery import huntersearch
-                        #import locally
-                        search = huntersearch.search_hunter(word, limit, start)
-                        search.process()
-                        emails = search.get_emails()
-                        hosts = search.get_hostnames()
-                        all_hosts.extend(hosts)
-                        db = stash.stash_manager()
-                        db.store_all(word, all_hosts, 'host', 'hunter')
-                        all_emails.extend(emails)
-                        all_emails = sorted(set(all_emails))
-
-            else:
-            #if engine not in ("baidu", "bing", "crtsh","bingapi","dogpile","google", "googleCSE","virustotal","threatcrowd", "googleplus", "google-profiles","linkedin", "pgp", "twitter", "vhost", "yahoo","netcraft","all"):
-                usage()
-                print "Invalid search engine, try with: baidu, bing, bingapi, crtsh, dogpile, google, googleCSE, virustotal, netcraft, googleplus, google-profiles, linkedin, pgp, twitter, vhost, yahoo, hunter, all"
-                sys.exit()
-            #else:
-            #    pass
-
-    #Results############################################################
-    print("\n\033[1;32;40m Harvesting results")
-    print "\n\n[+] Emails found:"
-    print "------------------"
-    if all_emails == []:
-        print "No emails found"
-    else:
-        print "\n".join(all_emails)
-
-    print("\033[1;33;40m \n[+] Hosts found in search engines:")
-    print "------------------------------------"
-    if all_hosts == []:
-        print "No hosts found"
-        full = ""
-    else:
-        total = len(all_hosts)
-        print "\nTotal hosts: " + str(total) + "\n"
-        all_hosts=sorted(set(all_hosts))
-        print "\033[94m[-] Resolving hostnames IPs...\033[1;33;40m \n "
-        full_host = hostchecker.Checker(all_hosts)
-        full = full_host.check()
-        for host in full:
-            ip = host.split(':')[1]
-            print host
-            if ip != "empty":
-                if host_ip.count(ip.lower()):
-                    pass
-                else:
-                    host_ip.append(ip.lower())
-
-    #DNS Brute force####################################################
-    dnsres = []
-    if dnsbrute == True:
-        print "\n\033[94m[-] Starting DNS brute force: \033[1;33;40m"
-        a = dnssearch.dns_force(word, dnsserver, verbose=True)
-        res = a.process()
-        print "\n\033[94m[-] Hosts found after DNS brute force:"
-        print "---------------------------------------"
-        for y in res:
-            print y
-            dnsres.append(y.split(':')[0])
-            if y not in full:
-                full.append(y)
-        db=stash.stash_manager()
-        db.store_all(word,dnsres,'host','dns_bruteforce')
-
-    #Port Scanning #################################################
-    if ports_scanning == True:
-            print("\n\n\033[1;32;40m[-] Scanning ports (active):\n")
-            for x in full:
-                host = x.split(':')[1]
-                domain = x.split(':')[0]
-                if host != "empty" :
-                    print "- Scanning : " + host
-                    ports = [80,443,22,8080,21]
-                    try:
-                        scan = port_scanner.port_scan(host,ports)
-                        openports = scan.process()
-                        if len(openports) > 1:
-                                print "\t\033[91m Detected open ports: " + ','.join(str(e) for e in openports) +  "\033[1;32;40m"
-                        takeover_check = 'True'
-                        if takeover_check == 'True':
-                            if len(openports) > 0:   
-                                search_take = takeover.take_over(domain)
-                                search_take.process()
-                    except Exception, e:
-                        print e
-                    
-
-    #DNS reverse lookup#################################################
-    dnsrev = []
-    if dnslookup == True:
-        print "\n[+] Starting active queries:"
-        analyzed_ranges = []
-        for x in host_ip:
-            print x
-            ip = x.split(":")[0]
-            range = ip.split(".")
-            range[3] = "0/24"
-            range = string.join(range, '.')
-            if not analyzed_ranges.count(range):
-                print "\033[94m[-]Performing reverse lookup in : " + range + "\033[1;33;40m"
-                a = dnssearch.dns_reverse(range, True)
-                a.list()
-                res = a.process()
-                analyzed_ranges.append(range)
-            else:
-                continue
-            for x in res:
-                if x.count(word):
-                    dnsrev.append(x)
-                    if x not in full:
-                        full.append(x)
-        print "Hosts found after reverse lookup (in target domain):"
-        print "---------------------------------"
-        for xh in dnsrev:
-            print xh
-        
-    #DNS TLD expansion###################################################
-    dnstldres = []
-    if dnstld == True:
-        print "[-] Starting DNS TLD expansion:"
-        a = dnssearch.dns_tld(word, dnsserver, verbose=True)
-        res = a.process()
-        print "\n[+] Hosts found after DNS TLD expansion:"
-        print "------------------------------------------"
-        for y in res:
-            print y
-            dnstldres.append(y)
-            if y not in full:
-                full.append(y)
-
-    #Virtual hosts search###############################################
-    if virtual == "basic":
-        print "\n[+] Virtual hosts:"
-        print "------------------"
-        for l in host_ip:
-            search = bingsearch.search_bing(l, limit, start)
-            search.process_vhost()
-            res = search.get_allhostnames()
-            for x in res:
-                x = re.sub(r'[[\<\/?]*[\w]*>]*','',x)
-                x = re.sub('<','',x)
-                x = re.sub('>','',x)
-                print l + "\t" + x
-                vhost.append(l + ":" + x)
-                full.append(l + ":" + x)
-        vhost=sorted(set(vhost))
-    else:
-        pass
-    #Shodan search####################################################
-    shodanres = []
-    shodanvisited = []
-    if shodan == True:
-        print("\n\n\033[1;32;40m[-] Shodan DB search (passive):\n")
-        for x in full:
-            try:
-                ip = x.split(":")[1]
-                if not shodanvisited.count(ip):
-                    print "\tSearching for: " + ip
-                    a = shodansearch.search_shodan(ip)
-                    shodanvisited.append(ip)
-                    results = a.run()
-                    time.sleep(2)
-                    for res in results:
-                        if res['info'] == []:
-                            res['info'] = ''
-                        shodanres.append(
-                            x + "SAPO" + str(res['info']) + "SAPO" + str(res['data']))
-            except:
-                pass
-        print "\n [+] Shodan results:"
-        print "------------------"
-        for x in shodanres:
-            print x.split("SAPO")[0] + ":" + x.split("SAPO")[1]
-    else:
-        pass
-
-    ###################################################################
-    # Here i need to add explosion mode.
-    # Tengo que sacar los TLD para hacer esto.
-    recursion = None
-    if recursion:
-        start = 0
-        for word in vhost:
-            search = googlesearch.search_google(word, limit, start)
-            search.process(google_dorking)
-            emails = search.get_emails()
-            hosts = search.get_hostnames()
-            print emails
-            print hosts
-    else:
-        pass
-
-    #Reporting#######################################################
-    if filename != "":
-        try:
-            print "[+] Saving files..."
-            filename = filename.split(".")[0] + ".html"
-            html = htmlExport.htmlExport(
-                all_emails,
-                full,
-                vhost,
-                dnsres,
-                dnsrev,
-                filename,
-                word,
-                shodanres,
-                dnstldres)
-            save = html.writehtml()
-        except Exception as e:
-            print e
-            print "Error creating the file"
-        try:
-            filename = filename.split(".")[0] + ".xml"
-            file = open(filename, 'w')
-            file.write('<?xml version="1.0" encoding="UTF-8"?><theHarvester>')
-            for x in all_emails:
-                file.write('<email>' + x + '</email>')
-
-            for x in full:
-                x = x.split(":")
-                if len(x) == 2:
-                    file.write('<host>' + '<ip>' + x[0] + '</ip><hostname>' + x[1]  + '</hostname>' + '</host>')
-                else:
-                    file.write('<host>' + x + '</host>')
-            for x in vhost:
-                x = x.split(":")
-                if len(x) == 2:
-                    file.write('<vhost>' + '<ip>' + x[0] + '</ip><hostname>' + x[1]  + '</hostname>' + '</vhost>')
-                else:
-                    file.write('<vhost>' + x + '</vhost>')
-
-            if shodanres != []:
-                shodanalysis = []
-                for x in shodanres:
-                    res = x.split("SAPO")
-                    # print " res[0] " + res[0] # ip/host
-                    # print " res[1] " + res[1] # banner/info
-                    # print " res[2] " + res[2] # port
-                    file.write('<shodan>')
-                    #page.h3(res[0])
-                    file.write('<host>' + res[0] + '</host>')
-                    #page.a("Port :" + res[2])
-                    file.write('<port>' + res[2] + '</port>')
-                    #page.pre(res[1])
-                    file.write('<banner><!--' + res[1] + '--></banner>')
-                    
-                    
-                    reg_server = re.compile('Server:.*')
-                    temp = reg_server.findall(res[1])
-                    if temp != []:
-                        shodanalysis.append(res[0] + ":" + temp[0])
-                    
-                    file.write('</shodan>')
-                if shodanalysis != []:
-                    shodanalysis=sorted(set(shodanalysis))
-                    file.write('<servers>')
-                    for x in shodanalysis:
-                        #page.pre(x)
-                        file.write('<server>' + x + '</server>')
-                    file.write('</servers>')
-                    
-
-            file.write('</theHarvester>')
-            file.flush()
-            file.close()
-            print "Files saved!"
-        except Exception as er:
-            print "Error saving XML file: " + er
-        sys.exit()
-
-if __name__ == "__main__":
-    try:
-        start(sys.argv[1:])
-    except KeyboardInterrupt:
-        print "Search interrupted by user.."
-    except:
-        sys.exit()
->>>>>>> 58aa3063
+        sys.exit()