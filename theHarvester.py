<<<<<<< HEAD
=======
#!/usr/bin/env python3
>>>>>>> 121e23b3
# Note: This script runs theHarvester
# from platform import python_version
import sys
import asyncio
from theHarvester import __main__

if sys.version_info.major < 3 or sys.version_info.minor < 7:
    print('\033[93m[!] Make sure you have Python 3.7+ installed, quitting.\n\n \033[0m')
    sys.exit(1)

if __name__ == '__main__':
    platform = sys.platform
    if platform == 'win32':
        # Required or things will break if trying to take screenshots
        import multiprocessing

        multiprocessing.freeze_support()
        asyncio.DefaultEventLoopPolicy = asyncio.WindowsSelectorEventLoopPolicy
    else:
        # with uvloop 0.16.0 support for python3.10 has been added
        # https://github.com/MagicStack/uvloop/releases/tag/v0.16.0
        import uvloop

        uvloop.install()

        if "linux" in platform:
            import aiomultiprocess

            # As we are not using Windows we can change the spawn method to fork for greater performance
            aiomultiprocess.set_context("fork")
    asyncio.run(__main__.entry_point())<|MERGE_RESOLUTION|>--- conflicted
+++ resolved
@@ -1,9 +1,5 @@
-<<<<<<< HEAD
-=======
 #!/usr/bin/env python3
->>>>>>> 121e23b3
 # Note: This script runs theHarvester
-# from platform import python_version
 import sys
 import asyncio
 from theHarvester import __main__
@@ -21,10 +17,7 @@
         multiprocessing.freeze_support()
         asyncio.DefaultEventLoopPolicy = asyncio.WindowsSelectorEventLoopPolicy
     else:
-        # with uvloop 0.16.0 support for python3.10 has been added
-        # https://github.com/MagicStack/uvloop/releases/tag/v0.16.0
         import uvloop
-
         uvloop.install()
 
         if "linux" in platform:
