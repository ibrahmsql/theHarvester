--- conflicted
+++ resolved
@@ -315,7 +315,6 @@
                         all_emails = []
                         all_ip = search.get_ipaddresses()
                         all_hosts = search.get_hostnames()
-<<<<<<< HEAD
                     
                     elif engineitem == "trello":
                         print("[-] Searching in Trello:")
@@ -329,26 +328,6 @@
                             print (x)
                         sys.exit()
                         
-=======
-                        pagecounter = 1
-                        while pagecounter < totalnumberofpages and pagecounter < 5: #pagecounter < 5: search 4 pages = 100 results 
-                            pagecounter += 1
-                            search.process(pagecounter)
-                            moreips = search.get_ipaddresses()
-                            for moreipitem in moreips:
-                                all_ip.append(moreipitem)
-                            morehostnames = search.get_hostnames()
-                            for morehostnameitem in morehostnames:
-                                all_hosts.append(morehostnameitem)                    
-                        print('')
-                        ipset = set(all_ip)
-                        hostset = set(all_hosts)
-                        for ipitem in ipset:
-                            db.store(word,ipitem,'ipaddress','censys')
-                        for hostitem in hostset:
-                            db.store(word,hostitem,'hostname','censys')
-
->>>>>>> 8746c2ed
                     elif engineitem == "all":
                         print(("Full harvest on " + word))
                         all_emails = []
