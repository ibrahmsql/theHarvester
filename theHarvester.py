--- conflicted
+++ resolved
@@ -751,7 +751,6 @@
         vhost = sorted(set(vhost))
     else:
         pass
-<<<<<<< HEAD
     # Shodan search ####################################################
     try:
         shodanres = []
@@ -783,38 +782,6 @@
     except Exception as e:
         print("Error occurred in the Shodan main module: " + str(e))
     ###################################################################
-=======
-
-    # Shodan search ##################################################
-    shodanres = []
-    shodanvisited = []
-    if shodan == True:
-        print("\n\n\033[1;32;40m[-] Shodan DB search (passive):\n")
-        if full == []:
-            print('No host to search, exiting.')
-            sys.exit(1)
-        for x in full:
-            try:
-                ip = x.split(":")[1]
-                if not shodanvisited.count(ip):
-                    print(("\tSearching for: " + ip))
-                    a = shodansearch.search_shodan(ip)
-                    shodanvisited.append(ip)
-                    results = a.run()
-                    for res in results['data']:
-                        shodanres.append(
-                            str("%s:%s - %s - %s - %s," % (res['ip_str'], res['port'], res['os'], res['isp'])))
-            except Exception as e:
-                pass
-        print("\n [+] Shodan results:")
-        print("-------------------")
-        for x in shodanres:
-            print(x)
-    else:
-        pass
-
-    ##################################################################
->>>>>>> 3b87ad44
     # Here we need to add explosion mode.
     # Tengo que sacar los TLD para hacer esto.
     recursion = None
