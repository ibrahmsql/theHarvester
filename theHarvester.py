#!/usr/bin/env python3

import sys
import os
import re
import getopt
import stash
import time

try:
    import requests
except:
    print("Requests library not found, please install it before proceeding\n")
    sys.exit()
    
try:
    import bs4
except:
    print("\nBeautifulSoup library not found, please install it before proceeding\n")
    sys.exit()

from discovery import *
from lib import htmlExport
from lib import hostchecker

print("\n\033[92m*******************************************************************")
print("*                                                                 *")
print("* | |_| |__   ___    /\  /\__ _ _ ____   _____  ___| |_ ___ _ __  *")
print("* | __| '_ \ / _ \  / /_/ / _` | '__\ \ / / _ \/ __| __/ _ \ '__| *")
print("* | |_| | | |  __/ / __  / (_| | |   \ V /  __/\__ \ ||  __/ |    *")
print("*  \__|_| |_|\___| \/ /_/ \__,_|_|    \_/ \___||___/\__\___|_|    *")
print("*                                                                 *")
print("* theHarvester Ver. 3.0.4                                         *")
print("* Coded by Christian Martorella                                   *")
print("* Edge-Security Research                                          *")
print("* cmartorella@edge-security.com                                   *")
print("*******************************************************************\033[94m\n\n")


def usage():

    comm = os.path.basename(sys.argv[0])

    if os.path.dirname(sys.argv[0]) == os.getcwd():
        comm = "./" + comm

    print("Usage: theharvester options \n")
    print("       -d: Domain to search or company name")
    print("""       -b: data source: baidu, bing, bingapi, cenysy, crtsh, dogpile,
                        google, google-certificates, googleCSE, googleplus, google-profiles,
                        hunterio, linkedin, netcraft, pgp, threatcrowd,
                        twitter, vhost, virustotal, yahoo, all""")
    print("       -g: use google dorking instead of normal google search")
    print("       -s: start in result number X (default: 0)")
    print("       -v: verify host name via dns resolution and search for virtual hosts")
    print("       -f: save the results into an HTML and XML file (both)")
    print("       -n: perform a DNS reverse query on all ranges discovered")
    print("       -c: perform a DNS brute force for the domain name")
    print("       -t: perform a DNS TLD expansion discovery")
    print("       -e: use this DNS server")
    print("       -p: port scan the detected hosts and check for Takeovers (80,443,22,21,8080)")
    print("       -l: limit the number of results to work with(bing goes from 50 to 50 results,")
    print("            google 100 to 100, and pgp doesn't use this option)")
    print("       -h: use SHODAN database to query discovered hosts")
    print("\nExamples:")
    print(("        " + comm + " -d microsoft.com -l 500 -b google -f myresults.html"))
    print(("        " + comm + " -d microsoft.com -b pgp, virustotal"))
    print(("        " + comm + " -d microsoft -l 200 -b linkedin"))
    print(("        " + comm + " -d microsoft.com -l 200 -g -b google"))
    print(("        " + comm + " -d apple.com -b googleCSE -l 500 -s 300"))
    print(("        " + comm + " -d cornell.edu -l 100 -b bing -h \n"))


def start(argv):

    if len(sys.argv) < 4:
        usage()
        sys.exit()
    try:
        opts, args = getopt.getopt(argv, "l:d:b:s:u:vf:nhcgpte:")
    except getopt.GetoptError:
        usage()
        sys.exit()
    try:
        db=stash.stash_manager()
        db.do_init()
    except Exception as e:
        pass
    start = 0
    host_ip = []
    filename = ""
    bingapi = "yes"
    dnslookup = False
    dnsbrute = False
    dnstld = False
    shodan = False
    vhost = []
    virtual = False
    ports_scanning = False
    takeover_check = False
    google_dorking = False
    limit = 500
    full  = []
    dnsserver = ""
    for value in enumerate(opts):
        opt = value[1][0]
        arg = value[1][1]
        opt = str(opt)
        arg = str(arg)
        if opt == '-l':
            limit = int(arg)
        elif opt == '-d':
            word = arg
        elif opt == '-g':
            google_dorking = True
        elif opt == '-s':
            start = int(arg)
        elif opt == '-v':
            virtual = "basic"
        elif opt == '-f':
            filename = arg
        elif opt == '-n':
            dnslookup = True
        elif opt == '-c':
            dnsbrute = True
        elif opt == '-h':
            shodan = True
        elif opt == '-e':
            dnsserver = arg
        elif opt == '-p':
            ports_scanning = True
        elif opt == '-t':
            dnstld = True
        elif opt == '-b':
            engines = set(arg.split(','))
            supportedengines = set(["baidu","bing","crtsh","censys","cymon","bingapi","dogpile","google","googleCSE","virustotal","threatcrowd","googleplus","google-profiles",'google-certificates',"linkedin","pgp","twitter","trello","vhost","yahoo","netcraft","hunter","all"])
            if set(engines).issubset(supportedengines):
                print("found supported engines")
                print(("[-] Starting harvesting process for domain: " + word +  "\n"))
                for engineitem in engines:
                    if engineitem == "google":
                        print("[-] Searching in Google:")
                        search = googlesearch.search_google(word, limit, start)
                        search.process(google_dorking)
                        all_emails = search.get_emails()
                        all_hosts = search.get_hostnames()
                        db=stash.stash_manager()
                        db.store_all(word,all_hosts,'host','google')
                        db.store_all(word,all_emails,'email','google')

                    if engineitem == "netcraft":
                        print("[-] Searching in Netcraft:")
                        search = netcraft.search_netcraft(word)
                        search.process()
                        all_hosts = search.get_hostnames()
                        all_emails = []
                        db=stash.stash_manager()
                        db.store_all(word,all_hosts,'host','netcraft')
                        
                    if engineitem == "google-certificates":
                        print ("[-] Searching in Google Certificate transparency report..")
       	                search = googlecertificates.search_googlecertificates(word, limit, start)
                        search.process()
                        all_hosts = search.get_domains()
                        all_emails = []
                        db=stash.stash_manager()
                        db.store_all(word,all_hosts,'host','google-certificates')

                    if engineitem == "threatcrowd":
                        print("[-] Searching in Threatcrowd:")
                        search = threatcrowd.search_threatcrowd(word)
                        search.process()
                        all_hosts = search.get_hostnames()
                        all_emails = []
                        db=stash.stash_manager()
                        db.store_all(word,all_hosts,'host','threatcrowd')
                
                    if engineitem == "virustotal":
                        print("[-] Searching in Virustotal:")
                        search = virustotal.search_virustotal(word)
                        search.process()
                        all_hosts = search.get_hostnames()
                        all_emails = []
                        db=stash.stash_manager()
                        db.store_all(word,all_hosts,'host','virustotal')
                
                    if engineitem == "crtsh":
                        print("[-] Searching in CRT.sh:")
                        search = crtsh.search_crtsh(word)
                        search.process()
                        all_hosts = search.get_hostnames()
                        all_emails = []
                        db=stash.stash_manager()
                        db.store_all(word,all_hosts,'host','CRTsh')

                    if engineitem == "googleCSE":
                        print("[-] Searching in Google Custom Search:")
                        search = googleCSE.search_googleCSE(word, limit, start)
                        search.process()
                        search.store_results()
                        all_emails = search.get_emails()
                        db=stash.stash_manager()
                        all_hosts = search.get_hostnames()
                        db.store_all(word,all_hosts,'email','googleCSE')
                        db=stash.stash_manager()
                        db.store_all(word,all_hosts,'host','googleCSE')

                    elif engineitem == "bing" or engineitem == "bingapi":
                        print("[-] Searching in Bing:")
                        search = bingsearch.search_bing(word, limit, start)
                        if engineitem == "bingapi":
                            bingapi = "yes"
                        else:
                            bingapi = "no"
                        search.process(bingapi)
                        all_emails = search.get_emails()
                        all_hosts = search.get_hostnames()
                        db=stash.stash_manager()
                        db.store_all(word,all_hosts,'email','bing')
                        db.store_all(word,all_hosts,'host','bing')                   

                    elif engineitem == "dogpile":
                        print("[-] Searching in Dogpilesearch..")
                        search = dogpilesearch.search_dogpile(word, limit)
                        search.process()
                        all_emails = search.get_emails()
                        all_hosts = search.get_hostnames()
                        db.store_all(word,all_hosts,'email','dogpile')
                        db.store_all(word,all_hosts,'host','dogpile')   

                    elif engineitem == "pgp":
                        print("[-] Searching in PGP key server..")
                        search = pgpsearch.search_pgp(word)
                        search.process()
                        all_emails = search.get_emails()
                        all_hosts = search.get_hostnames()
                        db=stash.stash_manager()
                        db.store_all(word,all_hosts,'host','pgp')
                        db.store_all(word,all_emails,'email','pgp')

                    elif engineitem == "yahoo":
                        print("[-] Searching in Yahoo..")
                        search = yahoosearch.search_yahoo(word, limit)
                        search.process()
                        all_emails = search.get_emails()
                        all_hosts = search.get_hostnames()
                        db=stash.stash_manager()
                        db.store_all(word,all_hosts,'host','yahoo')
                        db.store_all(word,all_emails,'email','yahoo')

                    elif engineitem == "baidu":
                        print("[-] Searching in Baidu..")
                        search = baidusearch.search_baidu(word, limit)
                        search.process()
                        all_emails = search.get_emails()
                        all_hosts = search.get_hostnames()
                        db=stash.stash_manager()
                        db.store_all(word,all_hosts,'host','baidu')
                        db.store_all(word,all_emails,'email','baidu')

                    elif engineitem == "googleplus":
                        print("[-] Searching in Google+ ..")
                        search = googleplussearch.search_googleplus(word, limit)
                        search.process()
                        people = search.get_people()
                        print("Users from Google+:")
                        print("====================")
                        db=stash.stash_manager()
                        db.store_all(word,people,'name','googleplus')
                        for user in people:
                            print(user)
                        sys.exit()

                    elif engineitem == "twitter":
                        print("[-] Searching in Twitter ..")
                        search = twittersearch.search_twitter(word, limit)
                        search.process()
                        people = search.get_people()
                        db=stash.stash_manager()
                        db.store_all(word,people,'name','twitter')
                        print("Users from Twitter:")
                        print("-------------------")
                        for user in people:
                            print(user)
                        sys.exit()

                    elif engineitem == "linkedin":
                        print("[-] Searching in Linkedin..")
                        search = linkedinsearch.search_linkedin(word, limit)
                        search.process()
                        people = search.get_people()
                        db=stash.stash_manager()
                        db.store_all(word,people,'name','linkedin')
                        print("Users from Linkedin:")
                        print("-------------------")
                        for user in people:
                            print(user)
                        sys.exit()

                    elif engineitem == "google-profiles":
                        print("[-] Searching in Google profiles..")
                        search = googlesearch.search_google(word, limit, start)
                        search.process_profiles()
                        people = search.get_profiles()
                        db=stash.stash_manager()
                        db.store_all(word,people,'name','google-profile')
                        print("Users from Google profiles:")
                        print("---------------------------")
                        for users in people:
                            print(users)
                        sys.exit()

                    elif engineitem == "hunter":
                        print("[-] Searching in Hunter:")
                        from discovery import huntersearch
                        #import locally or won't work
                        search = huntersearch.search_hunter(word, limit, start)
                        search.process()
                        all_emails = search.get_emails()
                        all_hosts = search.get_hostnames()
                        db=stash.stash_manager()
                        db.store_all(word,all_hosts,'host','hunter')
                        db.store_all(word,all_emails,'email','hunter')

                    elif engineitem == "censys":
                        print("[-] Searching in Censys:")
                        from discovery import censys
                        #import locally or won't work
                        search = censys.search_censys(word)
                        search.process()
                        all_emails = []
                        all_ip = search.get_ipaddresses()
                        all_hosts = search.get_hostnames()
                        db=stash.stash_manager()
                        db.store_all(word,all_hosts,'host','censys')
                        db.store_all(word,all_ip,'ip','censys')
<<<<<<< HEAD
=======
                        
                    elif engineitem == "cymon":
                        print("[-] Searching in Cymon:")
                        from discovery import cymon
                        #import locally or won't work
                        search = cymon.search_cymon(word)
                        search.process()
                        all_emails = []
                        all_hosts = []
                        all_ip = search.get_ipaddresses()
                        db = stash.stash_manager()
                        db.store_all(word,all_ip,'ip','cymon')
>>>>>>> 7f1addee
                    
                    elif engineitem == "trello":
                        print("[-] Searching in Trello:")
                        from discovery import trello
                        #import locally or won't work
                        search = trello.search_trello(word,limit)
                        search.process()
                        all_emails = search.get_emails()
                        all_hosts = search.get_urls()
                        db=stash.stash_manager()
                        db.store_all(word,all_hosts,'host','trello')
                        db.store_all(word,all_emails,'email','trello')
                        for x in all_hosts:
                            print (x)
                        sys.exit()
                        
                    elif engineitem == "all":
                        print(("Full harvest on " + word))
                        all_emails = []
                        all_hosts = []
                    
                        print("[-] Searching in Google..")
                        search = googlesearch.search_google(word, limit, start)
                        search.process(google_dorking)
                        emails = search.get_emails()
                        hosts = search.get_hostnames()
                        all_emails.extend(emails)
                        db=stash.stash_manager()
                        db.store_all(word,all_emails,'email','google')
                        all_hosts.extend(hosts)
                        db=stash.stash_manager()
                        db.store_all(word,all_hosts,'host','google')
                        
                        print("[-] Searching in PGP Key server..")
                        search = pgpsearch.search_pgp(word)
                        search.process()
                        emails = search.get_emails()
                        hosts = search.get_hostnames()
                        all_hosts.extend(hosts)
                        db=stash.stash_manager()
                        db.store_all(word,all_hosts,'host','PGP')
                        all_emails.extend(emails)
                        db=stash.stash_manager()
                        db.store_all(word,all_emails,'email','PGP')
                        
                        print("[-] Searching in Netcraft server..")
                        search = netcraft.search_netcraft(word)
                        search.process()
                        hosts = search.get_hostnames()
                        all_hosts.extend(hosts)
                        db=stash.stash_manager()
                        db.store_all(word,all_hosts,'host','netcraft')

                        print("[-] Searching in ThreatCrowd server..")
                        try:
                            search = threatcrowd.search_threatcrowd(word)
                            search.process()
                            hosts = search.get_hostnames()
                            all_hosts.extend(hosts)
                            all_emails = []
                            db=stash.stash_manager()
                            db.store_all(word,all_hosts,'host','threatcrowd')
                        except Exception: pass

                        print("[-] Searching in CRTSH server..")
                        search = crtsh.search_crtsh(word)
                        search.process()
                        hosts = search.get_hostnames()
                        all_hosts.extend(hosts)
                        db=stash.stash_manager()
                        db.store_all(word,all_hosts,'host','CRTsh')

                        print("[-] Searching in Virustotal server..")
                        search = virustotal.search_virustotal(word)
                        search.process()
                        hosts = search.get_hostnames()
                        all_hosts.extend(hosts)
                        db=stash.stash_manager()
                        db.store_all(word,all_hosts,'host','virustotal')

                        print("[-] Searching in Bing..")
                        bingapi = "no"
                        search = bingsearch.search_bing(word, limit, start)
                        search.process(bingapi)
                        emails = search.get_emails()
                        hosts = search.get_hostnames()
                        all_hosts.extend(hosts)
                        db=stash.stash_manager()
                        db.store_all(word,all_hosts,'host','bing')
                        all_emails.extend(emails)
                        #Clean up email list, sort and uniq
                        all_emails=sorted(set(all_emails))
                        db.store_all(word,all_emails,'email','bing')

                        print("[-] Searching in Hunter:")
                        from discovery import huntersearch
                        #import locally
                        search = huntersearch.search_hunter(word, limit, start)
                        search.process()
                        emails = search.get_emails()
                        hosts = search.get_hostnames()
                        all_hosts.extend(hosts)
                        db = stash.stash_manager()
                        db.store_all(word, all_hosts, 'host', 'hunter')
                        all_emails.extend(emails)
                        all_emails = sorted(set(all_emails))
                        db.store_all(word,all_emails,'email','hunter')

                        print ("[-] Searching in Google Certificate transparency report..")
                        search = googlecertificates.search_googlecertificates(word, limit, start)
                        search.process()
                        domains = search.get_domains()
                        all_hosts.extend(domains)
<<<<<<< HEAD
                        db = stash.stash_manager()
                        db.store_all(word, all_hosts, 'host', 'google-certificates')
=======
                        
                        print("[-] Searching in Cymon:")
                        from discovery import cymon
                        search = cymon.search_cymon(word)
                        search.process()
                        all_emails = []
                        all_ip = search.get_ipaddresses()
                        db = stash.stash_manager()
                        db.store_all(word,all_ip,'ip','cymon')

                        print("[-] Searching in Censys:")
                        from discovery import censys
                        search = censys.search_censys(word)
                        search.process()
                        all_emails = []
                        all_ip = search.get_ipaddresses()
                        all_hosts = search.get_hostnames()
                        db = stash.stash_manager()
                        db.store_all(word,all_ip,'ip','censys')
                        db.store_all(word,all_hosts,'host','censys')
>>>>>>> 7f1addee

            else:
                usage()
                print("Invalid search engine, try with: baidu, bing, bingapi, crtsh, censys, cymon, dogpile, google, googleCSE, virustotal, netcraft, googleplus, google-profiles, linkedin, pgp, twitter, vhost, yahoo, hunter, all")
                sys.exit()

    #Results############################################################
    print("\n\033[1;32;40mHarvesting results")
    if (len(all_ip) == 0):
        print("No IP addresses found")
    else:
        print("\033[1;33;40m \n[+] IP addresses found in search engines:")
        print("------------------------------------")
        for i in all_ip:
            print(i)
    print("\n\n[+] Emails found:")
    print("------------------")

    #Sanity check to see if all_emails and all_hosts is defined
    try:
        all_emails
    except NameError:
        print('No emails found as all_emails is not defined.')
        sys.exit()
    try:
        all_hosts
    except NameError:
        print('No hosts found as all_hosts is not defined.')
        sys.exit()

    if all_emails == []:
        print("No emails found")
    else:
        print(("\n".join(all_emails)))

    print("\033[1;33;40m \n[+] Hosts found in search engines:")
    print("------------------------------------")
    if all_hosts == [] or all_emails is None:
        print("No hosts found")
    else:
        total = len(all_hosts)
        print(("\nTotal hosts: " + str(total) + "\n"))
        all_hosts=sorted(set(all_hosts))
        print("\033[94m[-] Resolving hostnames IPs...\033[1;33;40m \n ")
        full_host = hostchecker.Checker(all_hosts)
        full = full_host.check()
        for host in full:
            ip = host.split(':')[1]
            print(host)
            if ip != "empty":
                if host_ip.count(ip.lower()):
                    pass
                else:
                    host_ip.append(ip.lower())
<<<<<<< HEAD
        db=stash.stash_manager()
        db.store_all(word,host_ip,'ip','DNS-resolver')

=======
        
>>>>>>> 7f1addee
    #DNS Brute force####################################################
    dnsres = []
    if dnsbrute == True:
        print("\n\033[94m[-] Starting DNS brute force: \033[1;33;40m")
        a = dnssearch.dns_force(word, dnsserver, verbose=True)
        res = a.process()
        print("\n\033[94m[-] Hosts found after DNS brute force:")
        print("---------------------------------------")
        for y in res:
            print(y)
            dnsres.append(y.split(':')[0])
            if y not in full:
                full.append(y)
        db=stash.stash_manager()
        db.store_all(word,dnsres,'host','dns_bruteforce')

    #Port Scanning #################################################
    if ports_scanning == True:
            print("\n\n\033[1;32;40m[-] Scanning ports (active):\n")
            for x in full:
                host = x.split(':')[1]
                domain = x.split(':')[0]
                if host != "empty" :
                    print(("- Scanning : " + host))
                    ports = [80,443,22,8080,21]
                    try:
                        scan = port_scanner.port_scan(host,ports)
                        openports = scan.process()
                        if len(openports) > 1:
                                print(("\t\033[91m Detected open ports: " + ','.join(str(e) for e in openports) +  "\033[1;32;40m"))
                        takeover_check = 'True'
                        if takeover_check == 'True':
                            if len(openports) > 0:   
                                search_take = takeover.take_over(domain)
                                search_take.process()
                    except Exception as e:
                        print(e)
                    

    #DNS reverse lookup#################################################
    dnsrev = []
    if dnslookup == True:
        print("\n[+] Starting active queries:")
        analyzed_ranges = []
        for x in host_ip:
            print(x)
            ip = x.split(":")[0]
            range = ip.split(".")
            range[3] = "0/24"
            s = '.'
            range = s.join(range)
            if not analyzed_ranges.count(range):
                print(("\033[94m[-]Performing reverse lookup in : " + range + "\033[1;33;40m"))
                a = dnssearch.dns_reverse(range, True)
                a.list()
                res = a.process()
                analyzed_ranges.append(range)
            else:
                continue
            for x in res:
                if x.count(word):
                    dnsrev.append(x)
                    if x not in full:
                        full.append(x)
        print("Hosts found after reverse lookup (in target domain):")
        print("---------------------------------")
        for xh in dnsrev:
            print(xh)
        
    #DNS TLD expansion###################################################
    dnstldres = []
    if dnstld == True:
        print("[-] Starting DNS TLD expansion:")
        a = dnssearch.dns_tld(word, dnsserver, verbose=True)
        res = a.process()
        print("\n[+] Hosts found after DNS TLD expansion:")
        print("------------------------------------------")
        for y in res:
            print(y)
            dnstldres.append(y)
            if y not in full:
                full.append(y)

    #Virtual hosts search###############################################
    if virtual == "basic":
        print("\n[+] Virtual hosts:")
        print("------------------")
        for l in host_ip:
            search = bingsearch.search_bing(l, limit, start)
            search.process_vhost()
            res = search.get_allhostnames()
            for x in res:
                x = re.sub(r'[[\<\/?]*[\w]*>]*','',x)
                x = re.sub('<','',x)
                x = re.sub('>','',x)
                print((l + "\t" + x))
                vhost.append(l + ":" + x)
                full.append(l + ":" + x)
        vhost=sorted(set(vhost))
    else:
        pass
    #Shodan search####################################################
    shodanres = []
    shodanvisited = []
    if shodan == True:
        print("\n\n\033[1;32;40m[-] Shodan DB search (passive):\n")
        if full ==[]:
            print ('No host to search, exiting.')
            sys.exit()

        for x in full:
            try:
                ip = x.split(":")[1]
                if not shodanvisited.count(ip):
                    print(("\tSearching for: " + ip))
                    a = shodansearch.search_shodan(ip)
                    shodanvisited.append(ip)
                    results = a.run()
                    #time.sleep(2)
                    for res in results['data']:
                        shodanres.append(str("%s:%s - %s - %s - %s," % (res['ip_str'], res['port'],res['os'],res['isp'])))
            except Exception as e:
                pass
        print("\n [+] Shodan results:")
        print("------------------")
        for x in shodanres:
            print (x)
    else:
        pass

    ###################################################################
    # Here i need to add explosion mode.
    # Tengo que sacar los TLD para hacer esto.
    recursion = None
    if recursion:
        start = 0
        for word in vhost:
            search = googlesearch.search_google(word, limit, start)
            search.process(google_dorking)
            emails = search.get_emails()
            hosts = search.get_hostnames()
            print(emails)
            print(hosts)
    else:
        pass

    #Reporting#######################################################
    if filename != "":
        try:
            #NEW REPORT BEGINS
            print("NEW REPORTING BEGINS:")
            db = stash.stash_manager()
            scanboarddata = db.getscanboarddata()
            latestscandomain = db.getlatestscandomain(word)
            from lib import statichtmlgenerator
            generator = statichtmlgenerator.htmlgenerator(word)
            HTMLcode = generator.generatedashboardcode(scanboarddata)
            HTMLcode += generator.generatescandetailsdomain(word, latestscandomain)
            from lib import reportgraph
            import datetime
            graph = reportgraph.graphgenerator(word)
            HTMLcode += graph.drawlatestscangraph(word, latestscandomain)
            #HTMLcode += graph.drawscattergraph(word, latestscandata)
            HTMLcode += '<p><span style="color: #000000;">Report generated on '+ str(datetime.datetime.now())+'</span></p>'
            HTMLcode +='''
            </body>
            </html>
            '''
            Html_file= open("report.html","w")
            Html_file.write(HTMLcode)
            Html_file.close()
            print("NEW REPORTING FINISHED:")
            #NEW REPORT FINISHED

            print("[+] Saving files...")
            html = htmlExport.htmlExport(
                all_emails,
                full,
                vhost,
                dnsres,
                dnsrev,
                filename,
                word,
                shodanres,
                dnstldres)
            save = html.writehtml()
        except Exception as e:
            print(e)
            print("Error creating the file")
        try:
            filename = filename.split(".")[0] + ".xml"
            file = open(filename, 'w')
            file.write('<?xml version="1.0" encoding="UTF-8"?><theHarvester>')
            for x in all_emails:
                file.write('<email>' + x + '</email>')

            for x in full:
                x = x.split(":")
                if len(x) == 2:
                    file.write('<host>' + '<ip>' + x[1] + '</ip><hostname>' + x[0]  + '</hostname>' + '</host>')
                else:
                    file.write('<host>' + x + '</host>')
            for x in vhost:
                x = x.split(":")
                if len(x) == 2:
                    file.write('<vhost>' + '<ip>' + x[1] + '</ip><hostname>' + x[0]  + '</hostname>' + '</vhost>')
                else:
                    file.write('<vhost>' + x + '</vhost>')

            if shodanres != []:
                shodanalysis = []
                for x in shodanres:
                    res = x.split("SAPO")
                    # print " res[0] " + res[0] # ip/host
                    # print " res[1] " + res[1] # banner/info
                    # print " res[2] " + res[2] # port
                    file.write('<shodan>')
                    #page.h3(res[0])
                    file.write('<host>' + res[0] + '</host>')
                    #page.a("Port :" + res[2])
                    file.write('<port>' + res[2] + '</port>')
                    #page.pre(res[1])
                    file.write('<banner><!--' + res[1] + '--></banner>')
                    
                    
                    reg_server = re.compile('Server:.*')
                    temp = reg_server.findall(res[1])
                    if temp != []:
                        shodanalysis.append(res[0] + ":" + temp[0])
                    
                    file.write('</shodan>')
                if shodanalysis != []:
                    shodanalysis=sorted(set(shodanalysis))
                    file.write('<servers>')
                    for x in shodanalysis:
                        #page.pre(x)
                        file.write('<server>' + x + '</server>')
                    file.write('</servers>')
                    

            file.write('</theHarvester>')
            file.flush()
            file.close()
            print("Files saved!")
        except Exception as er:
            print(("Error saving XML file: " + str(er)))
        sys.exit()

if __name__ == "__main__":
    try:
        start(sys.argv[1:])
    except KeyboardInterrupt:
        print("Search interrupted by user..")
    except Exception:
        import traceback
        print(traceback.print_exc())
        sys.exit()<|MERGE_RESOLUTION|>--- conflicted
+++ resolved
@@ -334,8 +334,6 @@
                         db=stash.stash_manager()
                         db.store_all(word,all_hosts,'host','censys')
                         db.store_all(word,all_ip,'ip','censys')
-<<<<<<< HEAD
-=======
                         
                     elif engineitem == "cymon":
                         print("[-] Searching in Cymon:")
@@ -348,7 +346,7 @@
                         all_ip = search.get_ipaddresses()
                         db = stash.stash_manager()
                         db.store_all(word,all_ip,'ip','cymon')
->>>>>>> 7f1addee
+
                     
                     elif engineitem == "trello":
                         print("[-] Searching in Trello:")
@@ -462,20 +460,9 @@
                         search.process()
                         domains = search.get_domains()
                         all_hosts.extend(domains)
-<<<<<<< HEAD
                         db = stash.stash_manager()
                         db.store_all(word, all_hosts, 'host', 'google-certificates')
-=======
-                        
-                        print("[-] Searching in Cymon:")
-                        from discovery import cymon
-                        search = cymon.search_cymon(word)
-                        search.process()
-                        all_emails = []
-                        all_ip = search.get_ipaddresses()
-                        db = stash.stash_manager()
-                        db.store_all(word,all_ip,'ip','cymon')
-
+                     
                         print("[-] Searching in Censys:")
                         from discovery import censys
                         search = censys.search_censys(word)
@@ -486,7 +473,6 @@
                         db = stash.stash_manager()
                         db.store_all(word,all_ip,'ip','censys')
                         db.store_all(word,all_hosts,'host','censys')
->>>>>>> 7f1addee
 
             else:
                 usage()
@@ -541,13 +527,10 @@
                     pass
                 else:
                     host_ip.append(ip.lower())
-<<<<<<< HEAD
+
         db=stash.stash_manager()
         db.store_all(word,host_ip,'ip','DNS-resolver')
-
-=======
-        
->>>>>>> 7f1addee
+    
     #DNS Brute force####################################################
     dnsres = []
     if dnsbrute == True:
