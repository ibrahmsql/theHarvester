#!/usr/bin/env python

import datetime
import getopt
import re
import stash
<<<<<<< HEAD
import datetime
import time
=======
>>>>>>> 1a983c6e
from discovery import *
from discovery.constants import *
from lib.core import *
from lib import hostchecker
from lib import htmlExport
from lib import reportgraph
from lib import statichtmlgenerator

try:
    import bs4
except ImportError:
    print("\nBeautifulSoup library not found, please install before proceeding.\n\n")
    sys.exit(1)

try:
    import requests
except ImportError:
    print("Requests library not found, please install before proceeding.\n\n")
    sys.exit(1)

Core.banner()


def start(argv):
    if len(sys.argv) < 4:
        Core.usage()
        sys.exit(1)
    try:
        opts, args = getopt.getopt(argv, "l:d:b:s:u:vf:nhcgpte:")
    except getopt.GetoptError:
        Core.usage()
        sys.exit(1)
    try:
        db = stash.stash_manager()
        db.do_init()
    except Exception as e:
        pass
    start = 0
    host_ip = []
    all_hosts = []
    all_emails = []
    filename = ""
    bingapi = "yes"
    dnslookup = False
    dnsbrute = False
    dnstld = False
    shodan = False
    vhost = []
    virtual = False
    ports_scanning = False
    takeover_check = False
    google_dorking = False
    limit = 500
    all_ip = []
    full = []
    trello_info = ([], False)
    dnsserver = ""
    for value in enumerate(opts):
        opt = value[1][0]
        arg = value[1][1]
        opt = str(opt)
        arg = str(arg)
        if opt == '-l':
            limit = int(arg)
        elif opt == '-d':
            word = arg
        elif opt == '-g':
            google_dorking = True
        elif opt == '-s':
            start = int(arg)
        elif opt == '-v':
            virtual = "basic"
        elif opt == '-f':
            filename = arg
        elif opt == '-n':
            dnslookup = True
        elif opt == '-c':
            dnsbrute = True
        elif opt == '-h':
            shodan = True
        elif opt == '-e':
            dnsserver = arg
        elif opt == '-p':
            ports_scanning = True
        elif opt == '-t':
            dnstld = True
        elif opt == '-b':
            engines = set(arg.split(','))
            supportedengines = set(['baidu', 'bing', 'bingapi', 'censys', 'crtsh',
                                    'cymon', 'dogpile', 'google', 'googleCSE', 'google-certificates',
                                    'google-profiles', 'hunter', 'linkedin',
                                    'netcraft', 'pgp', 'securityTrails', 'threatcrowd',
                                    'trello', 'twitter', 'vhost', 'virustotal', 'yahoo', 'all'])
            if set(engines).issubset(supportedengines):
                print(("[-] Target domain: " + word + "\n"))
                for engineitem in engines:
                    if engineitem == "baidu":
                        print("[-] Searching in Baidu.")
                        try:
                            search = baidusearch.search_baidu(word, limit)
                            search.process()
                            all_emails = filter(search.get_emails())
                            hosts = filter(search.get_hostnames())
                            all_hosts.extend(hosts)
                            db = stash.stash_manager()
                            db.store_all(word, all_hosts, 'host', 'baidu')
                            db.store_all(word, all_emails, 'email', 'baidu')
                        except Exception:
                            pass

                    elif engineitem == "bing" or engineitem == "bingapi":
                        print("[-] Searching in Bing.")
                        try:
                            search = bingsearch.search_bing(word, limit, start)
                            if engineitem == "bingapi":
                                bingapi = "yes"
                            else:
                                bingapi = "no"
                            search.process(bingapi)
                            all_emails = filter(search.get_emails())
                            hosts = filter(search.get_hostnames())
                            all_hosts.extend(hosts)
                            db = stash.stash_manager()
                            db.store_all(word, all_hosts, 'email', 'bing')
                            db.store_all(word, all_hosts, 'host', 'bing')
                        except Exception as e:
                            if isinstance(e, MissingKey):   # Sanity check.
                                print(e)
                            else:
                                pass

                    elif engineitem == "censys":
                        print("[-] Searching in Censys.")
                        from discovery import censys
                        # Import locally or won't work
                        search = censys.search_censys(word, limit)
                        search.process()
                        all_ip = search.get_ipaddresses()
                        hosts = filter(search.get_hostnames())
                        all_hosts.extend(hosts)
                        db = stash.stash_manager()
                        db.store_all(word, all_hosts, 'host', 'censys')
                        db.store_all(word, all_ip, 'ip', 'censys')

                    elif engineitem == "crtsh":
                        print("[-] Searching in CRT.sh.")
                        search = crtsh.search_crtsh(word)
                        search.process()
                        hosts = filter(search.get_hostnames())
                        all_hosts.extend(hosts)
                        db = stash.stash_manager()
                        db.store_all(word, all_hosts, 'host', 'CRTsh')

                    elif engineitem == "cymon":
                        print("[-] Searching in Cymon.")
                        from discovery import cymon
                        # Import locally or won't work.
                        search = cymon.search_cymon(word)
                        search.process()
                        all_ip = search.get_ipaddresses()
                        db = stash.stash_manager()
                        db.store_all(word, all_ip, 'ip', 'cymon')

                    elif engineitem == "dogpile":
                        print("[-] Searching in Dogpilesearch.")
                        search = dogpilesearch.search_dogpile(word, limit)
                        search.process()
                        emails = filter(search.get_emails())
                        hosts = filter(search.get_hostnames())
                        all_hosts.extend(hosts)
                        all_emails.extend(emails)
                        db = stash.stash_manager()
                        db.store_all(word, all_hosts, 'email', 'dogpile')
                        db.store_all(word, all_hosts, 'host', 'dogpile')

                    elif engineitem == "google":
                        print("[-] Searching in Google.")
                        search = googlesearch.search_google(word, limit, start)
                        search.process(google_dorking)
                        emails = filter(search.get_emails())
                        all_emails.extend(emails)
                        hosts = filter(search.get_hostnames())
                        all_hosts.extend(hosts)
                        db = stash.stash_manager()
                        db.store_all(word, all_hosts, 'host', 'google')
                        db.store_all(word, all_emails, 'email', 'google')

                    elif engineitem == "googleCSE":
                        print("[-] Searching in Google Custom Search.")
                        try:
                            search = googleCSE.search_googleCSE(
                                word, limit, start)
                            search.process()
                            search.store_results()
                            all_emails = filter(search.get_emails())
                            db = stash.stash_manager()
                            hosts = filter(search.get_hostnames())
                            all_hosts.extend(hosts)
                            db.store_all(word, all_hosts, 'email', 'googleCSE')
                            db = stash.stash_manager()
                            db.store_all(word, all_hosts, 'host', 'googleCSE')
                        except Exception as e:
                            if isinstance(e, MissingKey):   # Sanity check.
                                print(e)
                            else:
                                pass

                    elif engineitem == "google-certificates":
                        print(
                            "[-] Searching in Google Certificate transparency report.")
                        search = googlecertificates.search_googlecertificates(
                            word, limit, start)
                        search.process()
                        hosts = filter(search.get_domains())
                        all_hosts.extend(hosts)
                        db = stash.stash_manager()
                        db.store_all(word, all_hosts, 'host',
                                     'google-certificates')

                    elif engineitem == "google-profiles":
                        print("[-] Searching in Google profiles.")
                        search = googlesearch.search_google(word, limit, start)
                        search.process_profiles()
                        people = search.get_profiles()
                        db = stash.stash_manager()
                        db.store_all(word, people, 'name', 'google-profile')
                        print("\nUsers from Google profiles:")
                        print("---------------------------")
                        for users in people:
                            print(users)
                        sys.exit()

                    elif engineitem == "hunter":
                        print("[-] Searching in Hunter.")
                        from discovery import huntersearch
                        # Import locally or won't work.
                        try:
                            search = huntersearch.search_hunter(
                                word, limit, start)
                            search.process()
                            emails = filter(search.get_emails())
                            all_emails.extend(emails)
                            hosts = filter(search.get_hostnames())
                            all_hosts.extend(hosts)
                            db = stash.stash_manager()
                            db.store_all(word, all_hosts, 'host', 'hunter')
                            db.store_all(word, all_emails, 'email', 'hunter')
                        except Exception as e:
                            if isinstance(e, MissingKey):   # Sanity check.
                                print(e)
                            else:
                                pass

                    elif engineitem == "linkedin":
                        print("[-] Searching in Linkedin.")
                        search = linkedinsearch.search_linkedin(word, limit)
                        search.process()
                        people = search.get_people()
                        db = stash.stash_manager()
                        db.store_all(word, people, 'name', 'linkedin')
                        print("\nUsers from Linkedin:")
                        print("-------------------")
                        for user in people:
                            print(user)
                        sys.exit()

                    elif engineitem == "netcraft":
                        print("[-] Searching in Netcraft.")
                        search = netcraft.search_netcraft(word)
                        search.process()
                        hosts = filter(search.get_hostnames())
                        all_hosts.extend(hosts)
                        db = stash.stash_manager()
                        db.store_all(word, all_hosts, 'host', 'netcraft')

                    elif engineitem == "pgp":
                        print("[-] Searching in PGP key server.")
                        try:
                            search = pgpsearch.search_pgp(word)
                            search.process()
                            all_emails = filter(search.get_emails())
                            hosts = filter(search.get_hostnames())
                            all_hosts.extend(hosts)
                            db = stash.stash_manager()
                            db.store_all(word, all_hosts, 'host', 'pgp')
                            db.store_all(word, all_emails, 'email', 'pgp')
                        except Exception:
                            pass

                    elif engineitem == 'securityTrails':
                        print("[-] Searching in SecurityTrails.")
                        from discovery import securitytrailssearch
                        try:
                            search = securitytrailssearch.search_securitytrail(
                                word)
                            search.process()
                            hosts = filter(search.get_hostnames())
                            all_hosts.extend(hosts)
                            db = stash.stash_manager()
                            db.store_all(word, hosts, 'host', 'securityTrails')
                            ips = search.get_ips()
                            all_ip.extend(ips)
                            db = stash.stash_manager()
                            db.store_all(word, ips, 'ip', 'securityTrails')
                        except Exception as e:
                            if isinstance(e, MissingKey):   # Sanity check.
                                print(e)
                            else:
                                pass

                    elif engineitem == "threatcrowd":
                        print("[-] Searching in Threatcrowd.")
                        try:
                            search = threatcrowd.search_threatcrowd(word)
                            search.process()
                            hosts = filter(search.get_hostnames())
                            all_hosts.extend(hosts)
                            db = stash.stash_manager()
                            db.store_all(word, all_hosts,
                                         'host', 'threatcrowd')
                        except Exception:
                            pass

                    elif engineitem == "trello":
                        print("[-] Searching in Trello.")
                        from discovery import trello
                        # Import locally or won't work.
                        search = trello.search_trello(word, limit)
                        search.process()
                        emails = filter(search.get_emails())
                        all_emails.extend(emails)
                        info = search.get_urls()
                        hosts = filter(info[0])
                        trello_info = (info[1], True)
                        all_hosts.extend(hosts)
                        db = stash.stash_manager()
                        db.store_all(word, hosts, 'host', 'trello')
                        db.store_all(word, emails, 'email', 'trello')

                    elif engineitem == "twitter":
                        print("[-] Searching in Twitter.")
                        search = twittersearch.search_twitter(word, limit)
                        search.process()
                        people = search.get_people()
                        db = stash.stash_manager()
                        db.store_all(word, people, 'name', 'twitter')
                        print("\nUsers from Twitter:")
                        print("-------------------")
                        for user in people:
                            print(user)
                        sys.exit()

                    # vhost

                    elif engineitem == "virustotal":
                        print("[-] Searching in VirusTotal.")
                        search = virustotal.search_virustotal(word)
                        search.process()
                        hosts = filter(search.get_hostnames())
                        all_hosts.extend(hosts)
                        db = stash.stash_manager()
                        db.store_all(word, all_hosts, 'host', 'virustotal')

                    elif engineitem == "yahoo":
                        print("[-] Searching in Yahoo.")
                        search = yahoosearch.search_yahoo(word, limit)
                        search.process()
                        hosts = search.get_hostnames()
                        emails = search.get_emails()
                        all_hosts.extend(filter(hosts))
                        all_emails.extend(filter(emails))
                        db = stash.stash_manager()
                        db.store_all(word, all_hosts, 'host', 'yahoo')
                        db.store_all(word, all_emails, 'email', 'yahoo')

                    elif engineitem == "all":
                        print(("Full harvest on " + word))
                        all_emails = []
                        all_hosts = []

                        # baidu

                        print("[-] Searching in Bing.")
                        bingapi = "no"
                        search = bingsearch.search_bing(word, limit, start)
                        search.process(bingapi)
                        emails = filter(search.get_emails())
                        hosts = filter(search.get_hostnames())
                        all_hosts.extend(hosts)
                        db = stash.stash_manager()
                        db.store_all(word, all_hosts, 'host', 'bing')
                        all_emails.extend(emails)
                        all_emails = sorted(set(all_emails))
                        db.store_all(word, all_emails, 'email', 'bing')

                        print("[-] Searching in Censys.")
                        from discovery import censys
                        search = censys.search_censys(word, limit)
                        search.process()
                        ips = search.get_ipaddresses()
                        setips = set(ips)
                        uniqueips = list(setips)   # Remove duplicates.
                        all_ip.extend(uniqueips)
                        hosts = filter(search.get_hostnames())
                        sethosts = set(hosts)
                        uniquehosts = list(sethosts)   # Remove duplicates.
                        all_hosts.extend(uniquehosts)
                        db = stash.stash_manager()
                        db.store_all(word, uniquehosts, 'host', 'censys')
                        db.store_all(word, uniqueips, 'ip', 'censys')

                        print("[-] Searching in CRTSH server.")
                        search = crtsh.search_crtsh(word)
                        search.process()
                        hosts = filter(search.get_hostnames())
                        all_hosts.extend(hosts)
                        db = stash.stash_manager()
                        db.store_all(word, all_hosts, 'host', 'CRTsh')

                        # cymon

                        # dogpile

                        print("[-] Searching in Google.")
                        search = googlesearch.search_google(word, limit, start)
                        search.process(google_dorking)
                        emails = filter(search.get_emails())
                        hosts = filter(search.get_hostnames())
                        all_emails.extend(emails)
                        db = stash.stash_manager()
                        db.store_all(word, all_emails, 'email', 'google')
                        all_hosts.extend(hosts)
                        db = stash.stash_manager()
                        db.store_all(word, all_hosts, 'host', 'google')

                        print(
                            "[-] Searching in Google Certificate transparency report.")
                        search = googlecertificates.search_googlecertificates(
                            word, limit, start)
                        search.process()
                        domains = filter(search.get_domains())
                        all_hosts.extend(domains)
                        db = stash.stash_manager()
                        db.store_all(word, all_hosts, 'host',
                                     'google-certificates')

                        # googleplus

                        # google-certificates

                        # google-profiles

                        print("[-] Searching in Hunter.")
                        from discovery import huntersearch
                        # Import locally.
                        try:
                            search = huntersearch.search_hunter(
                                word, limit, start)
                            search.process()
                            emails = filter(search.get_emails())
                            hosts = filter(search.get_hostnames())
                            all_hosts.extend(hosts)
                            db = stash.stash_manager()
                            db.store_all(word, hosts, 'host', 'hunter')
                            all_emails.extend(emails)
                            all_emails = sorted(set(all_emails))
                            db.store_all(word, all_emails, 'email', 'hunter')
                        except Exception as e:
                            if isinstance(e, MissingKey):   # Sanity check.
                                print(e)
                            else:
                                pass

                        # linkedin

                        print("[-] Searching in Netcraft server.")
                        search = netcraft.search_netcraft(word)
                        search.process()
                        hosts = filter(search.get_hostnames())
                        all_hosts.extend(hosts)
                        db = stash.stash_manager()
                        db.store_all(word, all_hosts, 'host', 'netcraft')

                        print("[-] Searching in PGP key server.")
                        try:
                            search = pgpsearch.search_pgp(word)
                            search.process()
                            emails = filter(search.get_emails())
                            hosts = filter(search.get_hostnames())
                            sethosts = set(hosts)
                            uniquehosts = list(sethosts)   # Remove duplicates.
                            all_hosts.extend(uniquehosts)
                            db = stash.stash_manager()
                            db.store_all(word, all_hosts, 'host', 'PGP')
                            all_emails.extend(emails)
                            db = stash.stash_manager()
                            db.store_all(word, all_emails, 'email', 'PGP')
                        except Exception:
                            pass

                        print("[-] Searching in ThreatCrowd server.")
                        try:
                            search = threatcrowd.search_threatcrowd(word)
                            search.process()
                            hosts = filter(search.get_hostnames())
                            all_hosts.extend(hosts)
                            db = stash.stash_manager()
                            db.store_all(word, all_hosts,
                                         'host', 'threatcrowd')
                        except Exception:
                            pass

                        print("[-] Searching in Trello.")
                        from discovery import trello
                        # Import locally or won't work.
                        search = trello.search_trello(word, limit)
                        search.process()
                        emails = filter(search.get_emails())
                        all_emails.extend(emails)
                        info = search.get_urls()
                        hosts = filter(info[0])
                        trello_info = (info[1], True)
                        all_hosts.extend(hosts)
                        db = stash.stash_manager()
                        db.store_all(word, hosts, 'host', 'trello')
                        db.store_all(word, emails, 'email', 'trello')

                        # twitter

                        # vhost

                        print("[-] Searching in VirusTotal server.")
                        search = virustotal.search_virustotal(word)
                        search.process()
                        hosts = filter(search.get_hostnames())
                        all_hosts.extend(hosts)
                        db = stash.stash_manager()
                        db.store_all(word, all_hosts, 'host', 'virustotal')

                        # yahoo
            else:
                print("[!] Invalid source.\n\n")
                sys.exit(1)

    # Results
    print("\n\033[1;32;40mHarvesting results")
    if len(all_ip) == 0:
        print("No IP addresses found.")
    else:
        print("\033[1;33;40m \n[+] IP addresses found:")
        print("-----------------------")
        print("Total IP addresses: " + str(len(all_ip)) + "\n")
        for ip in sorted(list(set(all_ip))):
            print(ip)
    print("\n[+] Emails found:")
    print("-----------------")

    # Sanity check to see if all_emails and all_hosts are defined.
    try:
        all_emails
    except NameError:
        print('No emails found as all_emails is not defined.')
        sys.exit(1)
    try:
        all_hosts
    except NameError:
        print('No hosts found as all_hosts is not defined.')
        sys.exit(1)

    if all_emails == []:
        print("No emails found.")
    else:
        print("Total emails: " + str(len(all_emails)) + "\n")
        print(("\n".join(sorted(list(set(all_emails))))))

    print("\033[1;33;40m \n[+] Hosts found:")
    print("----------------")
    if all_hosts == []:
        print("No hosts found.")
    else:
        total = len(all_hosts)
        print(("Total hosts: " + str(total) + "\n"))
        all_hosts = sorted(list(set(all_hosts)))
        for host in all_hosts:
            print(host)
        print("\033[94m \n[-] Resolving hostnames to IPs.\033[1;33;40m")
        print("------------------------------")
        full_host = hostchecker.Checker(all_hosts)
        full = full_host.check()
        for host in full:
            ip = host.split(':')[1]
            print(host)
            if ip != "empty":
                if host_ip.count(ip.lower()):
                    pass
                else:
                    host_ip.append(ip.lower())

        db = stash.stash_manager()
        db.store_all(word, host_ip, 'ip', 'DNS-resolver')

    if trello_info[1] is True:   # Indicates user selected Trello.
        print("\033[1;33;40m \n[+] URLs found from Trello:")
        print("--------------------------")
        trello_urls = trello_info[0]
        if trello_urls == []:
            print('\nNo Trello URLs found.')
        else:
            total = len(trello_urls)
            print(("\nTotal URLs: " + str(total) + "\n"))
            for url in sorted(list(set(trello_urls))):
                print(url)

    # DNS Brute force
    dnsres = []
    if dnsbrute is True:
        print("\n\033[94m[-] Starting DNS brute force. \033[1;33;40m")
        a = dnssearch.dns_force(word, dnsserver, verbose=True)
        res = a.process()
        print("\n\033[94m[-] Hosts found after DNS brute force:")
        print("-------------------------------------")
        for y in res:
            print(y)
            dnsres.append(y.split(':')[0])
            if y not in full:
                full.append(y)
        db = stash.stash_manager()
        db.store_all(word, dnsres, 'host', 'dns_bruteforce')

    # Port Scanning
    if ports_scanning is True:
        print("\n\n\033[1;32;40m[-] Scanning ports (active).\n")
        for x in full:
            host = x.split(':')[1]
            domain = x.split(':')[0]
            if host != "empty":
                print(("- Scanning " + host))
                ports = [21, 22, 80, 443, 8080]
                try:
                    scan = port_scanner.PortScan(host, ports)
                    openports = scan.process()
                    if len(openports) > 1:
                        print(("\t\033[91m Detected open ports: " + ','.join(
                            str(e) for e in openports) + "\033[1;32;40m"))
                    takeover_check = 'True'
                    if takeover_check == 'True':
                        if len(openports) > 0:
                            search_take = takeover.take_over(domain)
                            search_take.process()
                except Exception as e:
                    print(e)

    # DNS reverse lookup
    dnsrev = []
    if dnslookup is True:
        print("\n[+] Starting active queries.")
        analyzed_ranges = []
        for x in host_ip:
            print(x)
            ip = x.split(":")[0]
            range = ip.split(".")
            range[3] = "0/24"
            s = '.'
            range = s.join(range)
            if not analyzed_ranges.count(range):
                print(
                    ("\033[94m[-] Performing reverse lookup in " + range + "\033[1;33;40m"))
                a = dnssearch.dns_reverse(range, True)
                a.list()
                res = a.process()
                analyzed_ranges.append(range)
            else:
                continue
            for x in res:
                if x.count(word):
                    dnsrev.append(x)
                    if x not in full:
                        full.append(x)
        print("Hosts found after reverse lookup (in target domain):")
        print("----------------------------------------------------")
        for xh in dnsrev:
            print(xh)

    # DNS TLD expansion
    dnstldres = []
    if dnstld == True:
        print("[-] Starting DNS TLD expansion.")
        a = dnssearch.dns_tld(word, dnsserver, verbose=True)
        res = a.process()
        print("\n[+] Hosts found after DNS TLD expansion:")
        print("----------------------------------------")
        for y in res:
            print(y)
            dnstldres.append(y)
            if y not in full:
                full.append(y)

    # Virtual hosts search
    if virtual == "basic":
        print("\n[+] Virtual hosts:")
        print("------------------")
        for l in host_ip:
            search = bingsearch.search_bing(l, limit, start)
            search.process_vhost()
            res = search.get_allhostnames()
            for x in res:
                x = re.sub(r'[[\<\/?]*[\w]*>]*', '', x)
                x = re.sub('<', '', x)
                x = re.sub('>', '', x)
                print((l + "\t" + x))
                vhost.append(l + ":" + x)
                full.append(l + ":" + x)
        vhost = sorted(set(vhost))
    else:
        pass

    # Shodan search
    shodanres = []
    import texttable
    tab = texttable.Texttable()
    header = ["IP address", "Hostname", "Org",
              "Services:Ports", "Technologies"]
    tab.header(header)
    tab.set_cols_align(["c", "c", "c", "c", "c"])
    tab.set_cols_valign(["m", "m", "m", "m", "m"])
    tab.set_chars(['-', '|', '+', '#'])
    tab.set_cols_width([15, 20, 15, 15, 18])
    host_ip = list(set(host_ip))
    if shodan is True:
        print("\n\n\033[1;32;40m[-] Shodan DB search (passive):\n")
        try:
            for ip in host_ip:
                print(("\tSearching for: " + ip))
                shodan = shodansearch.search_shodan()
                rowdata = shodan.search_ip(ip)
                time.sleep(2)
                tab.add_row(rowdata)
            printedtable = tab.draw()
            print("\n [+] Shodan results:")
            print("-------------------")
            print(printedtable)
        except Exception as e:
            print("Error occurred in theHarvester - Shodan search module: " + str(e))
    else:
        pass

    # Here we need to add explosion mode.
    # Tengo que sacar los TLD para hacer esto.
    recursion = None
    if recursion:
        start = 0
        for word in vhost:
            search = googlesearch.search_google(word, limit, start)
            search.process(google_dorking)
            emails = search.get_emails()
            hosts = search.get_hostnames()
            print(emails)
            print(hosts)
    else:
        pass

    # Reporting
    if filename != "":
        try:
            print("NEW REPORTING BEGINS.")
            db = stash.stash_manager()
            scanboarddata = db.getscanboarddata()
            latestscanresults = db.getlatestscanresults(word)
            previousscanresults = db.getlatestscanresults(
                word, previousday=True)
            latestscanchartdata = db.latestscanchartdata(word)
            scanhistorydomain = db.getscanhistorydomain(word)
            pluginscanstatistics = db.getpluginscanstatistics()
            generator = statichtmlgenerator.htmlgenerator(word)
            HTMLcode = generator.beginhtml()
            HTMLcode += generator.generatelatestscanresults(latestscanresults)
            HTMLcode += generator.generatepreviousscanresults(
                previousscanresults)
            graph = reportgraph.graphgenerator(word)
            HTMLcode += graph.drawlatestscangraph(word, latestscanchartdata)
            HTMLcode += graph.drawscattergraphscanhistory(
                word, scanhistorydomain)
            HTMLcode += generator.generatepluginscanstatistics(
                pluginscanstatistics)
            HTMLcode += generator.generatedashboardcode(scanboarddata)
            HTMLcode += '<p><span style="color: #000000;">Report generated on ' + str(
                datetime.datetime.now()) + '</span></p>'
            HTMLcode += '''
            </body>
            </html>
            '''
            Html_file = open("report.html", "w")
            Html_file.write(HTMLcode)
            Html_file.close()
            print("NEW REPORTING FINISHED!")
            print("[+] Saving files.")
            html = htmlExport.htmlExport(
                all_emails,
                full,
                vhost,
                dnsres,
                dnsrev,
                filename,
                word,
                shodanres,
                dnstldres)
            save = html.writehtml()
        except Exception as e:
            print(e)
            print("Error creating the file.")
        try:
            filename = filename.split(".")[0] + ".xml"
            file = open(filename, 'w')
            file.write('<?xml version="1.0" encoding="UTF-8"?><theHarvester>')
            for x in all_emails:
                file.write('<email>' + x + '</email>')
            for x in full:
                x = x.split(":")
                if len(x) == 2:
                    file.write(
                        '<host>' + '<ip>' + x[1] + '</ip><hostname>' + x[0] + '</hostname>' + '</host>')
                else:
                    file.write('<host>' + x + '</host>')
            for x in vhost:
                x = x.split(":")
                if len(x) == 2:
                    file.write(
                        '<vhost>' + '<ip>' + x[1] + '</ip><hostname>' + x[0] + '</hostname>' + '</vhost>')
                else:
                    file.write('<vhost>' + x + '</vhost>')
            if shodanres != []:
                shodanalysis = []
                for x in shodanres:
                    res = x.split("SAPO")
                    file.write('<shodan>')
                    file.write('<host>' + res[0] + '</host>')
                    file.write('<port>' + res[2] + '</port>')
                    file.write('<banner><!--' + res[1] + '--></banner>')
                    reg_server = re.compile('Server:.*')
                    temp = reg_server.findall(res[1])
                    if temp != []:
                        shodanalysis.append(res[0] + ":" + temp[0])
                    file.write('</shodan>')
                if shodanalysis != []:
                    shodanalysis = sorted(set(shodanalysis))
                    file.write('<servers>')
                    for x in shodanalysis:
                        file.write('<server>' + x + '</server>')
                    file.write('</servers>')

            file.write('</theHarvester>')
            file.flush()
            file.close()
            print("Files saved!")
        except Exception as er:
            print(("Error saving XML file: " + str(er)))
        sys.exit()


if __name__ == "__main__":
    try:
        start(sys.argv[1:])
    except KeyboardInterrupt:
        print("\n[!] ctrl+c detected, quitting.....\n\n")
    except Exception:
        import traceback
        print(traceback.print_exc())
        sys.exit(1)<|MERGE_RESOLUTION|>--- conflicted
+++ resolved
@@ -4,11 +4,8 @@
 import getopt
 import re
 import stash
-<<<<<<< HEAD
 import datetime
 import time
-=======
->>>>>>> 1a983c6e
 from discovery import *
 from discovery.constants import *
 from lib.core import *
