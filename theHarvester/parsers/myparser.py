import re
from typing import Set, List


class Parser:

    def __init__(self, results, word) -> None:
        self.results = results
        self.word = word
        self.temp: List = []

    async def genericClean(self) -> None:
        self.results = self.results.replace('<em>', '').replace('<b>', '').replace('</b>', '').replace('</em>', '') \
            .replace('%3a', '').replace('<strong>', '').replace('</strong>', '') \
            .replace('<wbr>', '').replace('</wbr>', '')

        for search in ('<', '>', ':', '=', ';', '&', '%3A', '%3D', '%3C', '%2f', '/', '\\'):
            self.results = self.results.replace(search, ' ')

    async def urlClean(self) -> None:
        self.results = self.results.replace('<em>', '').replace('</em>', '').replace('%2f', '').replace('%3a', '')
        for search in ('<', '>', ':', '=', ';', '&', '%3A', '%3D', '%3C'):
            self.results = self.results.replace(search, ' ')

    async def emails(self):
        await self.genericClean()
        # Local part is required, charset is flexible.
        # https://tools.ietf.org/html/rfc6531 (removed * and () as they provide FP mostly)
        reg_emails = re.compile(r'[a-zA-Z0-9.\-_+#~!$&\',;=:]+' + '@' + '[a-zA-Z0-9.-]*' + self.word.replace('www.', ''))
        self.temp = reg_emails.findall(self.results)
        emails = await self.unique()
        true_emails = {str(email)[1:].lower().strip() if len(str(email)) > 1 and str(email)[0] == '.'
                       else len(str(email)) > 1 and str(email).lower().strip() for email in emails}
        # if email starts with dot shift email string and make sure all emails are lowercase
        return true_emails

    async def fileurls(self, file) -> List:
        urls: List = []
        reg_urls = re.compile('<a href="(.*?)"')
        self.temp = reg_urls.findall(self.results)
        allurls = await self.unique()
        for iteration in allurls:
            if iteration.count('webcache') or iteration.count('google.com') or iteration.count('search?hl'):
                pass
            else:
                urls.append(iteration)
        return urls

    async def hostnames(self):
        # should check both www. and not www.
        hostnames = []
        await self.genericClean()
        reg_hosts = re.compile(r'[a-zA-Z0-9.-]*\.' + self.word)
        first_hostnames = reg_hosts.findall(self.results)
        hostnames.extend(first_hostnames)
        # TODO determine if necessary below or if only pass through is fine
        reg_hosts = re.compile(r'[a-zA-Z0-9.-]*\.' + self.word.replace('www.', ''))
        # reg_hosts = re.compile(r'www\.[a-zA-Z0-9.-]*\.' + 'www.' + self.word)
<<<<<<< HEAD
        #reg_hosts = re.compile(r'www\.[a-zA-Z0-9.-]*\.(?:' + 'www.' + self.word + ')?')
=======
        # reg_hosts = re.compile(r'www\.[a-zA-Z0-9.-]*\.(?:' + 'www.' + self.word + ')?')
>>>>>>> 18d4c914
        second_hostnames = reg_hosts.findall(self.results)
        hostnames.extend(second_hostnames)
        return list(set(hostnames))

    async def hostnames_all(self):
        reg_hosts = re.compile('<cite>(.*?)</cite>')
        temp = reg_hosts.findall(self.results)
        for iteration in temp:
            if iteration.count(':'):
                res = iteration.split(':')[1].split('/')[2]
            else:
                res = iteration.split('/')[0]
            self.temp.append(res)
        hostnames = await self.unique()
        return hostnames

    async def set(self):
        reg_sets = re.compile(r'>[a-zA-Z\d]*</a></font>')
        self.temp = reg_sets.findall(self.results)
        sets = []
        for iteration in self.temp:
            delete = iteration.replace('>', '')
            delete = delete.replace('</a</font', '')
            sets.append(delete)
        return sets

    async def urls(self) -> Set[str]:
        found = re.finditer(r'(http|https)://(www\.)?trello.com/([a-zA-Z\d\-_\.]+/?)*', self.results)
        urls = {match.group().strip() for match in found}
        return urls

    async def unique(self) -> list:
        return list(set(self.temp))<|MERGE_RESOLUTION|>--- conflicted
+++ resolved
@@ -56,11 +56,7 @@
         # TODO determine if necessary below or if only pass through is fine
         reg_hosts = re.compile(r'[a-zA-Z0-9.-]*\.' + self.word.replace('www.', ''))
         # reg_hosts = re.compile(r'www\.[a-zA-Z0-9.-]*\.' + 'www.' + self.word)
-<<<<<<< HEAD
-        #reg_hosts = re.compile(r'www\.[a-zA-Z0-9.-]*\.(?:' + 'www.' + self.word + ')?')
-=======
         # reg_hosts = re.compile(r'www\.[a-zA-Z0-9.-]*\.(?:' + 'www.' + self.word + ')?')
->>>>>>> 18d4c914
         second_hostnames = reg_hosts.findall(self.results)
         hostnames.extend(second_hostnames)
         return list(set(hostnames))
