#!/usr/bin/env python3

from theHarvester.discovery import *
from theHarvester.discovery.constants import *
from theHarvester.lib import hostchecker
from theHarvester.lib import reportgraph
from theHarvester.lib import stash
from theHarvester.lib import statichtmlgenerator
from theHarvester.lib.core import *
import argparse
import datetime
import netaddr
import re
import sys
import time

Core.banner()


def start():
    parser = argparse.ArgumentParser(description='theHarvester is used to gather open source intelligence (OSINT) on a\n'
                                                 'company or domain.')
    parser.add_argument('-d', '--domain', help='company name or domain to search', required=True)
    parser.add_argument('-l', '--limit', help='limit the number of search results, default=500', default=500, type=int)
    parser.add_argument('-S', '--start', help='start with result number X, default=0', default=0, type=int)
    parser.add_argument('-g', '--google-dork', help='use Google Dorks for Google search', default=False, action='store_true')
    parser.add_argument('-p', '--port-scan', help='scan the detected hosts and check for Takeovers (21,22,80,443,8080)', default=False, action='store_true')
    parser.add_argument('-s', '--shodan', help='use Shodan to query discovered hosts', default=False, action='store_true')
    parser.add_argument('-v', '--virtual-host', help='verify host name via DNS resolution and search for virtual hosts', action='store_const', const='basic', default=False)
    parser.add_argument('-e', '--dns-server', help='DNS server to use for lookup')
    parser.add_argument('-t', '--dns-tld', help='perform a DNS TLD expansion discovery, default False', default=False)
    parser.add_argument('-n', '--dns-lookup', help='enable DNS server lookup, default False', default=False, action='store_true')
    parser.add_argument('-c', '--dns-brute', help='perform a DNS brute force on the domain', default=False, action='store_true')
    parser.add_argument('-f', '--filename', help='save the results to an HTML and/or XML file', default='', type=str)
    parser.add_argument('-b', '--source', help='''baidu, bing, bingapi, censys, crtsh, dnsdumpster,
                        dogpile, duckduckgo, github-code, google,
                        hunter, intelx,
                        linkedin, linkedin_links, netcraft, otx, securityTrails, threatcrowd,
                        trello, twitter, vhost, virustotal, yahoo''')

    args = parser.parse_args()
    try:
        db = stash.stash_manager()
        db.do_init()
    except Exception:
        pass

    all_emails = []
    all_hosts = []
    all_ip = []
    dnsbrute = args.dns_brute
    dnslookup = args.dns_lookup
    dnsserver = args.dns_server
    dnstld = args.dns_tld
    filename = args.filename  # type: str
    full = []
    google_dorking = args.google_dork
    host_ip = []
    limit = args.limit  # type: int
    ports_scanning = args.port_scan
    shodan = args.shodan
    start = args.start  # type: int
    takeover_check = False
    trello_urls = []
    vhost = []
    virtual = args.virtual_host
    word = args.domain  # type: str

    if args.source is not None:
        engines = sorted(set(map(str.strip, args.source.split(','))))
        # Iterate through search engines in order
        if set(engines).issubset(Core.get_supportedengines()):
            print(f'\033[94m[*] Target: {word} \n \033[0m')

            for engineitem in engines:
                if engineitem == 'baidu':
                    print('\033[94m[*] Searching Baidu. \033[0m')
                    from theHarvester.discovery import baidusearch
                    try:
                        baidu_search = baidusearch.SearchBaidu(word, limit)
                        baidu_search.process()
                        all_emails = filter(baidu_search.get_emails())
                        hosts = filter(baidu_search.get_hostnames())
                        all_hosts.extend(hosts)
                        db = stash.stash_manager()
                        db.store_all(word, all_hosts, 'host', 'baidu')
                        db.store_all(word, all_emails, 'email', 'baidu')
                    except Exception:
                        pass

                elif engineitem == 'bing' or engineitem == 'bingapi':
                    print('\033[94m[*] Searching Bing. \033[0m')
                    from theHarvester.discovery import bingsearch
                    try:
                        bing_search = bingsearch.SearchBing(word, limit, start)
                        bingapi = ''
                        if engineitem == 'bingapi':
                            bingapi += 'yes'
                        else:
                            bingapi += 'no'
                        bing_search.process(bingapi)
                        all_emails = filter(bing_search.get_emails())
                        hosts = filter(bing_search.get_hostnames())
                        all_hosts.extend(hosts)
                        db = stash.stash_manager()
                        db.store_all(word, all_hosts, 'email', 'bing')
                        db.store_all(word, all_hosts, 'host', 'bing')
                    except Exception as e:
                        if isinstance(e, MissingKey):
                            print(e)
                        else:
                            pass

                elif engineitem == 'censys':
                    print('\033[94m[*] Searching Censys. \033[0m')
                    from theHarvester.discovery import censys
                    # Import locally or won't work
                    censys_search = censys.SearchCensys(word, limit)
                    censys_search.process()
                    all_ip = censys_search.get_ipaddresses()
                    hosts = filter(censys_search.get_hostnames())
                    all_hosts.extend(hosts)
                    db = stash.stash_manager()
                    db.store_all(word, all_hosts, 'host', 'censys')
                    db.store_all(word, all_ip, 'ip', 'censys')

                elif engineitem == 'crtsh':
                    try:
                        print('\033[94m[*] Searching CRT.sh. \033[0m')
                        from theHarvester.discovery import crtsh
                        crtsh_search = crtsh.SearchCrtsh(word)
                        crtsh_search.process()
                        hosts = filter(crtsh_search.get_data())
                        all_hosts.extend(hosts)
                        db = stash.stash_manager()
                        db.store_all(word, all_hosts, 'host', 'CRTsh')

                    except Exception:
                        print(f'\033[93m[!] An timeout occurred with crtsh, cannot find {args.domain}\033[0m')

                elif engineitem == 'dnsdumpster':
                    try:
                        print('\033[94m[*] Searching DNSdumpster. \033[0m')
                        from theHarvester.discovery import dnsdumpster
                        dns_dumpster_search = dnsdumpster.SearchDnsDumpster(word)
                        dns_dumpster_search.process()
                        hosts = filter(dns_dumpster_search.get_hostnames())
                        all_hosts.extend(hosts)
                        db = stash.stash_manager()
                        db.store_all(word, all_hosts, 'host', 'dnsdumpster')
                    except Exception as e:
                        print(f'\033[93m[!] An error occurred with dnsdumpster: {e} \033[0m')

                elif engineitem == 'dogpile':
                    try:
                        print('\033[94m[*] Searching Dogpile. \033[0m')
                        from theHarvester.discovery import dogpilesearch
                        dogpile_search = dogpilesearch.SearchDogpile(word, limit)
                        dogpile_search.process()
                        emails = filter(dogpile_search.get_emails())
                        hosts = filter(dogpile_search.get_hostnames())
                        all_hosts.extend(hosts)
                        all_emails.extend(emails)
                        db = stash.stash_manager()
                        db.store_all(word, all_hosts, 'email', 'dogpile')
                        db.store_all(word, all_hosts, 'host', 'dogpile')
                    except Exception as e:
                        print(f'\033[93m[!] An error occurred with Dogpile: {e} \033[0m')

                elif engineitem == 'duckduckgo':
                    print('\033[94m[*] Searching DuckDuckGo. \033[0m')
                    from theHarvester.discovery import duckduckgosearch
                    duckduckgo_search = duckduckgosearch.SearchDuckDuckGo(word, limit)
                    duckduckgo_search.process()
                    emails = filter(duckduckgo_search.get_emails())
                    hosts = filter(duckduckgo_search.get_hostnames())
                    all_hosts.extend(hosts)
                    all_emails.extend(emails)
                    db = stash.stash_manager()
                    db.store_all(word, all_hosts, 'email', 'duckduckgo')
                    db.store_all(word, all_hosts, 'host', 'duckduckgo')

                elif engineitem == 'github-code':
                    print('\033[94m[*] Searching Github (code). \033[0m')
                    try:
                        from theHarvester.discovery import githubcode
                        github_search = githubcode.SearchGithubCode(word, limit)
                        github_search.process()
                        emails = filter(github_search.get_emails())
                        all_emails.extend(emails)
                        hosts = filter(github_search.get_hostnames())
                        all_hosts.extend(hosts)
                        db = stash.stash_manager()
                        db.store_all(word, all_hosts, 'host', 'github-code')
                        db.store_all(word, all_emails, 'email', 'github-code')
                    except MissingKey as ex:
                        print(ex)
                    else:
                        pass

                elif engineitem == 'exalead':
                    print('\033[94m[*] Searching Exalead \033[0m')
                    from theHarvester.discovery import exaleadsearch
                    exalead_search = exaleadsearch.SearchExalead(word, limit, start)
                    exalead_search.process()
                    emails = filter(exalead_search.get_emails())
                    all_emails.extend(emails)
                    hosts = filter(exalead_search.get_hostnames())
                    all_hosts.extend(hosts)
                    db = stash.stash_manager()
                    db.store_all(word, all_hosts, 'host', 'exalead')
                    db.store_all(word, all_emails, 'email', 'exalead')

                elif engineitem == 'google':
                    print('\033[94m[*] Searching Google. \033[0m')
                    from theHarvester.discovery import googlesearch
                    google_search = googlesearch.SearchGoogle(word, limit, start)
                    google_search.process(google_dorking)
                    emails = filter(google_search.get_emails())
                    all_emails.extend(emails)
                    hosts = filter(google_search.get_hostnames())
                    all_hosts.extend(hosts)
                    db = stash.stash_manager()
                    db.store_all(word, all_hosts, 'host', 'google')
                    db.store_all(word, all_emails, 'email', 'google')

                elif engineitem == 'hunter':
                    print('\033[94m[*] Searching Hunter. \033[0m')
                    from theHarvester.discovery import huntersearch
                    # Import locally or won't work.
                    try:
                        hunter_search = huntersearch.SearchHunter(word, limit, start)
                        hunter_search.process()
                        emails = filter(hunter_search.get_emails())
                        all_emails.extend(emails)
                        hosts = filter(hunter_search.get_hostnames())
                        all_hosts.extend(hosts)
                        db = stash.stash_manager()
                        db.store_all(word, all_hosts, 'host', 'hunter')
                        db.store_all(word, all_emails, 'email', 'hunter')
                    except Exception as e:
                        if isinstance(e, MissingKey):
                            print(e)
                        else:
                            pass

                elif engineitem == 'intelx':
                    print('\033[94m[*] Searching Intelx. \033[0m')
                    from theHarvester.discovery import intelxsearch
                    # Import locally or won't work.
                    try:
                        intelx_search = intelxsearch.SearchIntelx(word, limit)
                        intelx_search.process()
                        emails = filter(intelx_search.get_emails())
                        all_emails.extend(emails)
                        hosts = filter(intelx_search.get_hostnames())
                        all_hosts.extend(hosts)
                        db = stash.stash_manager()
                        db.store_all(word, all_hosts, 'host', 'intelx')
                        db.store_all(word, all_emails, 'email', 'intelx')
                    except Exception as e:
                        if isinstance(e, MissingKey):
                            print(e)
                        else:
                            print(f'An exception has occurred in Intelx search: {e}')

                elif engineitem == 'linkedin':
                    print('\033[94m[*] Searching Linkedin. \033[0m')
                    from theHarvester.discovery import linkedinsearch
                    linkedin_search = linkedinsearch.SearchLinkedin(word, limit)
                    linkedin_search.process()
                    people = linkedin_search.get_people()
                    db = stash.stash_manager()
                    db.store_all(word, people, 'name', 'linkedin')

                    if len(people) == 0:
                        print('\n[*] No users found Linkedin.\n\n')
                    else:
                        print(f'\n[*] Users found: {len(people)}')
                        print('---------------------')
                        for user in sorted(list(set(people))):
                            print(user)

                elif engineitem == 'linkedin_links':
                    print('\033[94m[*] Searching Linkedin. \033[0m')
                    from theHarvester.discovery import linkedinsearch
                    linkedin_links_search = linkedinsearch.SearchLinkedin(word, limit)
                    linkedin_links_search.process()
                    people = linkedin_links_search.get_links()
                    db = stash.stash_manager()
                    db.store_all(word, people, 'name', 'linkedin')

                    if len(people) == 0:
                        print('\n[*] No links found Linkedin.\n\n')
                    else:
                        print(f'\n[*] Links found: {len(people)}')
                        print('---------------------')
                        for user in sorted(list(set(people))):
                            print(user)

                elif engineitem == 'netcraft':
                    print('\033[94m[*] Searching Netcraft. \033[0m')
                    from theHarvester.discovery import netcraft
                    netcraft_search = netcraft.SearchNetcraft(word)
                    netcraft_search.process()
                    hosts = filter(netcraft_search.get_hostnames())
                    all_hosts.extend(hosts)
                    db = stash.stash_manager()
                    db.store_all(word, all_hosts, 'host', 'netcraft')

                elif engineitem == 'otx':
                    print('\033[94m[*] Searching AlienVault OTX. \033[0m')
                    from theHarvester.discovery import otxsearch
                    try:
                        otxsearch_search = otxsearch.SearchOtx(word)
                        otxsearch_search.process()
                        hosts = filter(otxsearch_search.get_hostnames())
<<<<<<< HEAD
                        print('hosts: ', hosts)
                        all_hosts.extend(list(hosts))
                        ips = filter(otxsearch_search.get_ips())
                        print('ips: ', ips)
                        all_ip.extend(list(ips))
=======
                        all_hosts.extend(hosts)
                        ips = filter(otxsearch_search.get_ips())
                        all_ip.extend(ips)
>>>>>>> 02014434
                        db = stash.stash_manager()
                        db.store_all(word, all_hosts, 'host', 'otx')
                        db.store_all(word, all_ip, 'ip', 'otx')
                    except Exception as e:
                        print(e)

                elif engineitem == 'securityTrails':
                    print('\033[94m[*] Searching SecurityTrails. \033[0m')
                    from theHarvester.discovery import securitytrailssearch
                    try:
                        securitytrails_search = securitytrailssearch.SearchSecuritytrail(word)
                        securitytrails_search.process()
                        hosts = filter(securitytrails_search.get_hostnames())
                        all_hosts.extend(hosts)
                        db = stash.stash_manager()
                        db.store_all(word, hosts, 'host', 'securityTrails')
                        ips = securitytrails_search.get_ips()
                        all_ip.extend(ips)
                        db = stash.stash_manager()
                        db.store_all(word, ips, 'ip', 'securityTrails')
                    except Exception as e:
                        if isinstance(e, MissingKey):
                            print(e)
                        else:
                            pass

                elif engineitem == 'threatcrowd':
                    print('\033[94m[*] Searching Threatcrowd. \033[0m')
                    from theHarvester.discovery import threatcrowd
                    try:
                        threatcrowd_search = threatcrowd.SearchThreatcrowd(word)
                        threatcrowd_search.process()
                        hosts = filter(threatcrowd_search.get_hostnames())
                        all_hosts.extend(hosts)
                        db = stash.stash_manager()
                        db.store_all(word, all_hosts, 'host', 'threatcrowd')
                    except Exception as e:
                        print(e)

                elif engineitem == 'trello':
                    print('\033[94m[*] Searching Trello. \033[0m')
                    from theHarvester.discovery import trello
                    # Import locally or won't work.
                    trello_search = trello.SearchTrello(word)
                    trello_search.process()
                    emails, hosts, urls = trello_search.get_results()
                    all_emails.extend(emails)
                    hosts = filter(hosts)
                    trello_urls = filter(urls)
                    all_hosts.extend(hosts)
                    db = stash.stash_manager()
                    db.store_all(word, hosts, 'host', 'trello')
                    db.store_all(word, emails, 'email', 'trello')

                elif engineitem == 'twitter':
                    print('\033[94m[*] Searching Twitter usernames using Google. \033[0m')
                    from theHarvester.discovery import twittersearch
                    twitter_search = twittersearch.SearchTwitter(word, limit)
                    twitter_search.process()
                    people = twitter_search.get_people()
                    db = stash.stash_manager()
                    db.store_all(word, people, 'name', 'twitter')

                    if len(people) == 0:
                        print('\n[*] No users found.\n\n')
                    else:
                        print('\n[*] Users found: ' + str(len(people)))
                        print('---------------------')
                        for user in sorted(list(set(people))):
                            print(user)

                elif engineitem == 'virustotal':
                    print('\033[94m[*] Searching VirusTotal. \033[0m')
                    from theHarvester.discovery import virustotal
                    virustotal_search = virustotal.SearchVirustotal(word)
                    virustotal_search.process()
                    hosts = filter(virustotal_search.get_hostnames())
                    all_hosts.extend(hosts)
                    db = stash.stash_manager()
                    db.store_all(word, all_hosts, 'host', 'virustotal')

                elif engineitem == 'yahoo':
                    print('\033[94m[*] Searching Yahoo. \033[0m')
                    from theHarvester.discovery import yahoosearch
                    yahoo_search = yahoosearch.SearchYahoo(word, limit)
                    yahoo_search.process()
                    hosts = yahoo_search.get_hostnames()
                    emails = yahoo_search.get_emails()
                    all_hosts.extend(filter(hosts))
                    all_emails.extend(filter(emails))
                    db = stash.stash_manager()
                    db.store_all(word, all_hosts, 'host', 'yahoo')
                    db.store_all(word, all_emails, 'email', 'yahoo')
        else:
            print('\033[93m[!] Invalid source.\n\n \033[0m')
            sys.exit(1)

    # Sanity check to see if all_emails and all_hosts are defined.
    try:
        all_emails
    except NameError:
        print('\n\n\033[93m[!] No emails found because all_emails is not defined.\n\n \033[0m')
        sys.exit(1)
    try:
        all_hosts
    except NameError:
        print('\n\n\033[93m[!] No hosts found because all_hosts is not defined.\n\n \033[0m')
        sys.exit(1)

    # Results
    if len(all_ip) == 0:
        print('\n[*] No IPs found.')
    else:
        print('\n[*] IPs found: ' + str(len(all_ip)))
        print('-------------------')
        # ips = sorted(ipaddress.ip_address(line.strip()) for line in set(all_ip))
        # print('\n'.join(map(str, ips)))
        ip_list = sorted([netaddr.IPAddress(ip.strip()) for ip in set(all_ip)])
        # use netaddr as the list may contain ipv4 and ipv6 addresses
        print('\n'.join(map(str, ip_list)))

    if len(all_emails) == 0:
        print('\n[*] No emails found.')
    else:
        print('\n[*] Emails found: ' + str(len(all_emails)))
        print('----------------------')
        print(('\n'.join(sorted(list(set(all_emails))))))

    if len(all_hosts) == 0:
        print('\n[*] No hosts found.\n\n')
    else:
        print('\n[*] Hosts found: ' + str(len(all_hosts)))
        print('---------------------')
        all_hosts = sorted(list(set(all_hosts)))
        full_host = hostchecker.Checker(all_hosts)
        full = full_host.check()
        for host in full:
            host = str(host)
            print(host.lower())

        db = stash.stash_manager()
        db.store_all(word, host_ip, 'ip', 'DNS-resolver')

    length_urls = len(trello_urls)
    if length_urls == 0:
        if len(engines) >= 1 and 'trello' in engines:
            print('\n[*] No Trello URLs found.')
    else:
        total = length_urls
        print('\n[*] Trello URLs found: ' + str(total))
        print('--------------------')
        for url in sorted(trello_urls):
            print(url)

    # DNS brute force
    # dnsres = []
    if dnsbrute is True:
        print('\n[*] Starting DNS brute force.')
        a = dnssearch.DnsForce(word, dnsserver, verbose=True)
        res = a.process()
        # print('\n[*] Hosts found after DNS brute force:')
        # for y in res:
        # print('-------------------------------------')
        #    print(y)
        #   dnsres.append(y.split(':')[0])
        #    if y not in full:
        #        full.append(y)
        # db = stash.stash_manager()
        # db.store_all(word, dnsres, 'host', 'dns_bruteforce')

    # Port scanning
    if ports_scanning is True:
        print('\n\n[*] Scanning ports (active).\n')
        for x in full:
            host = x.split(':')[1]
            domain = x.split(':')[0]
            if host != 'empty':
                print(('[*] Scanning ' + host))
                ports = [21, 22, 80, 443, 8080]
                try:
                    scan = port_scanner.PortScan(host, ports)
                    openports = scan.process()
                    if len(openports) > 1:
                        print(('\t[*] Detected open ports: ' + ','.join(str(e) for e in openports)))
                    takeover_check = 'True'
                    if takeover_check == 'True' and len(openports) > 0:
                        search_take = takeover.TakeOver(domain)
                        search_take.process()
                except Exception as e:
                    print(e)

    # DNS reverse lookup
    dnsrev = []
    if dnslookup is True:
        print('\n[*] Starting active queries.')
        analyzed_ranges = []
        for entry in host_ip:
            print(entry)
            ip = entry.split(':')[0]
            ip_range = ip.split('.')
            ip_range[3] = '0/24'
            s = '.'
            ip_range = s.join(ip_range)
            if not analyzed_ranges.count(ip_range):
                print('[*] Performing reverse lookup in ' + ip_range)
                a = dnssearch.DnsReverse(ip_range, True)
                a.list()
                res = a.process()
                analyzed_ranges.append(ip_range)
            else:
                continue
            for entries in res:
                if entries.count(word):
                    dnsrev.append(entries)
                    if entries not in full:
                        full.append(entries)
        print('[*] Hosts found after reverse lookup (in target domain):')
        print('--------------------------------------------------------')
        for xh in dnsrev:
            print(xh)

    # DNS TLD expansion
    dnstldres = []
    if dnstld is True:
        print('[*] Starting DNS TLD expansion.')
        a = dnssearch.DnsTld(word, dnsserver, verbose=True)
        res = a.process()
        print('\n[*] Hosts found after DNS TLD expansion:')
        print('----------------------------------------')
        for y in res:
            print(y)
            dnstldres.append(y)
            if y not in full:
                full.append(y)

    # Virtual hosts search
    if virtual == 'basic':
        print('\n[*] Virtual hosts:')
        print('------------------')
        for l in host_ip:
            basic_search = bingsearch.SearchBing(l, limit, start)
            basic_search.process_vhost()
            results = basic_search.get_allhostnames()
            for result in results:
                result = re.sub(r'[[\<\/?]*[\w]*>]*', '', result)
                result = re.sub('<', '', result)
                result = re.sub('>', '', result)
                print((l + '\t' + result))
                vhost.append(l + ':' + result)
                full.append(l + ':' + result)
        vhost = sorted(set(vhost))
    else:
        pass

    # Shodan
    shodanres = []
    if shodan is True:
        import texttable
        tab = texttable.Texttable()
        header = ['IP address', 'Hostname', 'Org', 'Services:Ports', 'Technologies']
        tab.header(header)
        tab.set_cols_align(['c', 'c', 'c', 'c', 'c'])
        tab.set_cols_valign(['m', 'm', 'm', 'm', 'm'])
        tab.set_chars(['-', '|', '+', '#'])
        tab.set_cols_width([15, 20, 15, 15, 18])
        host_ip = list(set(host_ip))
        print('\033[94m[*] Searching Shodan. \033[0m')
        try:
            for ip in host_ip:
                print(('\tSearching for ' + ip))
                shodan = shodansearch.SearchShodan()
                rowdata = shodan.search_ip(ip)
                time.sleep(2)
                tab.add_row(rowdata)
            printedtable = tab.draw()
            print(printedtable)
        except Exception as e:
            print(f'\033[93m[!] An error occurred with Shodan: {e} \033[0m')
    else:
        pass

    # Here we need to add explosion mode.
    # We have to take out the TLDs to do this.
    recursion = False
    if recursion:
        counter = 0
        for word in vhost:
            search = googlesearch.SearchGoogle(word, limit, counter)
            search.process(google_dorking)
            emails = search.get_emails()
            hosts = search.get_hostnames()
            print(emails)
            print(hosts)
    else:
        pass

    # Reporting
    if filename != "":
        try:
            print('\n[*] Reporting started.')
            db = stash.stash_manager()
            scanboarddata = db.getscanboarddata()
            latestscanresults = db.getlatestscanresults(word)
            previousscanresults = db.getlatestscanresults(word, previousday=True)
            latestscanchartdata = db.latestscanchartdata(word)
            scanhistorydomain = db.getscanhistorydomain(word)
            pluginscanstatistics = db.getpluginscanstatistics()
            generator = statichtmlgenerator.HtmlGenerator(word)
            HTMLcode = generator.beginhtml()
            HTMLcode += generator.generatelatestscanresults(latestscanresults)
            HTMLcode += generator.generatepreviousscanresults(previousscanresults)
            graph = reportgraph.GraphGenerator(word)
            HTMLcode += graph.drawlatestscangraph(word, latestscanchartdata)
            HTMLcode += graph.drawscattergraphscanhistory(word, scanhistorydomain)
            HTMLcode += generator.generatepluginscanstatistics(pluginscanstatistics)
            HTMLcode += generator.generatedashboardcode(scanboarddata)
            HTMLcode += '<p><span style="color: #000000;">Report generated on ' + str(
                datetime.datetime.now()) + '</span></p>'
            HTMLcode += '''
            </body>
            </html>
            '''
            Html_file = open(filename, 'w')
            Html_file.write(HTMLcode)
            Html_file.close()
            print('[*] Reporting finished.')
            print('[*] Saving files.')
        except Exception as e:
            print(e)
            print('\n\033[93m[!] An error occurred while creating the output file.\n\n \033[0m')
            sys.exit(1)

        try:
            filename = filename.split('.')[0] + '.xml'
            file = open(filename, 'w')
            file.write('<?xml version="1.0" encoding="UTF-8"?><theHarvester>')
            for x in all_emails:
                file.write('<email>' + x + '</email>')
            for x in full:
                x = x.split(':')
                if len(x) == 2:
                    file.write(
                        '<host>' + '<ip>' + x[1] + '</ip><hostname>' + x[0] + '</hostname>' + '</host>')
                else:
                    file.write('<host>' + x + '</host>')
            for x in vhost:
                x = x.split(':')
                if len(x) == 2:
                    file.write(
                        '<vhost>' + '<ip>' + x[1] + '</ip><hostname>' + x[0] + '</hostname>' + '</vhost>')
                else:
                    file.write('<vhost>' + x + '</vhost>')
            if shodanres != []:
                shodanalysis = []
                for x in shodanres:
                    res = x.split('SAPO')
                    file.write('<shodan>')
                    file.write('<host>' + res[0] + '</host>')
                    file.write('<port>' + res[2] + '</port>')
                    file.write('<banner><!--' + res[1] + '--></banner>')
                    reg_server = re.compile('Server:.*')
                    temp = reg_server.findall(res[1])
                    if temp != []:
                        shodanalysis.append(res[0] + ':' + temp[0])
                    file.write('</shodan>')
                if shodanalysis != []:
                    shodanalysis = sorted(set(shodanalysis))
                    file.write('<servers>')
                    for x in shodanalysis:
                        file.write('<server>' + x + '</server>')
                    file.write('</servers>')

            file.write('</theHarvester>')
            file.flush()
            file.close()
            print('[*] Files saved.')
        except Exception as er:
            print(f'\033[93m[!] An error occurred while saving the XML file: {er} \033[0m')
        print('\n\n')
        sys.exit(0)


def entry_point():
    try:
        start()
    except KeyboardInterrupt:
        print('\n\n\033[93m[!] ctrl+c detected from user, quitting.\n\n \033[0m')
    except Exception as error_entry_point:
        print(error_entry_point)
        sys.exit(1)


if __name__ == '__main__':
    entry_point()<|MERGE_RESOLUTION|>--- conflicted
+++ resolved
@@ -315,17 +315,10 @@
                         otxsearch_search = otxsearch.SearchOtx(word)
                         otxsearch_search.process()
                         hosts = filter(otxsearch_search.get_hostnames())
-<<<<<<< HEAD
-                        print('hosts: ', hosts)
                         all_hosts.extend(list(hosts))
                         ips = filter(otxsearch_search.get_ips())
-                        print('ips: ', ips)
                         all_ip.extend(list(ips))
-=======
-                        all_hosts.extend(hosts)
-                        ips = filter(otxsearch_search.get_ips())
-                        all_ip.extend(ips)
->>>>>>> 02014434
+                        all_hosts.extend(hosts)
                         db = stash.stash_manager()
                         db.store_all(word, all_hosts, 'host', 'otx')
                         db.store_all(word, all_ip, 'ip', 'otx')
