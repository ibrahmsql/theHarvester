--- conflicted
+++ resolved
@@ -161,11 +161,7 @@
     parser.add_argument(
         '-b',
         '--source',
-<<<<<<< HEAD
-        help="""anubis, baidu, bevigil, binaryedge, bing, bingapi, brave, bufferoverun,
-=======
         help="""anubis, baidu, bevigil, bing, bingapi, brave, bufferoverun,
->>>>>>> 791abbc5
                             censys, certspotter, criminalip, crtsh, dehashed, duckduckgo, fullhunt, github-code,
                             hackertarget, hunter, hunterhow, intelx, netlas, onyphe, otx, pentesttools, projectdiscovery,
                             rapiddns, rocketreach, securityTrails, sitedossier, subdomaincenter, subdomainfinderc99, threatminer, tomba,
@@ -422,7 +418,7 @@
                         )
                     except Exception as e:
                         print(e)
-<<<<<<< HEAD
+
                         
                 elif engineitem == 'binaryedge':
                     try:
@@ -430,8 +426,6 @@
                         stor_lst.append(store(binaryedge_search, engineitem, store_host=True))
                     except Exception as e:
                         print(e)
-=======
->>>>>>> 791abbc5
 
                 elif engineitem == 'bing' or engineitem == 'bingapi':
                     try:
@@ -860,7 +854,7 @@
                             print(e)
                         else:
                             print(f'An exception has occurred in venacus search: {e}')
-<<<<<<< HEAD
+
                             
                 elif engineitem == 'haveibeenpwned':
                     try:
@@ -929,8 +923,7 @@
                             print(e)
                         else:
                             print(f'An exception has occurred in BuiltWith search: {e}')
-=======
->>>>>>> 791abbc5
+                            
         else:
             if rest_args is not None:
                 try:
