--- conflicted
+++ resolved
@@ -587,13 +587,8 @@
         # Verify path exists if not create it or if user does not create it skip screenshot
         if path_exists:
             await screen_shotter.verify_installation()
-<<<<<<< HEAD
             print(f'\nScreenshots can be found in: {screen_shotter.output}{screen_shotter.slash}')
-            start = time.perf_counter()
-=======
-            print(f'\nScreenshots can be found: {screen_shotter.output}{screen_shotter.slash}')
             start_time = time.perf_counter()
->>>>>>> f52cff7f
             print('Filtering domains for ones we can reach')
             unique_resolved_domains = {url.split(':')[0]for url in full if ':' in url and 'www.' not in url}
             if len(unique_resolved_domains) > 0:
