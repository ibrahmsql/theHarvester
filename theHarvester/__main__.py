--- conflicted
+++ resolved
@@ -932,11 +932,7 @@
             Html_file.close()
             print('[*] Reporting finished.')
             print('[*] Saving files.')
-<<<<<<< HEAD
-            html = HtmlExport.HtmlExport(
-=======
             html = htmlExport.HtmlExport(
->>>>>>> 8d6d8a67
                 all_emails,
                 full,
                 vhost,
