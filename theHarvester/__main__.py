--- conflicted
+++ resolved
@@ -18,27 +18,21 @@
 Core.banner()
 
 
-async def start():
+def start():
     parser = argparse.ArgumentParser(
         description='theHarvester is used to gather open source intelligence (OSINT) on a\n'
                     'company or domain.')
     parser.add_argument('-d', '--domain', help='company name or domain to search', required=True)
     parser.add_argument('-l', '--limit', help='limit the number of search results, default=500', default=500, type=int)
     parser.add_argument('-S', '--start', help='start with result number X, default=0', default=0, type=int)
-    parser.add_argument('-g', '--google-dork', help='use Google Dorks for Google search', default=False,
-                        action='store_true')
-    parser.add_argument('-p', '--port-scan', help='scan the detected hosts and check for Takeovers (21,22,80,443,8080)',
-                        default=False, action='store_true')
-    parser.add_argument('-s', '--shodan', help='use Shodan to query discovered hosts', default=False,
-                        action='store_true')
-    parser.add_argument('-v', '--virtual-host', help='verify host name via DNS resolution and search for virtual hosts',
-                        action='store_const', const='basic', default=False)
+    parser.add_argument('-g', '--google-dork', help='use Google Dorks for Google search', default=False, action='store_true')
+    parser.add_argument('-p', '--port-scan', help='scan the detected hosts and check for Takeovers (21,22,80,443,8080)', default=False, action='store_true')
+    parser.add_argument('-s', '--shodan', help='use Shodan to query discovered hosts', default=False, action='store_true')
+    parser.add_argument('-v', '--virtual-host', help='verify host name via DNS resolution and search for virtual hosts', action='store_const', const='basic', default=False)
     parser.add_argument('-e', '--dns-server', help='DNS server to use for lookup')
     parser.add_argument('-t', '--dns-tld', help='perform a DNS TLD expansion discovery, default False', default=False)
-    parser.add_argument('-n', '--dns-lookup', help='enable DNS server lookup, default False', default=False,
-                        action='store_true')
-    parser.add_argument('-c', '--dns-brute', help='perform a DNS brute force on the domain', default=False,
-                        action='store_true')
+    parser.add_argument('-n', '--dns-lookup', help='enable DNS server lookup, default False', default=False, action='store_true')
+    parser.add_argument('-c', '--dns-brute', help='perform a DNS brute force on the domain', default=False, action='store_true')
     parser.add_argument('-f', '--filename', help='save the results to an HTML and/or XML file', default='', type=str)
     parser.add_argument('-b', '--source', help='''baidu, bing, bingapi, certspotter, crtsh, dnsdumpster,
                         dogpile, duckduckgo, github-code, google,
@@ -170,17 +164,7 @@
                             bingapi += 'yes'
                         else:
                             bingapi += 'no'
-<<<<<<< HEAD
-                        await bing_search.process(bingapi)
-                        all_emails = filter(await bing_search.get_emails())
-                        hosts = filter(await bing_search.get_hostnames())
-                        all_hosts.extend(hosts)
-                        db = stash.stash_manager()
-                        db.store_all(word, all_hosts, 'email', 'bing')
-                        db.store_all(word, all_hosts, 'host', 'bing')
-=======
                         store(bing_search, 'bing', process_param=bingapi, store_host=True, store_emails=True)
->>>>>>> ca92a8fa
                     except Exception as e:
                         if isinstance(e, MissingKey):
                             print(e)
@@ -417,14 +401,8 @@
         print('---------------------')
         all_hosts = sorted(list(set(all_hosts)))
         full_host = hostchecker.Checker(all_hosts)
-<<<<<<< HEAD
-        # full, ips = asyncio.run(full_host.check())
-        full, ips = await full_host.check()
-        db = stash.stash_manager()
-=======
         full, ips = asyncio.run(full_host.check())
         db = stash.StashManager()
->>>>>>> ca92a8fa
         for host in full:
             host = str(host)
             print(host)
@@ -667,23 +645,15 @@
         sys.exit(0)
 
 
-async def entry_point():
+def entry_point():
     try:
-        await start()
+        start()
     except KeyboardInterrupt:
         print('\n\n\033[93m[!] ctrl+c detected from user, quitting.\n\n \033[0m')
     except Exception as error_entry_point:
         print(error_entry_point)
-        import traceback as t
-        t.print_exc()
         sys.exit(1)
 
 
-#async def main():
-    #await entry_point()
-
-
 if __name__ == '__main__':
-    # asyncio.run(await entry_point())
-    #asyncio.run(entry_point())
-    asyncio.run(main=entry_point())+    entry_point()