#!/usr/bin/env python3
import argparse
import asyncio
import os
import re
import secrets
import string
import sys
import time
from typing import Any

import netaddr
import ujson
from aiomultiprocess import Pool

from theHarvester.discovery import (
    anubis,
    baidusearch,
    bevigil,
    bingsearch,
    binaryedgesearch,
    bravesearch,
    bufferoverun,
    censysearch,
    certspottersearch,
    criminalip,
    crtsh,
    dnssearch,
    duckduckgosearch,
    fullhuntsearch,
    githubcode,
    hackertarget,
    huntersearch,
    intelxsearch,
    netlas,
    onyphe,
    otxsearch,
    pentesttools,
    projectdiscovery,
    rapiddns,
    rocketreach,
    search_dehashed,
    searchhunterhow,
    securitytrailssearch,
    shodansearch,
    sitedossier,
    subdomaincenter,
    subdomainfinderc99,
    takeover,
    threatminer,
    tombasearch,
    haveibeenpwned,
    leaklookup,
    securityscorecard,
    builtwith,
    api_endpoints,
    urlscan,
    venacussearch,
    virustotal,
    whoisxml,
    yahoosearch,
    zoomeyesearch,
)
from theHarvester.discovery.constants import MissingKey
from theHarvester.lib import hostchecker, stash
from theHarvester.lib.core import Core
from theHarvester.screenshot.screenshot import ScreenShotter
from theHarvester.discovery.api_endpoints import SearchAPIEndpoints


async def start(rest_args: argparse.Namespace | None = None):
    """Main program function"""
    parser = argparse.ArgumentParser(
        description=
        'theHarvester is used to gather open source intelligence (OSINT) on a company or domain.'
    )
    parser.add_argument('-d',
                        '--domain',
                        help='Company name or domain to search.',
                        required=True)
    parser.add_argument(
        '-l',
        '--limit',
        help='Limit the number of search results, default=500.',
        default=500,
        type=int,
    )
    parser.add_argument(
        '-S',
        '--start',
        help='Start with result number X, default=0.',
        default=0,
        type=int,
    )
    parser.add_argument(
        '-p',
        '--proxies',
        help='Use proxies for requests, enter proxies in proxies.yaml.',
        default=False,
        action='store_true',
    )
    parser.add_argument(
        '-s',
        '--shodan',
        help='Use Shodan to query discovered hosts.',
        default=False,
        action='store_true',
    )
    parser.add_argument(
        '--screenshot',
        help=
        'Take screenshots of resolved domains specify output directory: --screenshot output_directory',
        default='',
        type=str,
    )
    parser.add_argument(
        '-v',
        '--virtual-host',
        help=
        'Verify host name via DNS resolution and search for virtual hosts.',
        action='store_const',
        const='basic',
        default=False,
    )
    parser.add_argument('-e',
                        '--dns-server',
                        help='DNS server to use for lookup.')
    parser.add_argument(
        '-t',
        '--take-over',
        help='Check for takeovers.',
        default=False,
        action='store_true',
    )
    parser.add_argument(
        '-r',
        '--dns-resolve',
        help=
        'Perform DNS resolution on subdomains with a resolver list or passed in resolvers, default False.',
        default='',
        type=str,
        nargs='?',
    )
    parser.add_argument(
        '-n',
        '--dns-lookup',
        help='Enable DNS server lookup, default False.',
        default=False,
        action='store_true',
    )
    parser.add_argument(
        '-c',
        '--dns-brute',
        help='Perform a DNS brute force on the domain.',
        default=False,
        action='store_true',
    )
    parser.add_argument(
        '-f',
        '--filename',
        help='Save the results to an XML and JSON file.',
        default='',
        type=str,
    )
    parser.add_argument('-w', '--wordlist', help='Specify a wordlist for API endpoint scanning.', default='')
    parser.add_argument('-a', '--api-scan', help='Scan for API endpoints.', action='store_true')
    parser.add_argument(
        '-b',
        '--source',
        help="""anubis, baidu, bevigil, binaryedge, bing, bingapi, brave, bufferoverun,
                            censys, certspotter, criminalip, crtsh, dehashed, duckduckgo, fullhunt, github-code,
                            hackertarget, hunter, hunterhow, intelx, netlas, onyphe, otx, pentesttools, projectdiscovery,
                            rapiddns, rocketreach, securityTrails, sitedossier, subdomaincenter, subdomainfinderc99, threatminer, tomba,
                            urlscan, virustotal, yahoo, whoisxml, zoomeye, venacus""",
    )
<<<<<<< HEAD
=======
    parser.add_argument('-w',
                        '--wordlist',
                        help='Specify a wordlist for API endpoint scanning.',
                        default='')
    parser.add_argument('-a',
                        '--api-scan',
                        help='Scan for API endpoints.',
                        action='store_true')
>>>>>>> 2099dbac

    # determines if the filename is coming from rest api or user
    rest_filename = ''
    # indicates this from the rest API
    if rest_args:
        if rest_args.source and rest_args.source == 'getsources':
            return list(sorted(Core.get_supportedengines()))
        elif rest_args.dns_brute:
            args = rest_args
            dnsbrute = (rest_args.dns_brute, True)
        else:
            args = rest_args
            # We need to make sure the filename is random as to not overwrite other files
            filename: str = args.filename
            alphabet = string.ascii_letters + string.digits
            rest_filename += f'{"".join(secrets.choice(alphabet) for _ in range(32))}_{filename}' if len(
                filename) != 0 else ''
    else:
        args = parser.parse_args()
        filename = args.filename
        dnsbrute = (args.dns_brute, False)
    try:
        db = stash.StashManager()
        await db.do_init()
    except Exception:
        pass

    if len(filename) > 2 and filename[:2] == '~/':
        filename = os.path.expanduser(filename)

    all_emails: list = []
    all_hosts: list = []
    all_ip: list = []
    all_people: list[dict[str, str]] = []
    dnslookup = args.dns_lookup
    dnsserver = args.dns_server  # TODO arg is not used anywhere replace with resolvers wordlist arg dnsresolve
    dnsresolve = args.dns_resolve
    final_dns_resolver_list = []
    if dnsresolve is not None and len(dnsresolve) > 0:
        # Three scenarios:
        # 8.8.8.8
        # 1.1.1.1,8.8.8.8 or 1.1.1.1, 8.8.8.8
        # resolvers.txt
        if os.path.exists(dnsresolve):
            with open(dnsresolve, encoding='UTF-8') as fp:
                for line in fp:
                    line = line.strip()
                    try:
                        if len(line) > 0:
                            _ = netaddr.IPAddress(line)
                            final_dns_resolver_list.append(line)
                    except Exception as e:
                        print(
                            f'An exception has occurred while reading from: {dnsresolve}, {e}'
                        )
                        print(f'Current line: {line}')
                        return
        else:
            try:
                if ',' in dnsresolve:
                    cleaned = dnsresolve.replace(' ', '')
                    for item in cleaned.split(','):
                        _ = netaddr.IPAddress(item)
                        final_dns_resolver_list.append(item)
                else:
                    # Verify user passed in actual IP address does not verify if the IP is a resolver just if an IP
                    _ = netaddr.IPAddress(dnsresolve)
                    final_dns_resolver_list.append(dnsresolve)
            except Exception as e:
                print(
                    f'Passed in DNS resolvers are invalid double check, got error: {e}'
                )
                print(f'Dumping resolvers passed in: {e}')
                sys.exit(0)

        # if for some reason, there are duplicates
        final_dns_resolver_list = list(set(final_dns_resolver_list))

    engines: list = []
    # If the user specifies
    full: list = []
    ips: list = []
    host_ip: list = []
    limit: int = args.limit
    shodan = args.shodan
    start: int = args.start
    all_urls: list = []
    vhost: list = []
    virtual = args.virtual_host
    word: str = args.domain.rstrip('\n')
    takeover_status = args.take_over
    use_proxy = args.proxies
    linkedin_people_list_tracker: list = []
    linkedin_links_tracker: list = []
    twitter_people_list_tracker: list = []
    interesting_urls: list = []
    total_asns: list = []

    linkedin_people_list_tracker = []
    linkedin_links_tracker = []
    twitter_people_list_tracker = []

    interesting_urls = []
    total_asns = []

    async def store(
        search_engine: Any,
        source: str,
        process_param: Any = None,
        store_host: bool = False,
        store_emails: bool = False,
        store_ip: bool = False,
        store_people: bool = False,
        store_links: bool = False,
        store_results: bool = False,
        store_interestingurls: bool = False,
        store_asns: bool = False,
    ) -> None:
        """
        Persist details into the database.
        The details to be stored are controlled by the parameters passed to the method.

        :param search_engine: search engine to fetch details from
        :param source: source against which the details (corresponding to the search engine) need to be persisted
        :param process_param: any parameters to be passed to the search engine eg: Google needs google_dorking
        :param store_host: whether to store hosts
        :param store_emails: whether to store emails
        :param store_ip: whether to store IP address
        :param store_people: whether to store user details
        :param store_links: whether to store links
        :param store_results: whether to fetch details from get_results() and persist
        :param store_interestingurls: whether to store interesting urls
        :param store_asns: whether to store asns
        """
        (await search_engine.process(use_proxy) if process_param is None else
         await search_engine.process(process_param, use_proxy))
        db_stash = stash.StashManager()

        if source:
            print(f'\033[94m[*] Searching {source[0].upper() + source[1:]}. ')

        if store_host:
            host_names = list({
                host
                for host in await search_engine.get_hostnames()
                if f'.{word}' in host
            })
            host_names = list(host_names)
            if source != 'hackertarget' and source != 'pentesttools' and source != 'rapiddns':
                # If a source is inside this conditional, it means the hosts returned must be resolved to obtain ip
                # This should only be checked if --dns-resolve has a wordlist
                if dnsresolve is None or len(final_dns_resolver_list) > 0:
                    # indicates that -r was passed in if dnsresolve is None
                    full_hosts_checker = hostchecker.Checker(
                        host_names, final_dns_resolver_list)
                    # If full, this is only getting resolved hosts
                    (
                        resolved_pair,
                        temp_hosts,
                        temp_ips,
                    ) = await full_hosts_checker.check()
                    all_ip.extend(temp_ips)
                    full.extend(resolved_pair)
                    # full.extend(temp_hosts)
                else:
                    full.extend(host_names)
            else:
                full.extend(host_names)
            all_hosts.extend(host_names)
            await db_stash.store_all(word, all_hosts, 'host', source)

        if store_emails:
            email_list = await search_engine.get_emails()
            all_emails.extend(email_list)
            await db_stash.store_all(word, email_list, 'email', source)

        if store_ip:
            ips_list = await search_engine.get_ips()
            all_ip.extend(ips_list)
            await db_stash.store_all(word, all_ip, 'ip', source)

        if store_results:
            email_list, host_names, urls = await search_engine.get_results()
            all_emails.extend(email_list)
            host_names = list(
                {host
                 for host in host_names if f'.{word}' in host})
            all_urls.extend(urls)
            all_hosts.extend(host_names)
            await db.store_all(word, all_hosts, 'host', source)
            await db.store_all(word, all_emails, 'email', source)

        if store_people:
            people_list = await search_engine.get_people()
            all_people.extend(people_list)
            await db_stash.store_all(word, people_list, 'people', source)

        if store_links:
            links = await search_engine.get_links()
            linkedin_links_tracker.extend(links)
            if len(links) > 0:
                await db.store_all(word, links, 'linkedinlinks', engineitem)

        if store_interestingurls:
            iurls = await search_engine.get_interestingurls()
            interesting_urls.extend(iurls)
            if len(iurls) > 0:
                await db.store_all(word, iurls, 'interestingurls', engineitem)

        if store_asns:
            fasns = await search_engine.get_asns()
            total_asns.extend(fasns)
            if len(fasns) > 0:
                await db.store_all(word, fasns, 'asns', engineitem)

    stor_lst = []
    if args.source is not None:
        if args.source.lower() != 'all':
            engines = sorted(set(map(str.strip, args.source.split(','))))
        else:
            engines = Core.get_supportedengines()
        # Iterate through search engines in order
        if set(engines).issubset(Core.get_supportedengines()):
            print(f'\n[*] Target: {word} \n')

            for engineitem in engines:
                if engineitem == 'anubis':
                    try:
                        anubis_search = anubis.SearchAnubis(word)
                        stor_lst.append(
                            store(anubis_search, engineitem, store_host=True))
                    except Exception as e:
                        print(e)

                elif engineitem == 'baidu':
                    try:
                        baidu_search = baidusearch.SearchBaidu(word, limit)
                        stor_lst.append(
                            store(
                                baidu_search,
                                engineitem,
                                store_host=True,
                                store_emails=True,
                            ))
                    except Exception as e:
                        print(e)

                elif engineitem == 'bevigil':
                    try:
                        bevigil_search = bevigil.SearchBeVigil(word)
                        stor_lst.append(
                            store(
                                bevigil_search,
                                engineitem,
                                store_host=True,
                                store_interestingurls=True,
                            ))
                    except Exception as e:
                        print(e)
                        
                elif engineitem == 'binaryedge':
                    try:
                        binaryedge_search = binaryedgesearch.SearchBinaryEdge(word, limit)
                        stor_lst.append(store(binaryedge_search, engineitem, store_host=True))
                    except Exception as e:
                        print(e)

                elif engineitem == 'bing' or engineitem == 'bingapi':
                    try:
                        bing_search = bingsearch.SearchBing(word, limit, start)
                        bingapi = ''
                        if engineitem == 'bingapi':
                            bingapi += 'yes'
                        else:
                            bingapi += 'no'
                        stor_lst.append(
                            store(
                                bing_search,
                                'bing',
                                process_param=bingapi,
                                store_host=True,
                                store_emails=True,
                            ))
                    except Exception as e:
                        if isinstance(e, MissingKey):
                            print(e)
                        else:
                            print(e)

                elif engineitem == 'bufferoverun':
                    try:
                        bufferoverun_search = bufferoverun.SearchBufferover(
                            word)
                        stor_lst.append(
                            store(
                                bufferoverun_search,
                                engineitem,
                                store_host=True,
                                store_ip=True,
                            ))
                    except Exception as e:
                        print(e)

                elif engineitem == 'brave':
                    try:
                        brave_search = bravesearch.SearchBrave(word, limit)
                        stor_lst.append(
                            store(
                                brave_search,
                                engineitem,
                                store_host=True,
                                store_emails=True,
                            ))
                    except Exception as e:
                        print(e)

                elif engineitem == 'censys':
                    try:
                        censys_search = censysearch.SearchCensys(word, limit)
                        stor_lst.append(
                            store(
                                censys_search,
                                engineitem,
                                store_host=True,
                                store_emails=True,
                            ))
                    except Exception as e:
                        if isinstance(e, MissingKey):
                            print(e)

                elif engineitem == 'certspotter':
                    try:
                        certspotter_search = certspottersearch.SearchCertspoter(
                            word)
                        stor_lst.append(
                            store(certspotter_search,
                                  engineitem,
                                  None,
                                  store_host=True))
                    except Exception as e:
                        print(e)

                elif engineitem == 'criminalip':
                    try:
                        criminalip_search = criminalip.SearchCriminalIP(word)
                        stor_lst.append(
                            store(
                                criminalip_search,
                                engineitem,
                                store_host=True,
                                store_ip=True,
                                store_asns=True,
                            ))
                    except Exception as e:
                        if isinstance(e, MissingKey):
                            print(e)
                        else:
                            print(
                                f'An excepion has occurred in criminalip: {e}')

                elif engineitem == 'crtsh':
                    try:
                        crtsh_search = crtsh.SearchCrtsh(word)
                        stor_lst.append(
                            store(crtsh_search, 'CRTsh', store_host=True))
                    except Exception as e:
                        print(
                            f'[!] A timeout occurred with crtsh, cannot find {args.domain}\n {e}'
                        )

                elif engineitem == 'dehashed':
                    try:
                        dehashed_search = search_dehashed.SearchDehashed(word)
                        stor_lst.append(
                            store(
                                dehashed_search,
                                engineitem,
                                store_host=False,
                                store_ip=True,
                            ))
                    except Exception as e:
                        if isinstance(e, MissingKey):
                            print(e)
                        else:
                            print(
                                f'An exception has occurred in Dehashed: {e}')

                elif engineitem == 'duckduckgo':
                    duckduckgo_search = duckduckgosearch.SearchDuckDuckGo(
                        word, limit)
                    stor_lst.append(
                        store(
                            duckduckgo_search,
                            engineitem,
                            store_host=True,
                            store_emails=True,
                        ))

                elif engineitem == 'fullhunt':
                    try:
                        fullhunt_search = fullhuntsearch.SearchFullHunt(word)
                        stor_lst.append(
                            store(fullhunt_search, engineitem,
                                  store_host=True))
                    except Exception as e:
                        if isinstance(e, MissingKey):
                            print(e)

                elif engineitem == 'github-code':
                    try:
                        github_search = githubcode.SearchGithubCode(
                            word, limit)
                        stor_lst.append(
                            store(
                                github_search,
                                engineitem,
                                store_host=True,
                                store_emails=True,
                            ))
                    except MissingKey as ex:
                        print(ex)

                elif engineitem == 'hackertarget':
                    hackertarget_search = hackertarget.SearchHackerTarget(word)
                    stor_lst.append(
                        store(hackertarget_search, engineitem,
                              store_host=True))

                elif engineitem == 'hunter':
                    try:
                        hunter_search = huntersearch.SearchHunter(
                            word, limit, start)
                        stor_lst.append(
                            store(
                                hunter_search,
                                engineitem,
                                store_host=True,
                                store_emails=True,
                            ))
                    except Exception as e:
                        if isinstance(e, MissingKey):
                            print(e)

                elif engineitem == 'hunterhow':
                    try:
                        hunterhow_search = searchhunterhow.SearchHunterHow(
                            word)
                        stor_lst.append(
                            store(hunterhow_search,
                                  engineitem,
                                  store_host=True))
                    except Exception as e:
                        if isinstance(e, MissingKey):
                            print(e)
                        else:
                            print(
                                f'An exception has occurred in hunterhow search: {e}'
                            )

                elif engineitem == 'intelx':
                    try:
                        intelx_search = intelxsearch.SearchIntelx(word)
                        stor_lst.append(
                            store(
                                intelx_search,
                                engineitem,
                                store_interestingurls=True,
                                store_emails=True,
                            ))
                    except Exception as e:
                        if isinstance(e, MissingKey):
                            print(e)
                        else:
                            print(
                                f'An exception has occurred in Intelx search: {e}'
                            )

                elif engineitem == 'netlas':
                    try:
                        netlas_search = netlas.SearchNetlas(word, limit)
                        stor_lst.append(
                            store(
                                netlas_search,
                                engineitem,
                                store_host=True,
                                store_ip=True,
                            ))
                    except Exception as e:
                        if isinstance(e, MissingKey):
                            print(e)

                elif engineitem == 'onyphe':
                    try:
                        onyphe_search = onyphe.SearchOnyphe(word)
                        stor_lst.append(
                            store(
                                onyphe_search,
                                engineitem,
                                store_host=True,
                                store_ip=True,
                                store_asns=True,
                            ))
                    except Exception as e:
                        print(e)

                elif engineitem == 'otx':
                    try:
                        otxsearch_search = otxsearch.SearchOtx(word)
                        stor_lst.append(
                            store(
                                otxsearch_search,
                                engineitem,
                                store_host=True,
                                store_ip=True,
                            ))
                    except Exception as e:
                        print(e)

                elif engineitem == 'pentesttools':
                    try:
                        pentesttools_search = pentesttools.SearchPentestTools(
                            word)
                        stor_lst.append(
                            store(pentesttools_search,
                                  engineitem,
                                  store_host=True))
                    except Exception as e:
                        if isinstance(e, MissingKey):
                            print(e)
                        else:
                            print(
                                f'An exception has occurred in PentestTools search: {e}'
                            )

                elif engineitem == 'projectdiscovery':
                    try:
                        projectdiscovery_search = projectdiscovery.SearchDiscovery(
                            word)
                        stor_lst.append(
                            store(projectdiscovery_search,
                                  engineitem,
                                  store_host=True))
                    except Exception as e:
                        if isinstance(e, MissingKey):
                            print(e)
                        else:
                            print(
                                'An exception has occurred in ProjectDiscovery'
                            )

                elif engineitem == 'rapiddns':
                    try:
                        rapiddns_search = rapiddns.SearchRapidDns(word)
                        stor_lst.append(
                            store(rapiddns_search, engineitem,
                                  store_host=True))
                    except Exception as e:
                        print(e)

                elif engineitem == 'rocketreach':
                    try:
                        rocketreach_search = rocketreach.SearchRocketReach(
                            word, limit)
                        stor_lst.append(
                            store(rocketreach_search,
                                  engineitem,
                                  store_links=True,
                                  store_emails=True))
                    except Exception as e:
                        if isinstance(e, MissingKey):
                            print(e)
                        else:
                            print(
                                f'An exception has occurred in RocketReach: {e}'
                            )

                elif engineitem == 'subdomaincenter':
                    try:
                        subdomaincenter_search = subdomaincenter.SubdomainCenter(
                            word)
                        stor_lst.append(
                            store(subdomaincenter_search,
                                  engineitem,
                                  store_host=True))
                    except Exception as e:
                        print(e)

                elif engineitem == 'securityTrails':
                    try:
                        securitytrails_search = securitytrailssearch.SearchSecuritytrail(
                            word)
                        stor_lst.append(
                            store(
                                securitytrails_search,
                                engineitem,
                                store_host=True,
                                store_ip=True,
                            ))
                    except Exception as e:
                        if isinstance(e, MissingKey):
                            print(e)

                elif engineitem == 'sitedossier':
                    try:
                        sitedossier_search = sitedossier.SearchSitedossier(
                            word)
                        stor_lst.append(
                            store(sitedossier_search,
                                  engineitem,
                                  store_host=True))
                    except Exception as e:
                        print(e)

                elif engineitem == 'subdomainfinderc99':
                    try:
                        subdomainfinderc99_search = subdomainfinderc99.SearchSubdomainfinderc99(
                            word)
                        stor_lst.append(
                            store(subdomainfinderc99_search,
                                  engineitem,
                                  store_host=True))
                    except Exception as e:
                        if isinstance(e, MissingKey):
                            print(e)
                        else:
                            print(
                                f'An exception has occurred in Subdomainfinderc99 search: {e}'
                            )

                elif engineitem == 'threatminer':
                    try:
                        threatminer_search = threatminer.SearchThreatminer(
                            word)
                        stor_lst.append(
                            store(
                                threatminer_search,
                                engineitem,
                                store_host=True,
                                store_ip=True,
                            ))
                    except Exception as e:
                        print(e)

                elif engineitem == 'tomba':
                    try:
                        tomba_search = tombasearch.SearchTomba(
                            word, limit, start)
                        stor_lst.append(
                            store(
                                tomba_search,
                                engineitem,
                                store_host=True,
                                store_emails=True,
                            ))
                    except Exception as e:
                        if isinstance(e, MissingKey):
                            print(e)

                elif engineitem == 'urlscan':
                    try:
                        urlscan_search = urlscan.SearchUrlscan(word)
                        stor_lst.append(
                            store(
                                urlscan_search,
                                engineitem,
                                store_host=True,
                                store_ip=True,
                                store_interestingurls=True,
                                store_asns=True,
                            ))
                    except Exception as e:
                        print(e)

                elif engineitem == 'virustotal':
                    try:
                        virustotal_search = virustotal.SearchVirustotal(word)
                        stor_lst.append(
                            store(virustotal_search,
                                  engineitem,
                                  store_host=True))
                    except Exception as e:
                        if isinstance(e, MissingKey):
                            print(e)

                elif engineitem == 'whoisxml':
                    try:
                        whoisxml_search = whoisxml.SearchWhoisXML(word)
                        stor_lst.append(
                            store(whoisxml_search, engineitem,
                                  store_host=True))
                    except Exception as e:
                        if isinstance(e, MissingKey):
                            print(e)
                        else:
                            print(
                                f'An exception has occurred in WhoisXML search: {e}'
                            )

                elif engineitem == 'yahoo':
                    try:
                        yahoo_search = yahoosearch.SearchYahoo(word, limit)
                        stor_lst.append(
                            store(
                                yahoo_search,
                                engineitem,
                                store_host=True,
                                store_emails=True,
                            ))
                    except Exception as e:
                        print(e)

                elif engineitem == 'zoomeye':
                    try:
                        zoomeye_search = zoomeyesearch.SearchZoomEye(
                            word, limit)
                        stor_lst.append(
                            store(
                                zoomeye_search,
                                engineitem,
                                store_host=True,
                                store_emails=True,
                                store_ip=True,
                                store_interestingurls=True,
                                store_asns=True,
                            ))
                    except Exception as e:
                        if isinstance(e, MissingKey):
                            print(e)

                elif engineitem == 'venacus':
                    try:
                        venacus_search = venacussearch.SearchVenacus(
                            word=word, limit=limit, offset_doc=start)
                        stor_lst.append(
                            store(
                                venacus_search,
                                engineitem,
                                store_emails=True,
                                store_ip=True,
                                store_people=True,
                                store_interestingurls=True,
                            ))
                    except Exception as e:
                        if isinstance(e, MissingKey):
                            print(e)
                        else:
<<<<<<< HEAD
                            print(f'An exception has occurred in venacus search: {e}')
                            
=======
                            print(
                                f'An exception has occurred in venacus search: {e}'
                            )

>>>>>>> 2099dbac
                elif engineitem == 'haveibeenpwned':
                    try:
                        haveibeenpwned_search = haveibeenpwned.SearchHaveIBeenPwned(
                            word)
                        stor_lst.append(
                            store(
                                haveibeenpwned_search,
                                engineitem,
                                store_emails=True,
                            ))
                    except Exception as e:
                        if isinstance(e, MissingKey):
                            print(e)
                        else:
                            print(f'An exception has occurred in HaveIBeenPwned search: {e}')

                elif engineitem == 'leaklookup':
                    try:
                        leaklookup_search = leaklookup.SearchLeakLookup(word)
                        stor_lst.append(
                            store(
                                leaklookup_search,
                                engineitem,
                                store_emails=True,
                            ))
                    except Exception as e:
                        if isinstance(e, MissingKey):
                            print(e)
                        else:
                            print(f'An exception has occurred in LeakLookup search: {e}')

                elif engineitem == 'securityscorecard':
                    try:
                        securityscorecard_search = securityscorecard.SearchSecurityScorecard(
                            word)
                        stor_lst.append(
                            store(
                                securityscorecard_search,
                                engineitem,
                                store_host=True,
                                store_ip=True,
<<<<<<< HEAD
                                store_interestingurls=True,
                                store_asns=True
                            )
                        )
=======
                            ))
>>>>>>> 2099dbac
                    except Exception as e:
                        if isinstance(e, MissingKey):
                            print(e)
                        else:
                            print(f'An exception has occurred in SecurityScorecard search: {e}')

                elif engineitem == 'builtwith':
                    try:
                        builtwith_search = builtwith.SearchBuiltWith(word)
                        stor_lst.append(
                            store(
                                builtwith_search,
                                engineitem,
<<<<<<< HEAD
                                store_host=True,
                                store_interestingurls=True
                            )
                        )
                    except Exception as e:
                        if isinstance(e, MissingKey):
                            print(e)
                        else:
                            print(f'An exception has occurred in BuiltWith search: {e}')
=======
                                store_interestingurls=True,
                            ))
                    except Exception as e:
                        if isinstance(e, MissingKey):
                            print(e)

                # Add api_endpoints to the list of search engines
                elif engineitem == 'api_endpoints':
                    try:
                        api_scanner = api_endpoints.SearchApiEndpoints(
                            word=args.domain, wordlist=args.wordlist)
                        await api_scanner.do_search()

                        # Print results
                        print(
                            f"\n[*] API Endpoints found: {len(api_scanner.get_found_endpoints())}"
                        )
                        for endpoint in api_scanner.get_found_endpoints():
                            print(f"    - {endpoint}")

                        print(
                            f"\n[*] Interesting endpoints (200, 201, 202): {len(api_scanner.get_interesting_endpoints())}"
                        )
                        for endpoint in api_scanner.get_interesting_endpoints(
                        ):
                            print(f"    - {endpoint}")

                        print(
                            f"\n[*] Endpoints requiring authentication: {len(api_scanner.get_auth_required())}"
                        )
                        for endpoint in api_scanner.get_auth_required():
                            print(f"    - {endpoint}")

                        print(
                            f"\n[*] Detected API versions: {len(api_scanner.get_api_versions())}"
                        )
                        for version in api_scanner.get_api_versions():
                            print(f"    - {version}")

                        print(
                            f"\n[*] Rate limited endpoints: {len(api_scanner.get_rate_limits())}"
                        )
                        for endpoint, info in api_scanner.get_rate_limits(
                        ).items():
                            print(f"    - {endpoint} ({info['method']})")

                        print(
                            f"\n[*] HTTP methods used: {', '.join(api_scanner.get_methods())}"
                        )
                        print(
                            f"\n[*] HTTP status codes encountered: {', '.join(map(str, api_scanner.get_status_codes()))}"
                        )

                        # Add results to storage
                        await db.store_all(word,
                                           api_scanner.get_found_endpoints(),
                                           'api_endpoints', engineitem)

                    except Exception as e:
                        if isinstance(e, MissingKey):
                            print(
                                "API endpoint scanning requires a wordlist. Use -w to specify a wordlist file."
                            )
                        else:
                            print(
                                f"An exception occurred during API endpoint scanning: {e}"
                            )
>>>>>>> 2099dbac
        else:
            if rest_args is not None:
                try:
                    rest_args.dns_brute
                except Exception:
                    print('\n[!] Invalid source.\n')
                    sys.exit(1)
            else:
                # Print which engines aren't supported
                unsupported_engines = set(engines) - set(
                    Core.get_supportedengines())
                if unsupported_engines:
                    print(
                        f'The following engines are not supported: {unsupported_engines}'
                    )
                print('\n[!] Invalid source.\n')
                sys.exit(1)

    async def worker(queue):
        while True:
            # Get a "work item" out of the queue.
            stor = await queue.get()
            try:
                await stor
                queue.task_done()
                # Notify the queue that the "work item" has been processed.
            except Exception:
                queue.task_done()

    async def handler(lst):
        queue = asyncio.Queue()
        for stor_method in lst:
            # enqueue the coroutines
            queue.put_nowait(stor_method)
        # Create three worker tasks to process the queue concurrently.
        tasks = []
        for i in range(3):
            task = asyncio.create_task(worker(queue))
            tasks.append(task)

        # Wait until the queue is fully processed.
        await queue.join()

        # Cancel our worker tasks.
        for task in tasks:
            task.cancel()
        # Wait until all worker tasks are cancelled.
        await asyncio.gather(*tasks, return_exceptions=True)

    await handler(lst=stor_lst)
    return_ips: list = []
    if rest_args is not None and len(
            rest_filename) == 0 and rest_args.dns_brute is False:
        # Indicates user is using REST api but not wanting output to be saved to a file
        # cast to string so Rest API can understand the type
        return_ips.extend([
            str(ip) for ip in sorted(
                [netaddr.IPAddress(ip.strip()) for ip in set(all_ip)])
        ])
        # return list(set(all_emails)), return_ips, full, '', ''
        all_hosts = [
            host.replace('www.', '') for host in all_hosts
            if host.replace('www.', '') in all_hosts
        ]
        all_hosts = list(sorted(set(all_hosts)))
        return (
            total_asns,
            interesting_urls,
            twitter_people_list_tracker,
            linkedin_people_list_tracker,
            linkedin_links_tracker,
            all_urls,
            all_ip,
            all_emails,
            all_hosts,
        )
    # Check to see if all_emails and all_hosts are defined.
    try:
        all_emails
    except NameError:
        print(
            '\n\n[!] No emails found because all_emails is not defined.\n\n ')
        sys.exit(1)
    try:
        all_hosts
    except NameError:
        print('\n\n[!] No hosts found because all_hosts is not defined.\n\n ')
        sys.exit(1)

    # Results
    if len(total_asns) > 0:
        print(f'\n[*] ASNS found: {len(total_asns)}')
        print('--------------------')
        total_asns = list(sorted(set(total_asns)))
        for asn in total_asns:
            print(asn)

    if len(interesting_urls) > 0:
        print(f'\n[*] Interesting Urls found: {len(interesting_urls)}')
        print('--------------------')
        interesting_urls = list(sorted(set(interesting_urls)))
        for iurl in interesting_urls:
            print(iurl)

    if len(twitter_people_list_tracker) == 0 and 'twitter' in engines:
        print('\n[*] No Twitter users found.\n\n')
    else:
        if len(twitter_people_list_tracker) >= 1:
            print('\n[*] Twitter Users found: ' +
                  str(len(twitter_people_list_tracker)))
            print('---------------------')
            twitter_people_list_tracker = list(
                sorted(set(twitter_people_list_tracker)))
            for usr in twitter_people_list_tracker:
                print(usr)

    if len(linkedin_people_list_tracker) == 0 and 'linkedin' in engines:
        print('\n[*] No LinkedIn users found.\n\n')
    else:
        if len(linkedin_people_list_tracker) >= 1:
            print('\n[*] LinkedIn Users found: ' +
                  str(len(linkedin_people_list_tracker)))
            print('---------------------')
            linkedin_people_list_tracker = list(
                sorted(set(linkedin_people_list_tracker)))
            for usr in linkedin_people_list_tracker:
                print(usr)

    if len(linkedin_links_tracker) == 0 and ('linkedin' in engines
                                             or 'rocketreach' in engines):
        print(f'\n[*] LinkedIn Links found: {len(linkedin_links_tracker)}')
        linkedin_links_tracker = list(sorted(set(linkedin_links_tracker)))
        print('---------------------')
        for link in linkedin_people_list_tracker:
            print(link)

    length_urls = len(all_urls)
    if length_urls == 0:
        if len(engines) >= 1 and 'trello' in engines:
            print('\n[*] No Trello URLs found.')
    else:
        total = length_urls
        print('\n[*] Trello URLs found: ' + str(total))
        print('--------------------')
        all_urls = list(sorted(set(all_urls)))
        for url in sorted(all_urls):
            print(url)

    if len(all_ip) == 0:
        print('\n[*] No IPs found.')
    else:
        print('\n[*] IPs found: ' + str(len(all_ip)))
        print('-------------------')
        # use netaddr as the list may contain ipv4 and ipv6 addresses
        ip_list = []
        for ip in set(all_ip):
            try:
                ip = ip.strip()
                if len(ip) > 0:
                    if '/' in ip:
                        ip_list.append(str(netaddr.IPNetwork(ip)))
                    else:
                        ip_list.append(str(netaddr.IPAddress(ip)))
            except Exception as e:
                print(
                    f'An exception has occurred while adding: {ip} to ip_list: {e}'
                )
                continue
        ip_list = list(sorted(ip_list))
        print('\n'.join(map(str, ip_list)))

    if len(all_emails) == 0:
        print('\n[*] No emails found.')
    else:
        print('\n[*] Emails found: ' + str(len(all_emails)))
        print('----------------------')
        all_emails = sorted(list(set(all_emails)))
        print('\n'.join(all_emails))

    if len(all_people) == 0:
        print('\n[*] No people found.')
    else:
        print('\n[*] People found: ' + str(len(all_people)))
        print('----------------------')
        for person in all_people:
            print(person)

    if len(all_hosts) == 0:
        print('\n[*] No hosts found.\n\n')
    else:
        db = stash.StashManager()
        if dnsresolve is None or len(final_dns_resolver_list) > 0:
            temp = set()
            for host in full:
                if ':' in host:
                    # TODO parse addresses and sort them as they are IPs
                    subdomain, addr = host.split(':', 1)
                    if subdomain.endswith(word):
                        temp.add(subdomain + ':' + addr)
                        continue
                if host.endswith(word):
                    if host[:4] == 'www.':
                        if host[4:] in all_hosts or host[4:] in full:
                            temp.add(host[4:])
                            continue
                    temp.add(host)
            full = list(sorted(temp))
            full.sort(key=lambda el: el.split(':')[0])
            print('\n[*] Hosts found: ' + str(len(full)))
            print('---------------------')
            for host in full:
                print(host)
                try:
                    if ':' in host:
                        _, addr = host.split(':', 1)
                        await db.store(word, addr, 'ip', 'DNS-resolver')
                except Exception as e:
                    print(
                        f'An exception has occurred while attempting to insert: {host} IP into DB: {e}'
                    )
                    continue
        else:
            all_hosts = [
                host.replace('www.', '') for host in all_hosts
                if host.replace('www.', '') in all_hosts
            ]
            all_hosts = list(sorted(set(all_hosts)))
            print('\n[*] Hosts found: ' + str(len(all_hosts)))
            print('---------------------')
            for host in all_hosts:
                print(host)

    # DNS brute force
    if dnsbrute and dnsbrute[0] is True:
        print('\n[*] Starting DNS brute force.')
        dns_force = dnssearch.DnsForce(word,
                                       final_dns_resolver_list,
                                       verbose=True)
        resolved_pair, hosts, ips = await dns_force.run()
        # Check if Rest API is being used if so return found hosts
        if dnsbrute[1]:
            return resolved_pair
        db = stash.StashManager()
        temp = set()
        for host in resolved_pair:
            if ':' in host:
                # TODO parse addresses and sort them as they are IPs
                subdomain, addr = host.split(':', 1)
                if subdomain.endswith(word):
                    # Append to full, so it's within JSON/XML at the end if output file is requested
                    if host not in full:
                        full.append(host)
                        temp.add(subdomain + ':' + addr)
                    if host not in all_hosts:
                        all_hosts.append(host)
                    continue
            if host.endswith(word):
                if host[:4] == 'www.':
                    if host[4:] in all_hosts or host[4:] in full:
                        continue
                if host not in full:
                    full.append(host)
                    temp.add(host)
                if host not in all_hosts:
                    all_hosts.append(host)
        print('\n[*] Hosts found after DNS brute force:')
        for sub in temp:
            print(sub)
        await db.store_all(word, list(sorted(temp)), 'host', 'dns_bruteforce')

    takeover_results = dict()
    # TakeOver Checking
    if takeover_status:
        print('\n[*] Performing subdomain takeover check')
        print('\n[*] Subdomain Takeover checking IS ACTIVE RECON')
        search_take = takeover.TakeOver(all_hosts)
        await search_take.populate_fingerprints()
        await search_take.process(proxy=use_proxy)
        takeover_results = await search_take.get_takeover_results()
    # DNS reverse lookup
    dnsrev: list = []
    # print(f'DNSlookup: {dnslookup}')
    if dnslookup is True:
        print('\n[*] Starting active queries for DNSLookup.')

        # reverse each iprange in a separate task
        __reverse_dns_tasks: dict = {}
        for entry in host_ip:
            __ip_range = dnssearch.serialize_ip_range(ip=entry, netmask='24')
            if __ip_range and __ip_range not in set(
                    __reverse_dns_tasks.keys()):
                print('\n[*] Performing reverse lookup on ' + __ip_range)
                __reverse_dns_tasks[__ip_range] = asyncio.create_task(
                    dnssearch.reverse_all_ips_in_range(
                        iprange=__ip_range,
                        callback=dnssearch.generate_postprocessing_callback(
                            target=word,
                            local_results=dnsrev,
                            overall_results=full),
                        nameservers=(final_dns_resolver_list
                                     if len(final_dns_resolver_list) > 0 else
                                     None),
                    ))
                # nameservers=list(map(str, dnsserver.split(','))) if dnsserver else None))

        # run all the reversing tasks concurrently
        await asyncio.gather(*__reverse_dns_tasks.values())
        # Display the newly found hosts
        print('\n[*] Hosts found after reverse lookup (in target domain):')
        print('--------------------------------------------------------')
        for xh in dnsrev:
            print(xh)

    # Virtual hosts search
    if virtual == 'basic':
        print('\n[*] Virtual hosts:')
        print('------------------')
        for data in host_ip:
            basic_search = bingsearch.SearchBing(data, limit, start)
            await basic_search.process_vhost()
            results = await basic_search.get_allhostnames()
            for result in results:
                result = re.sub(r'[[</?]*\w*>]*', '', result)
                result = re.sub('<', '', result)
                result = re.sub('>', '', result)
                print(data + '\t' + result)
                vhost.append(data + ':' + result)
                full.append(data + ':' + result)
        vhost = sorted(set(vhost))
    else:
        pass

    # Screenshots
    screenshot_tups = []
    if len(args.screenshot) > 0:
        screen_shotter = ScreenShotter(args.screenshot)
        path_exists = screen_shotter.verify_path()
        # Verify the path exists, if not create it or if user does not create it skips screenshot
        if path_exists:
            await screen_shotter.verify_installation()
            print(
                f'\nScreenshots can be found in: {screen_shotter.output}{screen_shotter.slash}'
            )
            start_time = time.perf_counter()
            print('Filtering domains for ones we can reach')
            if dnsresolve is None or len(final_dns_resolver_list) > 0:
                unique_resolved_domains = {
                    url.split(':')[0]
                    for url in full if ':' in url and 'www.' not in url
                }
            else:
                # Technically not resolved in this case, which is not ideal
                # You should always use dns resolve when doing screenshotting
                print(
                    'NOTE for future use cases you should only use screenshotting in tandem with DNS resolving'
                )
                unique_resolved_domains = set(all_hosts)
            if len(unique_resolved_domains) > 0:
                # First filter out ones that didn't resolve
                print(
                    'Attempting to visit unique resolved domains, this is ACTIVE RECON'
                )
                async with Pool(10) as pool:
                    results = await pool.map(screen_shotter.visit,
                                             list(unique_resolved_domains))
                    # Filter out domains that we couldn't connect to
                    unique_resolved_domains_list = list(
                        sorted({tup[0]
                                for tup in results if len(tup[1]) > 0}))
                async with Pool(3) as pool:
                    print(
                        f'Length of unique resolved domains: {len(unique_resolved_domains_list)} chunking now!\n'
                    )
                    # If you have the resources, you could make the function faster by increasing the chunk number
                    chunk_number = 14
                    for chunk in screen_shotter.chunk_list(
                            unique_resolved_domains_list, chunk_number):
                        try:
                            screenshot_tups.extend(await pool.map(
                                screen_shotter.take_screenshot, chunk))
                        except Exception as ee:
                            print(
                                f'An exception has occurred while mapping: {ee}'
                            )
            end = time.perf_counter()
            # There is probably an easier way to do this
            total = int(end - start_time)
            mon, sec = divmod(total, 60)
            hr, mon = divmod(mon, 60)
            total_time = f'{mon:02d}:{sec:02d}'
            print(f'Finished taking screenshots in {total_time} seconds')
            print(
                '[+] Note there may be leftover chrome processes you may have to kill manually\n'
            )

    # Shodan
    shodanres = []
    if shodan is True:
        print('\033[94m[*] Searching Shodan. ')
        try:
            for ip in host_ip:
                # TODO fix shodan
                print('\tSearching for ' + ip)
                shodan = shodansearch.SearchShodan()
                shodandict = await shodan.search_ip(ip)
                await asyncio.sleep(5)
                rowdata = []
                for key, value in shodandict[ip].items():
                    if str(
                            value
                    ) == 'Not in Shodan' or 'Error occurred in the Shodan IP search module' in str(
                            value):
                        break
                    if isinstance(value, int):
                        value = str(value)
                    if isinstance(value, list):
                        value = ', '.join(map(str, value))
                    rowdata.append(value)
                shodanres.append(rowdata)
                print(ujson.dumps(shodandict[ip], indent=4, sort_keys=True))
                print('\n')
        except Exception as e:
            print(f'[!] An error occurred with Shodan: {e} ')
    else:
        pass

    if filename != '':
        print('\n[*] Reporting started.')
        try:
            if len(rest_filename) == 0:
                filename = filename.rsplit('.', 1)[0] + '.xml'
            else:
                filename = 'theHarvester/app/static/' + rest_filename.rsplit(
                    '.', 1)[0] + '.xml'
            # TODO use aiofiles if user is using rest api
            # XML REPORT SECTION
            with open(filename, 'w+') as file:
                file.write(
                    '<?xml version="1.0" encoding="UTF-8"?><theHarvester>')
                file.write('<cmd>' + ' '.join([
                    f'"{arg}"' if ' ' in arg else arg for arg in sys.argv[1:]
                ]) + '</cmd>')
                for x in all_emails:
                    file.write('<email>' + x + '</email>')
                for x in full:
                    host, ip = x.split(':', 1) if ':' in x else (x, '')
                    if ip and len(ip) > 3:
                        file.write(
                            f'<host><ip>{ip}</ip><hostname>{host}</hostname></host>'
                        )
                    else:
                        file.write(f'<host>{host}</host>')
                for x in vhost:
                    host, ip = x.split(':', 1) if ':' in x else (x, '')
                    if ip and len(ip) > 3:
                        file.write(
                            f'<vhost><ip>{ip} </ip><hostname>{host}</hostname></vhost>'
                        )
                    else:
                        file.write(f'<vhost>{host}</vhost>')
                # TODO add Shodan output into XML report
                file.write('</theHarvester>')
                print('[*] XML File saved.')
        except Exception as error:
            print(f'[!] An error occurred while saving the XML file: {error}')

        try:
            # JSON REPORT SECTION
            filename = filename.rsplit('.', 1)[0] + '.json'
            # create dict with values for json output
            json_dict: dict = dict()
            # start by adding the command line arguments
            json_dict['cmd'] = ' '.join(
                [f'"{arg}"' if ' ' in arg else arg for arg in sys.argv[1:]])
            # determine if a variable exists
            # it should but just a validation check
            if 'ip_list' in locals():
                if all_ip and len(all_ip) >= 1 and ip_list and len(
                        ip_list) > 0:
                    json_dict['ips'] = ip_list

            if len(all_emails) > 0:
                json_dict['emails'] = all_emails

            if dnsresolve is None or len(final_dns_resolver_list) > 0 and len(
                    full) > 0:
                json_dict['hosts'] = full
            elif len(all_hosts) > 0:
                json_dict['hosts'] = all_hosts
            else:
                json_dict['hosts'] = []

            if vhost and len(vhost) > 0:
                json_dict['vhosts'] = vhost

            if len(interesting_urls) > 0:
                json_dict['interesting_urls'] = interesting_urls

            if len(all_urls) > 0:
                json_dict['trello_urls'] = all_urls

            if len(total_asns) > 0:
                json_dict['asns'] = total_asns

            if len(twitter_people_list_tracker) > 0:
                json_dict['twitter_people'] = twitter_people_list_tracker

            if len(linkedin_people_list_tracker) > 0:
                json_dict['linkedin_people'] = linkedin_people_list_tracker

            if len(linkedin_links_tracker) > 0:
                json_dict['linkedin_links'] = linkedin_links_tracker

            if len(all_people) > 0:
                json_dict['people'] = all_people

            if takeover_status and len(takeover_results) > 0:
                json_dict['takeover_results'] = takeover_results

            json_dict['shodan'] = shodanres
            with open(filename, 'w+') as fp:
                dumped_json = ujson.dumps(json_dict, sort_keys=True)
                fp.write(dumped_json)
            print('[*] JSON File saved.')
        except Exception as er:
            print(f'[!] An error occurred while saving the JSON file: {er} ')
        print('\n\n')
    
    # Enhanced code block for API Endpoint scanning feature
    if args.api_scan or 'api_endpoints' in engines:
        try:
<<<<<<< HEAD
            # Define a default wordlist if none is specified
            wordlist = args.wordlist if args.wordlist else "./wordlists/api_endpoints.txt"
            
            # Check if the wordlist file exists first
            if not os.path.exists(wordlist):
                print(f"\n[!] Wordlist not found: {wordlist}")
                print("Creating a basic API wordlist for scanning...")
                
                # Create a default simple API endpoint list
                basic_endpoints = [
                    "/api", "/api/v1", "/api/v2", "/api/v3", "/graphql", "/swagger", "/docs", "/redoc", 
                    "/swagger-ui", "/openapi.json", "/api-docs", "/rest", "/ws", "/swagger-ui.html",
                    "/health", "/status", "/metrics", "/actuator", "/debug"
                ]
                temp_wordlist = "./wordlists/temp_api_endpoints.txt"
                with open(temp_wordlist, "w") as f:
                    f.write("\n".join(basic_endpoints))
                wordlist = temp_wordlist
                print(f"Basic API wordlist created with {len(basic_endpoints)} endpoints.")
            
            print(f"\n[*] Starting API endpoint scanning with wordlist: {wordlist}")
            api_scanner = api_endpoints.SearchApiEndpoints(word=args.domain, wordlist=wordlist)
            await api_scanner.do_search()
            
            # Print results
            endpoints_found = api_scanner.get_found_endpoints()
            print(f"\n[*] API Endpoints found: {len(endpoints_found)}")
            for endpoint in endpoints_found:
                print(f"    - {endpoint}")
            
            interesting_endpoints = api_scanner.get_interesting_endpoints()
            print(f"\n[*] Interesting endpoints (200, 201, 202): {len(interesting_endpoints)}")
            for endpoint in interesting_endpoints:
                print(f"    - {endpoint}")
            
            auth_required = api_scanner.get_auth_required()
            print(f"\n[*] Endpoints requiring authentication: {len(auth_required)}")
            for endpoint in auth_required:
                print(f"    - {endpoint}")
            
            api_versions = api_scanner.get_api_versions()
            print(f"\n[*] Detected API versions: {len(api_versions)}")
            for version in api_versions:
                print(f"    - {version}")
            
            rate_limits = api_scanner.get_rate_limits()
            print(f"\n[*] Rate limited endpoints: {len(rate_limits)}")
            for endpoint, info in rate_limits.items():
                print(f"    - {endpoint} ({info['method']})")
            
            methods = api_scanner.get_methods()
            print(f"\n[*] HTTP methods used: {', '.join(methods)}")
            
            status_codes = api_scanner.get_status_codes()
            print(f"\n[*] HTTP status codes encountered: {', '.join(map(str, status_codes))}")
            
            # Add results to storage
            db = stash.StashManager()
            await db.store_all(word, endpoints_found, 'api_endpoint', 'api_scan')
            
            # Use custom database function if available
            try:
                storage.add_endpoints(endpoints_found)
            except AttributeError:
                pass  # Skip if there's no custom function
            
            # Add to interesting URLs if any endpoints were found
            if interesting_endpoints:
                new_urls = [f"https://{args.domain}{endpoint}" for endpoint in interesting_endpoints]
                interesting_urls.extend(new_urls)
                
                # Also add complete domain paths to the interesting_urls list
                all_urls.extend(new_urls)
                
            print("\n[+] API scanning completed successfully.")
            
        except MissingKey:
            print("\n[!] API endpoint scanning requires a wordlist. Use -w to specify a wordlist file.")
            print("    Creating a basic wordlist and trying again...")
            # The wordlist creation code above could be used here
=======
            api_scanner = SearchAPIEndpoints(
                args.domain, args.wordlist if args.wordlist else None)
            await api_scanner.process(args.proxies)

            print('\n[*] API Endpoints found:')
            for endpoint in await api_scanner.get_endpoints():
                print(f'    {endpoint}')

            print('\n[*] Interesting endpoints:')
            for endpoint in await api_scanner.get_interesting_endpoints():
                print(f'    {endpoint}')

            print('\n[*] Endpoints requiring authentication:')
            for endpoint in await api_scanner.get_auth_required():
                print(f'    {endpoint}')

            print('\n[*] API versions detected:')
            for version in await api_scanner.get_api_versions():
                print(f'    {version}')

            print('\n[*] Rate limited endpoints:')
            for endpoint, info in (await
                                   api_scanner.get_rate_limits()).items():
                print(f'    {endpoint} ({info["method"]})')

>>>>>>> 2099dbac
        except Exception as e:
            print(f'\n[!] An exception has occurred in API Endpoints scanning: {e}')
            print("    Continuing with the rest of the scan...")
            traceback.print_exc()  # More detailed error information for developers
            
    # If SecurityScorecard option is selected
    if 'securityscorecard' in engines:
        try:
            print('\n[*] Performing SecurityScorecard scan...')
            securityscorecard_scanner = securityscorecard.SearchSecurityScorecard(word)
            # Use the process method according to the original structure of this module
            await securityscorecard_scanner.process(use_proxy)
            
            # Use existing API to get results
            hosts = await securityscorecard_scanner.get_hostnames()
            if hosts:
                print(f"\n[*] SecurityScorecard results: {len(hosts)} hosts found")
                for host in hosts:
                    print(f"    - {host}")
                    
                # Add results to the main host list
                all_hosts.extend(hosts)
                
            # Add detected IPs
            ips = await securityscorecard_scanner.get_ips()
            if ips:
                print(f"\n[*] SecurityScorecard IPs found: {len(ips)}")
                for ip in ips:
                    print(f"    - {ip}")
                all_ip.extend(ips)
            
        except Exception as e:
            print(f'An exception has occurred in SecurityScorecard scanning: {e}')
        
    # If BuiltWith option is selected
    if 'builtwith' in engines:
        try:
            print('\n[*] Performing BuiltWith scan...')
            builtwith_scanner = builtwith.SearchBuiltWith(word)
            # Use the process method according to the original structure of this module
            await builtwith_scanner.process(use_proxy)
            
            # Use existing API to get results
            hosts = await builtwith_scanner.get_hostnames()
            if hosts:
                print(f"\n[*] BuiltWith results: {len(hosts)} hosts found")
                for host in hosts:
                    print(f"    - {host}")
                    
                # Add results to the main host list
                all_hosts.extend(hosts)
                
            # Add interesting URLs
            urls = await builtwith_scanner.get_urls() if hasattr(builtwith_scanner, 'get_urls') else []
            if urls:
                print(f"\n[*] BuiltWith interesting URLs found: {len(urls)}")
                for url in urls:
                    print(f"    - {url}")
                interesting_urls.extend(urls)
            
        except Exception as e:
            print(f'An exception has occurred in BuiltWith scanning: {e}')
            
    sys.exit(0)

async def entry_point() -> None:
    try:
        Core.banner()
        await start()
    except KeyboardInterrupt:
        print('\n\n[!] ctrl+c detected from user, quitting.\n\n ')
    except Exception as error_entry_point:
        print(error_entry_point)
        sys.exit(1)<|MERGE_RESOLUTION|>--- conflicted
+++ resolved
@@ -71,13 +71,9 @@
 async def start(rest_args: argparse.Namespace | None = None):
     """Main program function"""
     parser = argparse.ArgumentParser(
-        description=
-        'theHarvester is used to gather open source intelligence (OSINT) on a company or domain.'
+        description='theHarvester is used to gather open source intelligence (OSINT) on a company or domain.'
     )
-    parser.add_argument('-d',
-                        '--domain',
-                        help='Company name or domain to search.',
-                        required=True)
+    parser.add_argument('-d', '--domain', help='Company name or domain to search.', required=True)
     parser.add_argument(
         '-l',
         '--limit',
@@ -108,23 +104,19 @@
     )
     parser.add_argument(
         '--screenshot',
-        help=
-        'Take screenshots of resolved domains specify output directory: --screenshot output_directory',
+        help='Take screenshots of resolved domains specify output directory: --screenshot output_directory',
         default='',
         type=str,
     )
     parser.add_argument(
         '-v',
         '--virtual-host',
-        help=
-        'Verify host name via DNS resolution and search for virtual hosts.',
+        help='Verify host name via DNS resolution and search for virtual hosts.',
         action='store_const',
         const='basic',
         default=False,
     )
-    parser.add_argument('-e',
-                        '--dns-server',
-                        help='DNS server to use for lookup.')
+    parser.add_argument('-e', '--dns-server', help='DNS server to use for lookup.')
     parser.add_argument(
         '-t',
         '--take-over',
@@ -135,8 +127,7 @@
     parser.add_argument(
         '-r',
         '--dns-resolve',
-        help=
-        'Perform DNS resolution on subdomains with a resolver list or passed in resolvers, default False.',
+        help='Perform DNS resolution on subdomains with a resolver list or passed in resolvers, default False.',
         default='',
         type=str,
         nargs='?',
@@ -173,17 +164,6 @@
                             rapiddns, rocketreach, securityTrails, sitedossier, subdomaincenter, subdomainfinderc99, threatminer, tomba,
                             urlscan, virustotal, yahoo, whoisxml, zoomeye, venacus""",
     )
-<<<<<<< HEAD
-=======
-    parser.add_argument('-w',
-                        '--wordlist',
-                        help='Specify a wordlist for API endpoint scanning.',
-                        default='')
-    parser.add_argument('-a',
-                        '--api-scan',
-                        help='Scan for API endpoints.',
-                        action='store_true')
->>>>>>> 2099dbac
 
     # determines if the filename is coming from rest api or user
     rest_filename = ''
@@ -199,8 +179,7 @@
             # We need to make sure the filename is random as to not overwrite other files
             filename: str = args.filename
             alphabet = string.ascii_letters + string.digits
-            rest_filename += f'{"".join(secrets.choice(alphabet) for _ in range(32))}_{filename}' if len(
-                filename) != 0 else ''
+            rest_filename += f'{"".join(secrets.choice(alphabet) for _ in range(32))}_{filename}' if len(filename) != 0 else ''
     else:
         args = parser.parse_args()
         filename = args.filename
@@ -236,9 +215,7 @@
                             _ = netaddr.IPAddress(line)
                             final_dns_resolver_list.append(line)
                     except Exception as e:
-                        print(
-                            f'An exception has occurred while reading from: {dnsresolve}, {e}'
-                        )
+                        print(f'An exception has occurred while reading from: {dnsresolve}, {e}')
                         print(f'Current line: {line}')
                         return
         else:
@@ -253,9 +230,7 @@
                     _ = netaddr.IPAddress(dnsresolve)
                     final_dns_resolver_list.append(dnsresolve)
             except Exception as e:
-                print(
-                    f'Passed in DNS resolvers are invalid double check, got error: {e}'
-                )
+                print(f'Passed in DNS resolvers are invalid double check, got error: {e}')
                 print(f'Dumping resolvers passed in: {e}')
                 sys.exit(0)
 
@@ -318,27 +293,25 @@
         :param store_interestingurls: whether to store interesting urls
         :param store_asns: whether to store asns
         """
-        (await search_engine.process(use_proxy) if process_param is None else
-         await search_engine.process(process_param, use_proxy))
+        (
+            await search_engine.process(use_proxy)
+            if process_param is None
+            else await search_engine.process(process_param, use_proxy)
+        )
         db_stash = stash.StashManager()
 
         if source:
             print(f'\033[94m[*] Searching {source[0].upper() + source[1:]}. ')
 
         if store_host:
-            host_names = list({
-                host
-                for host in await search_engine.get_hostnames()
-                if f'.{word}' in host
-            })
+            host_names = list({host for host in await search_engine.get_hostnames() if f'.{word}' in host})
             host_names = list(host_names)
             if source != 'hackertarget' and source != 'pentesttools' and source != 'rapiddns':
                 # If a source is inside this conditional, it means the hosts returned must be resolved to obtain ip
                 # This should only be checked if --dns-resolve has a wordlist
                 if dnsresolve is None or len(final_dns_resolver_list) > 0:
                     # indicates that -r was passed in if dnsresolve is None
-                    full_hosts_checker = hostchecker.Checker(
-                        host_names, final_dns_resolver_list)
+                    full_hosts_checker = hostchecker.Checker(host_names, final_dns_resolver_list)
                     # If full, this is only getting resolved hosts
                     (
                         resolved_pair,
@@ -368,9 +341,7 @@
         if store_results:
             email_list, host_names, urls = await search_engine.get_results()
             all_emails.extend(email_list)
-            host_names = list(
-                {host
-                 for host in host_names if f'.{word}' in host})
+            host_names = list({host for host in host_names if f'.{word}' in host})
             all_urls.extend(urls)
             all_hosts.extend(host_names)
             await db.store_all(word, all_hosts, 'host', source)
@@ -413,8 +384,7 @@
                 if engineitem == 'anubis':
                     try:
                         anubis_search = anubis.SearchAnubis(word)
-                        stor_lst.append(
-                            store(anubis_search, engineitem, store_host=True))
+                        stor_lst.append(store(anubis_search, engineitem, store_host=True))
                     except Exception as e:
                         print(e)
 
@@ -427,7 +397,8 @@
                                 engineitem,
                                 store_host=True,
                                 store_emails=True,
-                            ))
+                            )
+                        )
                     except Exception as e:
                         print(e)
 
@@ -440,7 +411,8 @@
                                 engineitem,
                                 store_host=True,
                                 store_interestingurls=True,
-                            ))
+                            )
+                        )
                     except Exception as e:
                         print(e)
                         
@@ -466,7 +438,8 @@
                                 process_param=bingapi,
                                 store_host=True,
                                 store_emails=True,
-                            ))
+                            )
+                        )
                     except Exception as e:
                         if isinstance(e, MissingKey):
                             print(e)
@@ -475,15 +448,15 @@
 
                 elif engineitem == 'bufferoverun':
                     try:
-                        bufferoverun_search = bufferoverun.SearchBufferover(
-                            word)
+                        bufferoverun_search = bufferoverun.SearchBufferover(word)
                         stor_lst.append(
                             store(
                                 bufferoverun_search,
                                 engineitem,
                                 store_host=True,
                                 store_ip=True,
-                            ))
+                            )
+                        )
                     except Exception as e:
                         print(e)
 
@@ -496,7 +469,8 @@
                                 engineitem,
                                 store_host=True,
                                 store_emails=True,
-                            ))
+                            )
+                        )
                     except Exception as e:
                         print(e)
 
@@ -509,20 +483,16 @@
                                 engineitem,
                                 store_host=True,
                                 store_emails=True,
-                            ))
+                            )
+                        )
                     except Exception as e:
                         if isinstance(e, MissingKey):
                             print(e)
 
                 elif engineitem == 'certspotter':
                     try:
-                        certspotter_search = certspottersearch.SearchCertspoter(
-                            word)
-                        stor_lst.append(
-                            store(certspotter_search,
-                                  engineitem,
-                                  None,
-                                  store_host=True))
+                        certspotter_search = certspottersearch.SearchCertspoter(word)
+                        stor_lst.append(store(certspotter_search, engineitem, None, store_host=True))
                     except Exception as e:
                         print(e)
 
@@ -536,23 +506,20 @@
                                 store_host=True,
                                 store_ip=True,
                                 store_asns=True,
-                            ))
+                            )
+                        )
                     except Exception as e:
                         if isinstance(e, MissingKey):
                             print(e)
                         else:
-                            print(
-                                f'An excepion has occurred in criminalip: {e}')
+                            print(f'An excepion has occurred in criminalip: {e}')
 
                 elif engineitem == 'crtsh':
                     try:
                         crtsh_search = crtsh.SearchCrtsh(word)
-                        stor_lst.append(
-                            store(crtsh_search, 'CRTsh', store_host=True))
-                    except Exception as e:
-                        print(
-                            f'[!] A timeout occurred with crtsh, cannot find {args.domain}\n {e}'
-                        )
+                        stor_lst.append(store(crtsh_search, 'CRTsh', store_host=True))
+                    except Exception as e:
+                        print(f'[!] A timeout occurred with crtsh, cannot find {args.domain}\n {e}')
 
                 elif engineitem == 'dehashed':
                     try:
@@ -563,85 +530,75 @@
                                 engineitem,
                                 store_host=False,
                                 store_ip=True,
-                            ))
+                            )
+                        )
                     except Exception as e:
                         if isinstance(e, MissingKey):
                             print(e)
                         else:
-                            print(
-                                f'An exception has occurred in Dehashed: {e}')
+                            print(f'An exception has occurred in Dehashed: {e}')
 
                 elif engineitem == 'duckduckgo':
-                    duckduckgo_search = duckduckgosearch.SearchDuckDuckGo(
-                        word, limit)
+                    duckduckgo_search = duckduckgosearch.SearchDuckDuckGo(word, limit)
                     stor_lst.append(
                         store(
                             duckduckgo_search,
                             engineitem,
                             store_host=True,
                             store_emails=True,
-                        ))
+                        )
+                    )
 
                 elif engineitem == 'fullhunt':
                     try:
                         fullhunt_search = fullhuntsearch.SearchFullHunt(word)
-                        stor_lst.append(
-                            store(fullhunt_search, engineitem,
-                                  store_host=True))
+                        stor_lst.append(store(fullhunt_search, engineitem, store_host=True))
                     except Exception as e:
                         if isinstance(e, MissingKey):
                             print(e)
 
                 elif engineitem == 'github-code':
                     try:
-                        github_search = githubcode.SearchGithubCode(
-                            word, limit)
+                        github_search = githubcode.SearchGithubCode(word, limit)
                         stor_lst.append(
                             store(
                                 github_search,
                                 engineitem,
                                 store_host=True,
                                 store_emails=True,
-                            ))
+                            )
+                        )
                     except MissingKey as ex:
                         print(ex)
 
                 elif engineitem == 'hackertarget':
                     hackertarget_search = hackertarget.SearchHackerTarget(word)
-                    stor_lst.append(
-                        store(hackertarget_search, engineitem,
-                              store_host=True))
+                    stor_lst.append(store(hackertarget_search, engineitem, store_host=True))
 
                 elif engineitem == 'hunter':
                     try:
-                        hunter_search = huntersearch.SearchHunter(
-                            word, limit, start)
+                        hunter_search = huntersearch.SearchHunter(word, limit, start)
                         stor_lst.append(
                             store(
                                 hunter_search,
                                 engineitem,
                                 store_host=True,
                                 store_emails=True,
-                            ))
+                            )
+                        )
                     except Exception as e:
                         if isinstance(e, MissingKey):
                             print(e)
 
                 elif engineitem == 'hunterhow':
                     try:
-                        hunterhow_search = searchhunterhow.SearchHunterHow(
-                            word)
-                        stor_lst.append(
-                            store(hunterhow_search,
-                                  engineitem,
-                                  store_host=True))
+                        hunterhow_search = searchhunterhow.SearchHunterHow(word)
+                        stor_lst.append(store(hunterhow_search, engineitem, store_host=True))
                     except Exception as e:
                         if isinstance(e, MissingKey):
                             print(e)
                         else:
-                            print(
-                                f'An exception has occurred in hunterhow search: {e}'
-                            )
+                            print(f'An exception has occurred in hunterhow search: {e}')
 
                 elif engineitem == 'intelx':
                     try:
@@ -652,14 +609,13 @@
                                 engineitem,
                                 store_interestingurls=True,
                                 store_emails=True,
-                            ))
+                            )
+                        )
                     except Exception as e:
                         if isinstance(e, MissingKey):
                             print(e)
                         else:
-                            print(
-                                f'An exception has occurred in Intelx search: {e}'
-                            )
+                            print(f'An exception has occurred in Intelx search: {e}')
 
                 elif engineitem == 'netlas':
                     try:
@@ -670,7 +626,8 @@
                                 engineitem,
                                 store_host=True,
                                 store_ip=True,
-                            ))
+                            )
+                        )
                     except Exception as e:
                         if isinstance(e, MissingKey):
                             print(e)
@@ -685,7 +642,8 @@
                                 store_host=True,
                                 store_ip=True,
                                 store_asns=True,
-                            ))
+                            )
+                        )
                     except Exception as e:
                         print(e)
 
@@ -698,146 +656,112 @@
                                 engineitem,
                                 store_host=True,
                                 store_ip=True,
-                            ))
+                            )
+                        )
                     except Exception as e:
                         print(e)
 
                 elif engineitem == 'pentesttools':
                     try:
-                        pentesttools_search = pentesttools.SearchPentestTools(
-                            word)
-                        stor_lst.append(
-                            store(pentesttools_search,
-                                  engineitem,
-                                  store_host=True))
+                        pentesttools_search = pentesttools.SearchPentestTools(word)
+                        stor_lst.append(store(pentesttools_search, engineitem, store_host=True))
                     except Exception as e:
                         if isinstance(e, MissingKey):
                             print(e)
                         else:
-                            print(
-                                f'An exception has occurred in PentestTools search: {e}'
-                            )
+                            print(f'An exception has occurred in PentestTools search: {e}')
 
                 elif engineitem == 'projectdiscovery':
                     try:
-                        projectdiscovery_search = projectdiscovery.SearchDiscovery(
-                            word)
-                        stor_lst.append(
-                            store(projectdiscovery_search,
-                                  engineitem,
-                                  store_host=True))
+                        projectdiscovery_search = projectdiscovery.SearchDiscovery(word)
+                        stor_lst.append(store(projectdiscovery_search, engineitem, store_host=True))
                     except Exception as e:
                         if isinstance(e, MissingKey):
                             print(e)
                         else:
-                            print(
-                                'An exception has occurred in ProjectDiscovery'
-                            )
+                            print('An exception has occurred in ProjectDiscovery')
 
                 elif engineitem == 'rapiddns':
                     try:
                         rapiddns_search = rapiddns.SearchRapidDns(word)
-                        stor_lst.append(
-                            store(rapiddns_search, engineitem,
-                                  store_host=True))
+                        stor_lst.append(store(rapiddns_search, engineitem, store_host=True))
                     except Exception as e:
                         print(e)
 
                 elif engineitem == 'rocketreach':
                     try:
-                        rocketreach_search = rocketreach.SearchRocketReach(
-                            word, limit)
-                        stor_lst.append(
-                            store(rocketreach_search,
-                                  engineitem,
-                                  store_links=True,
-                                  store_emails=True))
+                        rocketreach_search = rocketreach.SearchRocketReach(word, limit)
+                        stor_lst.append(store(rocketreach_search, engineitem, store_links=True, store_emails=True))
                     except Exception as e:
                         if isinstance(e, MissingKey):
                             print(e)
                         else:
-                            print(
-                                f'An exception has occurred in RocketReach: {e}'
-                            )
+                            print(f'An exception has occurred in RocketReach: {e}')
 
                 elif engineitem == 'subdomaincenter':
                     try:
-                        subdomaincenter_search = subdomaincenter.SubdomainCenter(
-                            word)
-                        stor_lst.append(
-                            store(subdomaincenter_search,
-                                  engineitem,
-                                  store_host=True))
+                        subdomaincenter_search = subdomaincenter.SubdomainCenter(word)
+                        stor_lst.append(store(subdomaincenter_search, engineitem, store_host=True))
                     except Exception as e:
                         print(e)
 
                 elif engineitem == 'securityTrails':
                     try:
-                        securitytrails_search = securitytrailssearch.SearchSecuritytrail(
-                            word)
+                        securitytrails_search = securitytrailssearch.SearchSecuritytrail(word)
                         stor_lst.append(
                             store(
                                 securitytrails_search,
                                 engineitem,
                                 store_host=True,
                                 store_ip=True,
-                            ))
+                            )
+                        )
                     except Exception as e:
                         if isinstance(e, MissingKey):
                             print(e)
 
                 elif engineitem == 'sitedossier':
                     try:
-                        sitedossier_search = sitedossier.SearchSitedossier(
-                            word)
-                        stor_lst.append(
-                            store(sitedossier_search,
-                                  engineitem,
-                                  store_host=True))
+                        sitedossier_search = sitedossier.SearchSitedossier(word)
+                        stor_lst.append(store(sitedossier_search, engineitem, store_host=True))
                     except Exception as e:
                         print(e)
 
                 elif engineitem == 'subdomainfinderc99':
                     try:
-                        subdomainfinderc99_search = subdomainfinderc99.SearchSubdomainfinderc99(
-                            word)
-                        stor_lst.append(
-                            store(subdomainfinderc99_search,
-                                  engineitem,
-                                  store_host=True))
+                        subdomainfinderc99_search = subdomainfinderc99.SearchSubdomainfinderc99(word)
+                        stor_lst.append(store(subdomainfinderc99_search, engineitem, store_host=True))
                     except Exception as e:
                         if isinstance(e, MissingKey):
                             print(e)
                         else:
-                            print(
-                                f'An exception has occurred in Subdomainfinderc99 search: {e}'
-                            )
+                            print(f'An exception has occurred in Subdomainfinderc99 search: {e}')
 
                 elif engineitem == 'threatminer':
                     try:
-                        threatminer_search = threatminer.SearchThreatminer(
-                            word)
+                        threatminer_search = threatminer.SearchThreatminer(word)
                         stor_lst.append(
                             store(
                                 threatminer_search,
                                 engineitem,
                                 store_host=True,
                                 store_ip=True,
-                            ))
+                            )
+                        )
                     except Exception as e:
                         print(e)
 
                 elif engineitem == 'tomba':
                     try:
-                        tomba_search = tombasearch.SearchTomba(
-                            word, limit, start)
+                        tomba_search = tombasearch.SearchTomba(word, limit, start)
                         stor_lst.append(
                             store(
                                 tomba_search,
                                 engineitem,
                                 store_host=True,
                                 store_emails=True,
-                            ))
+                            )
+                        )
                     except Exception as e:
                         if isinstance(e, MissingKey):
                             print(e)
@@ -853,17 +777,15 @@
                                 store_ip=True,
                                 store_interestingurls=True,
                                 store_asns=True,
-                            ))
+                            )
+                        )
                     except Exception as e:
                         print(e)
 
                 elif engineitem == 'virustotal':
                     try:
                         virustotal_search = virustotal.SearchVirustotal(word)
-                        stor_lst.append(
-                            store(virustotal_search,
-                                  engineitem,
-                                  store_host=True))
+                        stor_lst.append(store(virustotal_search, engineitem, store_host=True))
                     except Exception as e:
                         if isinstance(e, MissingKey):
                             print(e)
@@ -871,16 +793,12 @@
                 elif engineitem == 'whoisxml':
                     try:
                         whoisxml_search = whoisxml.SearchWhoisXML(word)
-                        stor_lst.append(
-                            store(whoisxml_search, engineitem,
-                                  store_host=True))
+                        stor_lst.append(store(whoisxml_search, engineitem, store_host=True))
                     except Exception as e:
                         if isinstance(e, MissingKey):
                             print(e)
                         else:
-                            print(
-                                f'An exception has occurred in WhoisXML search: {e}'
-                            )
+                            print(f'An exception has occurred in WhoisXML search: {e}')
 
                 elif engineitem == 'yahoo':
                     try:
@@ -891,14 +809,14 @@
                                 engineitem,
                                 store_host=True,
                                 store_emails=True,
-                            ))
+                            )
+                        )
                     except Exception as e:
                         print(e)
 
                 elif engineitem == 'zoomeye':
                     try:
-                        zoomeye_search = zoomeyesearch.SearchZoomEye(
-                            word, limit)
+                        zoomeye_search = zoomeyesearch.SearchZoomEye(word, limit)
                         stor_lst.append(
                             store(
                                 zoomeye_search,
@@ -908,15 +826,15 @@
                                 store_ip=True,
                                 store_interestingurls=True,
                                 store_asns=True,
-                            ))
+                            )
+                        )
                     except Exception as e:
                         if isinstance(e, MissingKey):
                             print(e)
 
                 elif engineitem == 'venacus':
                     try:
-                        venacus_search = venacussearch.SearchVenacus(
-                            word=word, limit=limit, offset_doc=start)
+                        venacus_search = venacussearch.SearchVenacus(word=word, limit=limit, offset_doc=start)
                         stor_lst.append(
                             store(
                                 venacus_search,
@@ -925,30 +843,24 @@
                                 store_ip=True,
                                 store_people=True,
                                 store_interestingurls=True,
-                            ))
+                            )
+                        )
                     except Exception as e:
                         if isinstance(e, MissingKey):
                             print(e)
                         else:
-<<<<<<< HEAD
                             print(f'An exception has occurred in venacus search: {e}')
                             
-=======
-                            print(
-                                f'An exception has occurred in venacus search: {e}'
-                            )
-
->>>>>>> 2099dbac
                 elif engineitem == 'haveibeenpwned':
                     try:
-                        haveibeenpwned_search = haveibeenpwned.SearchHaveIBeenPwned(
-                            word)
+                        haveibeenpwned_search = haveibeenpwned.SearchHaveIBeenPwned(word)
                         stor_lst.append(
                             store(
                                 haveibeenpwned_search,
                                 engineitem,
                                 store_emails=True,
-                            ))
+                            )
+                        )
                     except Exception as e:
                         if isinstance(e, MissingKey):
                             print(e)
@@ -963,7 +875,8 @@
                                 leaklookup_search,
                                 engineitem,
                                 store_emails=True,
-                            ))
+                            )
+                        )
                     except Exception as e:
                         if isinstance(e, MissingKey):
                             print(e)
@@ -972,22 +885,17 @@
 
                 elif engineitem == 'securityscorecard':
                     try:
-                        securityscorecard_search = securityscorecard.SearchSecurityScorecard(
-                            word)
+                        securityscorecard_search = securityscorecard.SearchSecurityScorecard(word)
                         stor_lst.append(
                             store(
                                 securityscorecard_search,
                                 engineitem,
                                 store_host=True,
                                 store_ip=True,
-<<<<<<< HEAD
                                 store_interestingurls=True,
                                 store_asns=True
                             )
                         )
-=======
-                            ))
->>>>>>> 2099dbac
                     except Exception as e:
                         if isinstance(e, MissingKey):
                             print(e)
@@ -1001,7 +909,6 @@
                             store(
                                 builtwith_search,
                                 engineitem,
-<<<<<<< HEAD
                                 store_host=True,
                                 store_interestingurls=True
                             )
@@ -1011,75 +918,6 @@
                             print(e)
                         else:
                             print(f'An exception has occurred in BuiltWith search: {e}')
-=======
-                                store_interestingurls=True,
-                            ))
-                    except Exception as e:
-                        if isinstance(e, MissingKey):
-                            print(e)
-
-                # Add api_endpoints to the list of search engines
-                elif engineitem == 'api_endpoints':
-                    try:
-                        api_scanner = api_endpoints.SearchApiEndpoints(
-                            word=args.domain, wordlist=args.wordlist)
-                        await api_scanner.do_search()
-
-                        # Print results
-                        print(
-                            f"\n[*] API Endpoints found: {len(api_scanner.get_found_endpoints())}"
-                        )
-                        for endpoint in api_scanner.get_found_endpoints():
-                            print(f"    - {endpoint}")
-
-                        print(
-                            f"\n[*] Interesting endpoints (200, 201, 202): {len(api_scanner.get_interesting_endpoints())}"
-                        )
-                        for endpoint in api_scanner.get_interesting_endpoints(
-                        ):
-                            print(f"    - {endpoint}")
-
-                        print(
-                            f"\n[*] Endpoints requiring authentication: {len(api_scanner.get_auth_required())}"
-                        )
-                        for endpoint in api_scanner.get_auth_required():
-                            print(f"    - {endpoint}")
-
-                        print(
-                            f"\n[*] Detected API versions: {len(api_scanner.get_api_versions())}"
-                        )
-                        for version in api_scanner.get_api_versions():
-                            print(f"    - {version}")
-
-                        print(
-                            f"\n[*] Rate limited endpoints: {len(api_scanner.get_rate_limits())}"
-                        )
-                        for endpoint, info in api_scanner.get_rate_limits(
-                        ).items():
-                            print(f"    - {endpoint} ({info['method']})")
-
-                        print(
-                            f"\n[*] HTTP methods used: {', '.join(api_scanner.get_methods())}"
-                        )
-                        print(
-                            f"\n[*] HTTP status codes encountered: {', '.join(map(str, api_scanner.get_status_codes()))}"
-                        )
-
-                        # Add results to storage
-                        await db.store_all(word,
-                                           api_scanner.get_found_endpoints(),
-                                           'api_endpoints', engineitem)
-
-                    except Exception as e:
-                        if isinstance(e, MissingKey):
-                            print(
-                                "API endpoint scanning requires a wordlist. Use -w to specify a wordlist file."
-                            )
-                        else:
-                            print(
-                                f"An exception occurred during API endpoint scanning: {e}"
-                            )
->>>>>>> 2099dbac
         else:
             if rest_args is not None:
                 try:
@@ -1089,12 +927,9 @@
                     sys.exit(1)
             else:
                 # Print which engines aren't supported
-                unsupported_engines = set(engines) - set(
-                    Core.get_supportedengines())
+                unsupported_engines = set(engines) - set(Core.get_supportedengines())
                 if unsupported_engines:
-                    print(
-                        f'The following engines are not supported: {unsupported_engines}'
-                    )
+                    print(f'The following engines are not supported: {unsupported_engines}')
                 print('\n[!] Invalid source.\n')
                 sys.exit(1)
 
@@ -1131,19 +966,12 @@
 
     await handler(lst=stor_lst)
     return_ips: list = []
-    if rest_args is not None and len(
-            rest_filename) == 0 and rest_args.dns_brute is False:
+    if rest_args is not None and len(rest_filename) == 0 and rest_args.dns_brute is False:
         # Indicates user is using REST api but not wanting output to be saved to a file
         # cast to string so Rest API can understand the type
-        return_ips.extend([
-            str(ip) for ip in sorted(
-                [netaddr.IPAddress(ip.strip()) for ip in set(all_ip)])
-        ])
+        return_ips.extend([str(ip) for ip in sorted([netaddr.IPAddress(ip.strip()) for ip in set(all_ip)])])
         # return list(set(all_emails)), return_ips, full, '', ''
-        all_hosts = [
-            host.replace('www.', '') for host in all_hosts
-            if host.replace('www.', '') in all_hosts
-        ]
+        all_hosts = [host.replace('www.', '') for host in all_hosts if host.replace('www.', '') in all_hosts]
         all_hosts = list(sorted(set(all_hosts)))
         return (
             total_asns,
@@ -1160,8 +988,7 @@
     try:
         all_emails
     except NameError:
-        print(
-            '\n\n[!] No emails found because all_emails is not defined.\n\n ')
+        print('\n\n[!] No emails found because all_emails is not defined.\n\n ')
         sys.exit(1)
     try:
         all_hosts
@@ -1188,11 +1015,9 @@
         print('\n[*] No Twitter users found.\n\n')
     else:
         if len(twitter_people_list_tracker) >= 1:
-            print('\n[*] Twitter Users found: ' +
-                  str(len(twitter_people_list_tracker)))
+            print('\n[*] Twitter Users found: ' + str(len(twitter_people_list_tracker)))
             print('---------------------')
-            twitter_people_list_tracker = list(
-                sorted(set(twitter_people_list_tracker)))
+            twitter_people_list_tracker = list(sorted(set(twitter_people_list_tracker)))
             for usr in twitter_people_list_tracker:
                 print(usr)
 
@@ -1200,16 +1025,13 @@
         print('\n[*] No LinkedIn users found.\n\n')
     else:
         if len(linkedin_people_list_tracker) >= 1:
-            print('\n[*] LinkedIn Users found: ' +
-                  str(len(linkedin_people_list_tracker)))
+            print('\n[*] LinkedIn Users found: ' + str(len(linkedin_people_list_tracker)))
             print('---------------------')
-            linkedin_people_list_tracker = list(
-                sorted(set(linkedin_people_list_tracker)))
+            linkedin_people_list_tracker = list(sorted(set(linkedin_people_list_tracker)))
             for usr in linkedin_people_list_tracker:
                 print(usr)
 
-    if len(linkedin_links_tracker) == 0 and ('linkedin' in engines
-                                             or 'rocketreach' in engines):
+    if len(linkedin_links_tracker) == 0 and ('linkedin' in engines or 'rocketreach' in engines):
         print(f'\n[*] LinkedIn Links found: {len(linkedin_links_tracker)}')
         linkedin_links_tracker = list(sorted(set(linkedin_links_tracker)))
         print('---------------------')
@@ -1244,9 +1066,7 @@
                     else:
                         ip_list.append(str(netaddr.IPAddress(ip)))
             except Exception as e:
-                print(
-                    f'An exception has occurred while adding: {ip} to ip_list: {e}'
-                )
+                print(f'An exception has occurred while adding: {ip} to ip_list: {e}')
                 continue
         ip_list = list(sorted(ip_list))
         print('\n'.join(map(str, ip_list)))
@@ -1297,15 +1117,10 @@
                         _, addr = host.split(':', 1)
                         await db.store(word, addr, 'ip', 'DNS-resolver')
                 except Exception as e:
-                    print(
-                        f'An exception has occurred while attempting to insert: {host} IP into DB: {e}'
-                    )
+                    print(f'An exception has occurred while attempting to insert: {host} IP into DB: {e}')
                     continue
         else:
-            all_hosts = [
-                host.replace('www.', '') for host in all_hosts
-                if host.replace('www.', '') in all_hosts
-            ]
+            all_hosts = [host.replace('www.', '') for host in all_hosts if host.replace('www.', '') in all_hosts]
             all_hosts = list(sorted(set(all_hosts)))
             print('\n[*] Hosts found: ' + str(len(all_hosts)))
             print('---------------------')
@@ -1315,9 +1130,7 @@
     # DNS brute force
     if dnsbrute and dnsbrute[0] is True:
         print('\n[*] Starting DNS brute force.')
-        dns_force = dnssearch.DnsForce(word,
-                                       final_dns_resolver_list,
-                                       verbose=True)
+        dns_force = dnssearch.DnsForce(word, final_dns_resolver_list, verbose=True)
         resolved_pair, hosts, ips = await dns_force.run()
         # Check if Rest API is being used if so return found hosts
         if dnsbrute[1]:
@@ -1369,20 +1182,17 @@
         __reverse_dns_tasks: dict = {}
         for entry in host_ip:
             __ip_range = dnssearch.serialize_ip_range(ip=entry, netmask='24')
-            if __ip_range and __ip_range not in set(
-                    __reverse_dns_tasks.keys()):
+            if __ip_range and __ip_range not in set(__reverse_dns_tasks.keys()):
                 print('\n[*] Performing reverse lookup on ' + __ip_range)
                 __reverse_dns_tasks[__ip_range] = asyncio.create_task(
                     dnssearch.reverse_all_ips_in_range(
                         iprange=__ip_range,
                         callback=dnssearch.generate_postprocessing_callback(
-                            target=word,
-                            local_results=dnsrev,
-                            overall_results=full),
-                        nameservers=(final_dns_resolver_list
-                                     if len(final_dns_resolver_list) > 0 else
-                                     None),
-                    ))
+                            target=word, local_results=dnsrev, overall_results=full
+                        ),
+                        nameservers=(final_dns_resolver_list if len(final_dns_resolver_list) > 0 else None),
+                    )
+                )
                 # nameservers=list(map(str, dnsserver.split(','))) if dnsserver else None))
 
         # run all the reversing tasks concurrently
@@ -1420,50 +1230,32 @@
         # Verify the path exists, if not create it or if user does not create it skips screenshot
         if path_exists:
             await screen_shotter.verify_installation()
-            print(
-                f'\nScreenshots can be found in: {screen_shotter.output}{screen_shotter.slash}'
-            )
+            print(f'\nScreenshots can be found in: {screen_shotter.output}{screen_shotter.slash}')
             start_time = time.perf_counter()
             print('Filtering domains for ones we can reach')
             if dnsresolve is None or len(final_dns_resolver_list) > 0:
-                unique_resolved_domains = {
-                    url.split(':')[0]
-                    for url in full if ':' in url and 'www.' not in url
-                }
+                unique_resolved_domains = {url.split(':')[0] for url in full if ':' in url and 'www.' not in url}
             else:
                 # Technically not resolved in this case, which is not ideal
                 # You should always use dns resolve when doing screenshotting
-                print(
-                    'NOTE for future use cases you should only use screenshotting in tandem with DNS resolving'
-                )
+                print('NOTE for future use cases you should only use screenshotting in tandem with DNS resolving')
                 unique_resolved_domains = set(all_hosts)
             if len(unique_resolved_domains) > 0:
                 # First filter out ones that didn't resolve
-                print(
-                    'Attempting to visit unique resolved domains, this is ACTIVE RECON'
-                )
+                print('Attempting to visit unique resolved domains, this is ACTIVE RECON')
                 async with Pool(10) as pool:
-                    results = await pool.map(screen_shotter.visit,
-                                             list(unique_resolved_domains))
+                    results = await pool.map(screen_shotter.visit, list(unique_resolved_domains))
                     # Filter out domains that we couldn't connect to
-                    unique_resolved_domains_list = list(
-                        sorted({tup[0]
-                                for tup in results if len(tup[1]) > 0}))
+                    unique_resolved_domains_list = list(sorted({tup[0] for tup in results if len(tup[1]) > 0}))
                 async with Pool(3) as pool:
-                    print(
-                        f'Length of unique resolved domains: {len(unique_resolved_domains_list)} chunking now!\n'
-                    )
+                    print(f'Length of unique resolved domains: {len(unique_resolved_domains_list)} chunking now!\n')
                     # If you have the resources, you could make the function faster by increasing the chunk number
                     chunk_number = 14
-                    for chunk in screen_shotter.chunk_list(
-                            unique_resolved_domains_list, chunk_number):
+                    for chunk in screen_shotter.chunk_list(unique_resolved_domains_list, chunk_number):
                         try:
-                            screenshot_tups.extend(await pool.map(
-                                screen_shotter.take_screenshot, chunk))
+                            screenshot_tups.extend(await pool.map(screen_shotter.take_screenshot, chunk))
                         except Exception as ee:
-                            print(
-                                f'An exception has occurred while mapping: {ee}'
-                            )
+                            print(f'An exception has occurred while mapping: {ee}')
             end = time.perf_counter()
             # There is probably an easier way to do this
             total = int(end - start_time)
@@ -1471,9 +1263,7 @@
             hr, mon = divmod(mon, 60)
             total_time = f'{mon:02d}:{sec:02d}'
             print(f'Finished taking screenshots in {total_time} seconds')
-            print(
-                '[+] Note there may be leftover chrome processes you may have to kill manually\n'
-            )
+            print('[+] Note there may be leftover chrome processes you may have to kill manually\n')
 
     # Shodan
     shodanres = []
@@ -1488,10 +1278,7 @@
                 await asyncio.sleep(5)
                 rowdata = []
                 for key, value in shodandict[ip].items():
-                    if str(
-                            value
-                    ) == 'Not in Shodan' or 'Error occurred in the Shodan IP search module' in str(
-                            value):
+                    if str(value) == 'Not in Shodan' or 'Error occurred in the Shodan IP search module' in str(value):
                         break
                     if isinstance(value, int):
                         value = str(value)
@@ -1512,32 +1299,24 @@
             if len(rest_filename) == 0:
                 filename = filename.rsplit('.', 1)[0] + '.xml'
             else:
-                filename = 'theHarvester/app/static/' + rest_filename.rsplit(
-                    '.', 1)[0] + '.xml'
+                filename = 'theHarvester/app/static/' + rest_filename.rsplit('.', 1)[0] + '.xml'
             # TODO use aiofiles if user is using rest api
             # XML REPORT SECTION
             with open(filename, 'w+') as file:
-                file.write(
-                    '<?xml version="1.0" encoding="UTF-8"?><theHarvester>')
-                file.write('<cmd>' + ' '.join([
-                    f'"{arg}"' if ' ' in arg else arg for arg in sys.argv[1:]
-                ]) + '</cmd>')
+                file.write('<?xml version="1.0" encoding="UTF-8"?><theHarvester>')
+                file.write('<cmd>' + ' '.join([f'"{arg}"' if ' ' in arg else arg for arg in sys.argv[1:]]) + '</cmd>')
                 for x in all_emails:
                     file.write('<email>' + x + '</email>')
                 for x in full:
                     host, ip = x.split(':', 1) if ':' in x else (x, '')
                     if ip and len(ip) > 3:
-                        file.write(
-                            f'<host><ip>{ip}</ip><hostname>{host}</hostname></host>'
-                        )
+                        file.write(f'<host><ip>{ip}</ip><hostname>{host}</hostname></host>')
                     else:
                         file.write(f'<host>{host}</host>')
                 for x in vhost:
                     host, ip = x.split(':', 1) if ':' in x else (x, '')
                     if ip and len(ip) > 3:
-                        file.write(
-                            f'<vhost><ip>{ip} </ip><hostname>{host}</hostname></vhost>'
-                        )
+                        file.write(f'<vhost><ip>{ip} </ip><hostname>{host}</hostname></vhost>')
                     else:
                         file.write(f'<vhost>{host}</vhost>')
                 # TODO add Shodan output into XML report
@@ -1552,20 +1331,17 @@
             # create dict with values for json output
             json_dict: dict = dict()
             # start by adding the command line arguments
-            json_dict['cmd'] = ' '.join(
-                [f'"{arg}"' if ' ' in arg else arg for arg in sys.argv[1:]])
+            json_dict['cmd'] = ' '.join([f'"{arg}"' if ' ' in arg else arg for arg in sys.argv[1:]])
             # determine if a variable exists
             # it should but just a validation check
             if 'ip_list' in locals():
-                if all_ip and len(all_ip) >= 1 and ip_list and len(
-                        ip_list) > 0:
+                if all_ip and len(all_ip) >= 1 and ip_list and len(ip_list) > 0:
                     json_dict['ips'] = ip_list
 
             if len(all_emails) > 0:
                 json_dict['emails'] = all_emails
 
-            if dnsresolve is None or len(final_dns_resolver_list) > 0 and len(
-                    full) > 0:
+            if dnsresolve is None or len(final_dns_resolver_list) > 0 and len(full) > 0:
                 json_dict['hosts'] = full
             elif len(all_hosts) > 0:
                 json_dict['hosts'] = all_hosts
@@ -1611,7 +1387,6 @@
     # Enhanced code block for API Endpoint scanning feature
     if args.api_scan or 'api_endpoints' in engines:
         try:
-<<<<<<< HEAD
             # Define a default wordlist if none is specified
             wordlist = args.wordlist if args.wordlist else "./wordlists/api_endpoints.txt"
             
@@ -1619,13 +1394,6 @@
             if not os.path.exists(wordlist):
                 print(f"\n[!] Wordlist not found: {wordlist}")
                 print("Creating a basic API wordlist for scanning...")
-                
-                # Create a default simple API endpoint list
-                basic_endpoints = [
-                    "/api", "/api/v1", "/api/v2", "/api/v3", "/graphql", "/swagger", "/docs", "/redoc", 
-                    "/swagger-ui", "/openapi.json", "/api-docs", "/rest", "/ws", "/swagger-ui.html",
-                    "/health", "/status", "/metrics", "/actuator", "/debug"
-                ]
                 temp_wordlist = "./wordlists/temp_api_endpoints.txt"
                 with open(temp_wordlist, "w") as f:
                     f.write("\n".join(basic_endpoints))
@@ -1692,33 +1460,6 @@
             print("\n[!] API endpoint scanning requires a wordlist. Use -w to specify a wordlist file.")
             print("    Creating a basic wordlist and trying again...")
             # The wordlist creation code above could be used here
-=======
-            api_scanner = SearchAPIEndpoints(
-                args.domain, args.wordlist if args.wordlist else None)
-            await api_scanner.process(args.proxies)
-
-            print('\n[*] API Endpoints found:')
-            for endpoint in await api_scanner.get_endpoints():
-                print(f'    {endpoint}')
-
-            print('\n[*] Interesting endpoints:')
-            for endpoint in await api_scanner.get_interesting_endpoints():
-                print(f'    {endpoint}')
-
-            print('\n[*] Endpoints requiring authentication:')
-            for endpoint in await api_scanner.get_auth_required():
-                print(f'    {endpoint}')
-
-            print('\n[*] API versions detected:')
-            for version in await api_scanner.get_api_versions():
-                print(f'    {version}')
-
-            print('\n[*] Rate limited endpoints:')
-            for endpoint, info in (await
-                                   api_scanner.get_rate_limits()).items():
-                print(f'    {endpoint} ({info["method"]})')
-
->>>>>>> 2099dbac
         except Exception as e:
             print(f'\n[!] An exception has occurred in API Endpoints scanning: {e}')
             print("    Continuing with the rest of the scan...")
