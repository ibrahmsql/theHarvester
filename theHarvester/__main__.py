#!/usr/bin/env python3

from theHarvester.discovery import *
from theHarvester.discovery.constants import *
from theHarvester.lib import hostchecker
from theHarvester.lib import htmlExport
from theHarvester.lib import reportgraph
from theHarvester.lib import stash
from theHarvester.lib import statichtmlgenerator
from theHarvester.lib.core import *
import argparse
import datetime
import ipaddress
import re
import sys
import time

try:
    import bs4
except ImportError:
    print('\n\033[93m[!] BeautifulSoup library not found, please install before proceeding.\n\n \033[0m')
    sys.exit(1)

try:
    import requests
except ImportError:
    print('\n\033[93m[!] Requests library not found, please install before proceeding.\n\n \033[0m')
    sys.exit(1)

Core.banner()


def modified_source(excluded_engines):
    engines = Core.get_supportedengines()
    engines.remove('all')
    excluded_engines = set(map(str.strip, excluded_engines.split(',')))
    return engines.difference(excluded_engines)


def start():
    parser = argparse.ArgumentParser(description='theHarvester is used to gather open source intelligence (OSINT) on a\n'
                                                 'company or domain.')
    parser.add_argument('-d', '--domain', help='company name or domain to search', required=True)
    parser.add_argument('-l', '--limit', help='limit the number of search results, default=500', default=500, type=int)
    parser.add_argument('-S', '--start', help='start with result number X, default=0', default=0, type=int)
    parser.add_argument('-g', '--google-dork', help='use Google Dorks for Google search', default=False, action='store_true')
    parser.add_argument('-p', '--port-scan', help='scan the detected hosts and check for Takeovers (21,22,80,443,8080)', default=False, action='store_true')
    parser.add_argument('-s', '--shodan', help='use Shodan to query discovered hosts', default=False, action='store_true')
    parser.add_argument('-v', '--virtual-host', help='verify host name via DNS resolution and search for virtual hosts', action='store_const', const='basic', default=False)
    parser.add_argument('-e', '--dns-server', help='DNS server to use for lookup')
    parser.add_argument('-t', '--dns-tld', help='perform a DNS TLD expansion discovery, default False', default=False)
    parser.add_argument('-n', '--dns-lookup', help='enable DNS server lookup, default False', default=False, action='store_true')
    parser.add_argument('-c', '--dns-brute', help='perform a DNS brute force on the domain', default=False, action='store_true')
    parser.add_argument('-f', '--filename', help='save the results to an HTML and/or XML file', default='', type=str)
    parser.add_argument('-b', '--source', help='''baidu, bing, bingapi, censys, crtsh, dnsdumpster,
                        dogpile, duckduckgo, exalead, github-code, google, 
                        hunter, intelx,
                        linkedin, netcraft, securityTrails, threatcrowd,
                        trello, twitter, vhost, virustotal, yahoo, all''')
    parser.add_argument('-x', '--exclude', help='exclude options when using all sources', type=str)
    args = parser.parse_args()

    try:
        db = stash.stash_manager()
        db.do_init()
    except Exception:
        pass

    all_emails = []
    all_hosts = []
    all_ip = []
    dnsbrute = args.dns_brute
    dnslookup = args.dns_lookup
    dnsserver = args.dns_server
    dnstld = args.dns_tld
    filename = args.filename
    full = []
    google_dorking = args.google_dork
    host_ip = []
    limit = args.limit
    ports_scanning = args.port_scan
    shodan = args.shodan
    start = args.start
    takeover_check = False
    trello_info = ([], False)
    vhost = []
    virtual = args.virtual_host
    word = args.domain

    if args.source is not None:
        engines = set(map(str.strip, args.source.split(',')))

        if args.source == 'all' and args.exclude is not None:
            engines = modified_source(args.exclude)

        if set(engines).issubset(Core.get_supportedengines()):
            print(f'\033[94m[*] Target: {word} \n \033[0m')

            for engineitem in engines:
                if engineitem == 'baidu':
                    print('\033[94m[*] Searching Baidu. \033[0m')
                    from theHarvester.discovery import baidusearch
                    try:
                        search = baidusearch.SearchBaidu(word, limit)
                        search.process()
                        all_emails = filter(search.get_emails())
                        hosts = filter(search.get_hostnames())
                        all_hosts.extend(hosts)
                        db = stash.stash_manager()
                        db.store_all(word, all_hosts, 'host', 'baidu')
                        db.store_all(word, all_emails, 'email', 'baidu')
                    except Exception:
                        pass

                elif engineitem == 'bing' or engineitem == 'bingapi':
                    print('\033[94m[*] Searching Bing. \033[0m')
                    from theHarvester.discovery import bingsearch
                    try:
                        search = bingsearch.SearchBing(word, limit, start)
                        bingapi = ''
                        if engineitem == 'bingapi':
                            bingapi += 'yes'
                        else:
                            bingapi += 'no'
                        search.process(bingapi)
                        all_emails = filter(search.get_emails())
                        hosts = filter(search.get_hostnames())
                        all_hosts.extend(hosts)
                        db = stash.stash_manager()
                        db.store_all(word, all_hosts, 'email', 'bing')
                        db.store_all(word, all_hosts, 'host', 'bing')
                    except Exception as e:
                        if isinstance(e, MissingKey):
                            print(e)
                        else:
                            pass

                elif engineitem == 'censys':
                    print('\033[94m[*] Searching Censys. \033[0m')
                    from theHarvester.discovery import censys
                    # Import locally or won't work
                    search = censys.SearchCensys(word, limit)
                    search.process()
                    all_ip = search.get_ipaddresses()
                    hosts = filter(search.get_hostnames())
                    all_hosts.extend(hosts)
                    db = stash.stash_manager()
                    db.store_all(word, all_hosts, 'host', 'censys')
                    db.store_all(word, all_ip, 'ip', 'censys')

                elif engineitem == 'crtsh':
                    try:
                        print('\033[94m[*] Searching CRT.sh. \033[0m')
<<<<<<< HEAD
=======
                        from theHarvester.discovery import crtsh
>>>>>>> ecec0b7a
                        search = crtsh.SearchCrtsh(word)
                        search.process()
                        hosts = filter(search.get_data())
                        all_hosts.extend(hosts)
                        db = stash.stash_manager()
                        db.store_all(word, all_hosts, 'host', 'CRTsh')
<<<<<<< HEAD
                    except Exception as e:
                        pass
=======
                    except Exception:
                        print(f'\033[93m[!] An timeout occurred with crtsh, cannot find {args.domain}\033[0m')

>>>>>>> ecec0b7a
                elif engineitem == 'dnsdumpster':
                    try:
                        print('\033[94m[*] Searching DNSdumpster. \033[0m')
                        from theHarvester.discovery import dnsdumpster
                        search = dnsdumpster.search_dnsdumpster(word)
                        search.process()
                        hosts = filter(search.get_hostnames())
                        all_hosts.extend(hosts)
                        db = stash.stash_manager()
                        db.store_all(word, all_hosts, 'host', 'dnsdumpster')
                    except Exception as e:
                        print(f'\033[93m[!] An error occurred with dnsdumpster: {e} \033[0m')

                elif engineitem == 'dogpile':
                    try:
                        print('\033[94m[*] Searching Dogpile. \033[0m')
                        from theHarvester.discovery import dogpilesearch
                        search = dogpilesearch.SearchDogpile(word, limit)
                        search.process()
                        emails = filter(search.get_emails())
                        hosts = filter(search.get_hostnames())
                        all_hosts.extend(hosts)
                        all_emails.extend(emails)
                        db = stash.stash_manager()
                        db.store_all(word, all_hosts, 'email', 'dogpile')
                        db.store_all(word, all_hosts, 'host', 'dogpile')
                    except Exception as e:
                        print(f'\033[93m[!] An error occurred with Dogpile: {e} \033[0m')

                elif engineitem == 'duckduckgo':
                    print('\033[94m[*] Searching DuckDuckGo. \033[0m')
                    from theHarvester.discovery import duckduckgosearch
                    search = duckduckgosearch.SearchDuckDuckGo(word, limit)
                    search.process()
                    emails = filter(search.get_emails())
                    hosts = filter(search.get_hostnames())
                    all_hosts.extend(hosts)
                    all_emails.extend(emails)
                    db = stash.stash_manager()
                    db.store_all(word, all_hosts, 'email', 'duckduckgo')
                    db.store_all(word, all_hosts, 'host', 'duckduckgo')

                elif engineitem == 'github-code':
                    print('\033[94m[*] Searching Github (code). \033[0m')
                    try:
                        from theHarvester.discovery import githubcode
                        search = githubcode.SearchGithubCode(word, limit)
                        search.process()
                        emails = filter(search.get_emails())
                        all_emails.extend(emails)
                        hosts = filter(search.get_hostnames())
                        all_hosts.extend(hosts)
                        db = stash.stash_manager()
                        db.store_all(word, all_hosts, 'host', 'github-code')
                        db.store_all(word, all_emails, 'email', 'github-code')
                    except MissingKey as ex:
                        print(ex)
                    else:
                        pass

                elif engineitem == 'exalead':
                    print('\033[94m[*] Searching Exalead \033[0m')
                    search = exaleadsearch.search_exalead(word, limit, start)
                    search.process()
                    emails = filter(search.get_emails())
                    all_emails.extend(emails)
                    hosts = filter(search.get_hostnames())
                    all_hosts.extend(hosts)
                    db = stash.stash_manager()
                    db.store_all(word, all_hosts, 'host', 'exalead')
                    db.store_all(word, all_emails, 'email', 'exalead')

                elif engineitem == 'google':
                    print('\033[94m[*] Searching Google. \033[0m')
                    from theHarvester.discovery import googlesearch
                    search = googlesearch.search_google(word, limit, start)
                    search.process(google_dorking)
                    emails = filter(search.get_emails())
                    all_emails.extend(emails)
                    hosts = filter(search.get_hostnames())
                    all_hosts.extend(hosts)
                    db = stash.stash_manager()
                    db.store_all(word, all_hosts, 'host', 'google')
                    db.store_all(word, all_emails, 'email', 'google')

                elif engineitem == 'hunter':
                    print('\033[94m[*] Searching Hunter. \033[0m')
                    from theHarvester.discovery import huntersearch
                    # Import locally or won't work.
                    try:
                        search = huntersearch.SearchHunter(word, limit, start)
                        search.process()
                        emails = filter(search.get_emails())
                        all_emails.extend(emails)
                        hosts = filter(search.get_hostnames())
                        all_hosts.extend(hosts)
                        db = stash.stash_manager()
                        db.store_all(word, all_hosts, 'host', 'hunter')
                        db.store_all(word, all_emails, 'email', 'hunter')
                    except Exception as e:
                        if isinstance(e, MissingKey):
                            print(e)
                        else:
                            pass

                elif engineitem == 'intelx':
                    print('\033[94m[*] Searching Intelx. \033[0m')
                    from theHarvester.discovery import intelxsearch
                    # Import locally or won't work.
                    try:
                        search = intelxsearch.SearchIntelx(word, limit)
                        search.process()
                        emails = filter(search.get_emails())
                        all_emails.extend(emails)
                        hosts = filter(search.get_hostnames())
                        all_hosts.extend(hosts)
                        db = stash.stash_manager()
                        db.store_all(word, all_hosts, 'host', 'intelx')
                        db.store_all(word, all_emails, 'email', 'intelx')
                    except Exception as e:
                        if isinstance(e, MissingKey):
                            print(e)
                        else:
                            print(e)

                elif engineitem == 'linkedin':
                    print('\033[94m[*] Searching Linkedin. \033[0m')
                    from theHarvester.discovery import linkedinsearch
                    search = linkedinsearch.SearchLinkedin(word, limit)
                    search.process()
                    people = search.get_people()
                    db = stash.stash_manager()
                    db.store_all(word, people, 'name', 'linkedin')

                    if len(people) == 0:
                        print('\n[*] No users found Linkedin.\n\n')
                    else:
                        print(f'\n[*] Users found: {len(people)}')
                        print('---------------------')
                        for user in sorted(list(set(people))):
                            print(user)

                elif engineitem == 'netcraft':
                    print('\033[94m[*] Searching Netcraft. \033[0m')
                    from theHarvester.discovery import netcraft
                    search = netcraft.SearchNetcraft(word)
                    search.process()
                    hosts = filter(search.get_hostnames())
                    all_hosts.extend(hosts)
                    db = stash.stash_manager()
                    db.store_all(word, all_hosts, 'host', 'netcraft')

                elif engineitem == 'securityTrails':
                    print('\033[94m[*] Searching SecurityTrails. \033[0m')
                    from theHarvester.discovery import securitytrailssearch
                    try:
                        search = securitytrailssearch.SearchSecuritytrail(word)
                        search.process()
                        hosts = filter(search.get_hostnames())
                        all_hosts.extend(hosts)
                        db = stash.stash_manager()
                        db.store_all(word, hosts, 'host', 'securityTrails')
                        ips = search.get_ips()
                        all_ip.extend(ips)
                        db = stash.stash_manager()
                        db.store_all(word, ips, 'ip', 'securityTrails')
                    except Exception as e:
                        if isinstance(e, MissingKey):
                            print(e)
                        else:
                            pass

                elif engineitem == 'threatcrowd':
                    print('\033[94m[*] Searching Threatcrowd. \033[0m')
                    from theHarvester.discovery import threatcrowd
                    try:
                        search = threatcrowd.SearchThreatcrowd(word)
                        search.process()
                        hosts = filter(search.get_hostnames())
                        all_hosts.extend(hosts)
                        db = stash.stash_manager()
                        db.store_all(word, all_hosts, 'host', 'threatcrowd')
                    except Exception as e:
                        print('')

                elif engineitem == 'trello':
                    print('\033[94m[*] Searching Trello. \033[0m')
                    from theHarvester.discovery import trello
                    # Import locally or won't work.
                    search = trello.SearchTrello(word, limit)
                    search.process()
                    emails = filter(search.get_emails())
                    all_emails.extend(emails)
                    info = search.get_urls()
                    hosts = filter(info[0])
                    trello_info = (info[1], True)
                    all_hosts.extend(hosts)
                    db = stash.stash_manager()
                    db.store_all(word, hosts, 'host', 'trello')
                    db.store_all(word, emails, 'email', 'trello')

                elif engineitem == 'twitter':
                    print('\033[94m[*] Searching Twitter usernames using Google. \033[0m')
                    from theHarvester.discovery import twittersearch
                    search = twittersearch.SearchTwitter(word, limit)
                    search.process()
                    people = search.get_people()
                    db = stash.stash_manager()
                    db.store_all(word, people, 'name', 'twitter')

                    if len(people) == 0:
                        print('\n[*] No users found.\n\n')
                    else:
                        print('\n[*] Users found: ' + str(len(people)))
                        print('---------------------')
                        for user in sorted(list(set(people))):
                            print(user)

                elif engineitem == 'virustotal':
                    print('\033[94m[*] Searching VirusTotal. \033[0m')
                    from theHarvester.discovery import virustotal
                    search = virustotal.SearchVirustotal(word)
                    search.process()
                    hosts = filter(search.get_hostnames())
                    all_hosts.extend(hosts)
                    db = stash.stash_manager()
                    db.store_all(word, all_hosts, 'host', 'virustotal')

                elif engineitem == 'yahoo':
                    print('\033[94m[*] Searching Yahoo. \033[0m')
                    from theHarvester.discovery import yahoosearch
                    search = yahoosearch.SearchYahoo(word, limit)
                    search.process()
                    hosts = search.get_hostnames()
                    emails = search.get_emails()
                    all_hosts.extend(filter(hosts))
                    all_emails.extend(filter(emails))
                    db = stash.stash_manager()
                    db.store_all(word, all_hosts, 'host', 'yahoo')
                    db.store_all(word, all_emails, 'email', 'yahoo')

                elif engineitem == 'all':
                    print(('[*] Full harvest on ' + word))
                    all_emails = []
                    all_hosts = []
                    try:
                        print('\033[94m[*] Searching Baidu. \033[0m')
                        from theHarvester.discovery import baidusearch
                        search = baidusearch.SearchBaidu(word, limit)
                        search.process()
                        all_emails = filter(search.get_emails())
                        hosts = filter(search.get_hostnames())
                        all_hosts.extend(hosts)
                        db = stash.stash_manager()
                        db.store_all(word, all_hosts, 'host', 'baidu')
                        db.store_all(word, all_emails, 'email', 'baidu')
                    except Exception:
                        pass
                    try:
                        print('\033[94m[*] Searching Bing. \033[0m')
                        from theHarvester.discovery import bingsearch
                        bingapi = 'no'
                        search = bingsearch.SearchBing(word, limit, start)
                        search.process(bingapi)
                        emails = filter(search.get_emails())
                        hosts = filter(search.get_hostnames())
                        all_hosts.extend(hosts)
                        db = stash.stash_manager()
                        db.store_all(word, all_hosts, 'host', 'bing')
                        all_emails.extend(emails)
                        all_emails = sorted(set(all_emails))
                        db.store_all(word, all_emails, 'email', 'bing')
                    except Exception:
                        pass

                    print('\033[94m[*] Searching Censys. \033[0m')
                    from theHarvester.discovery import censys
                    search = censys.SearchCensys(word, limit)
                    search.process()
                    ips = search.get_ipaddresses()
                    setips = set(ips)
                    uniqueips = list(setips)  # Remove duplicates.
                    all_ip.extend(uniqueips)
                    hosts = filter(search.get_hostnames())
                    sethosts = set(hosts)
                    uniquehosts = list(sethosts)  # Remove duplicates.
                    all_hosts.extend(uniquehosts)
                    db = stash.stash_manager()
                    db.store_all(word, uniquehosts, 'host', 'censys')
                    db.store_all(word, uniqueips, 'ip', 'censys')

                    try:
                        print('\033[94m[*] Searching CRT.sh. \033[0m')
                        from theHarvester.discovery import crtsh
                        search = crtsh.SearchCrtsh(word)
                        search.process()
                        hosts = filter(search.get_data())
                        all_hosts.extend(hosts)
                        db = stash.stash_manager()
                        db.store_all(word, all_hosts, 'host', 'CRTsh')
                    except Exception:
                        print(f'\033[93m[!] An timeout occurred with crtsh: cannot find {args.domain} \033[0m')

                    try:
                        print('\033[94m[*] Searching DNSdumpster. \033[0m')
                        from theHarvester.discovery import dnsdumpster
                        search = dnsdumpster.search_dnsdumpster(word)
                        search.process()
                        hosts = filter(search.get_hostnames())
                        all_hosts.extend(hosts)
                        db = stash.stash_manager()
                        db.store_all(word, all_hosts, 'host', 'dnsdumpster')
                    except Exception as e:
                        print(f'\033[93m[!] An error occurred with dnsdumpster: {e} \033[0m')

                    print('\033[94m[*] Searching Dogpile. \033[0m')
                    from theHarvester.discovery import dogpilesearch
                    try:
                        search = dogpilesearch.SearchDogpile(word, limit)
                        search.process()
                        emails = filter(search.get_emails())
                        hosts = filter(search.get_hostnames())
                        all_hosts.extend(hosts)
                        all_emails.extend(emails)
                        db = stash.stash_manager()
                        db.store_all(word, all_hosts, 'email', 'dogpile')
                        db.store_all(word, all_hosts, 'host', 'dogpile')
                    except Exception as e:
                        print(f'An exception has occurred in Dogpile: {e}')

                    print('\033[94m[*] Searching DuckDuckGo. \033[0m')
                    from theHarvester.discovery import duckduckgosearch
                    search = duckduckgosearch.SearchDuckDuckGo(word, limit)
                    search.process()
                    emails = filter(search.get_emails())
                    hosts = filter(search.get_hostnames())
                    all_hosts.extend(hosts)
                    all_emails.extend(emails)
                    db = stash.stash_manager()
                    db.store_all(word, all_hosts, 'email', 'duckduckgo')
                    db.store_all(word, all_hosts, 'host', 'duckduckgo')

                    print('\033[94m[*] Searching Exalead \033[0m')
                    try:
                        search = exaleadsearch.search_exalead(word, limit, start)
                        search.process()
                        emails = filter(search.get_emails())
                        all_emails.extend(emails)
                        hosts = filter(search.get_hostnames())
                        all_hosts.extend(hosts)
                        db = stash.stash_manager()
                        db.store_all(word, all_hosts, 'host', 'exalead')
                        db.store_all(word, all_emails, 'email', 'exalead')
                    except Exception:
                        pass
                    print('\033[94m[*] Searching Google. \033[0m')
                    from theHarvester.discovery import googlesearch
                    search = googlesearch.search_google(word, limit, start)
                    search.process(google_dorking)
                    emails = filter(search.get_emails())
                    hosts = filter(search.get_hostnames())
                    all_emails.extend(emails)
                    db = stash.stash_manager()
                    db.store_all(word, all_emails, 'email', 'google')
                    all_hosts.extend(hosts)
                    db = stash.stash_manager()
                    db.store_all(word, all_hosts, 'host', 'google')

                    print('\033[94m[*] Searching Hunter. \033[0m')
                    from theHarvester.discovery import huntersearch
                    # Import locally.
                    try:
                        search = huntersearch.SearchHunter(word, limit, start)
                        search.process()
                        emails = filter(search.get_emails())
                        hosts = filter(search.get_hostnames())
                        all_hosts.extend(hosts)
                        db = stash.stash_manager()
                        db.store_all(word, hosts, 'host', 'hunter')
                        all_emails.extend(emails)
                        all_emails = sorted(set(all_emails))
                        db.store_all(word, all_emails, 'email', 'hunter')
                    except Exception as e:
                        if isinstance(e, MissingKey):
                            print(e)
                        else:
                            print(f'Error occured in hunter: {e}')

                    print('\033[94m[*] Searching Intelx. \033[0m')
                    from theHarvester.discovery import intelxsearch
                    # Import locally or won't work.
                    try:
                        search = intelxsearch.SearchIntelx(word, limit)
                        search.process()
                        emails = filter(search.get_emails())
                        all_emails.extend(emails)
                        hosts = filter(search.get_hostnames())
                        all_hosts.extend(hosts)
                        db = stash.stash_manager()
                        db.store_all(word, all_hosts, 'host', 'intelx')
                        db.store_all(word, all_emails, 'email', 'intelx')
                    except Exception as e:
                        if isinstance(e, MissingKey):
                            print(e)
                        else:
                            print(e)

                    print('\033[94m[*] Searching Linkedin. \033[0m')
                    from theHarvester.discovery import linkedinsearch
                    search = linkedinsearch.SearchLinkedin(word, limit)
                    search.process()
                    people = search.get_people()
                    db = stash.stash_manager()
                    db.store_all(word, people, 'name', 'linkedin')

                    if len(people) == 0:
                        print('\n[*] No users found.\n\n')
                    else:
                        print('\n[*] Users found: ' + str(len(people)))
                        print('---------------------')
                        for user in sorted(list(set(people))):
                            print(user)

                    print('\033[94m[*] Searching Netcraft. \033[0m')
                    from theHarvester.discovery import netcraft
                    search = netcraft.SearchNetcraft(word)
                    search.process()
                    hosts = filter(search.get_hostnames())
                    all_hosts.extend(hosts)
                    db = stash.stash_manager()
                    db.store_all(word, all_hosts, 'host', 'netcraft')

                    print('\033[94m[*] Searching SecurityTrails. \033[0m')
                    from theHarvester.discovery import securitytrailssearch
                    try:
                        search = securitytrailssearch.SearchSecuritytrail(word)
                        search.process()
                        hosts = filter(search.get_hostnames())
                        all_hosts.extend(hosts)
                        db = stash.stash_manager()
                        db.store_all(word, hosts, 'host', 'securityTrails')
                        ips = search.get_ips()
                        all_ip.extend(ips)
                        db = stash.stash_manager()
                        db.store_all(word, ips, 'ip', 'securityTrails')
                    except Exception as e:
                        if isinstance(e, MissingKey):
                            print(e)
                        else:
                            pass

                    print('\033[94m[*] Searching Threatcrowd. \033[0m')
                    from theHarvester.discovery import threatcrowd
                    try:
                        search = threatcrowd.SearchThreatcrowd(word)
                        search.process()
                        hosts = filter(search.get_hostnames())
                        all_hosts.extend(hosts)
                        db = stash.stash_manager()
                        db.store_all(word, all_hosts, 'host', 'threatcrowd')
                    except Exception as error:
                        print(error)

                    print('\033[94m[*] Searching Trello. \033[0m')
                    from theHarvester.discovery import trello
                    # Import locally or won't work.
                    search = trello.SearchTrello(word, limit)
                    search.process()
                    emails = filter(search.get_emails())
                    all_emails.extend(emails)
                    info = search.get_urls()
                    hosts = filter(info[0])
                    trello_info = (info[1], True)
                    all_hosts.extend(hosts)
                    db = stash.stash_manager()
                    db.store_all(word, hosts, 'host', 'trello')
                    db.store_all(word, emails, 'email', 'trello')

                    try:
                        print('\033[94m[*] Searching Twitter. \033[0m')
                        from theHarvester.discovery import twittersearch
                        search = twittersearch.SearchTwitter(word, limit)
                        search.process()
                        people = search.get_people()
                        db = stash.stash_manager()
                        db.store_all(word, people, 'name', 'twitter')
                        print('\nUsers from Twitter:')
                        print('-------------------')
                        for user in people:
                            print(user)
                    except Exception as error:
                        print(error)

                    print('\n[*] Virtual hosts:')
                    print('------------------')
                    for l in host_ip:
                        from theHarvester.discovery import baidusearch
                        search = bingsearch.SearchBing(l, limit, start)
                        search.process_vhost()
                        res = search.get_allhostnames()
                        for x in res:
                            x = re.sub(r'[[\<\/?]*[\w]*>]*', '', x)
                            x = re.sub('<', '', x)
                            x = re.sub('>', '', x)
                            print((l + '\t' + x))
                            vhost.append(l + ':' + x)
                            full.append(l + ':' + x)
                    vhost = sorted(set(vhost))

                    print('\033[94m[*] Searching VirusTotal. \033[0m')
                    from theHarvester.discovery import virustotal
                    search = virustotal.SearchVirustotal(word)
                    search.process()
                    hosts = filter(search.get_hostnames())
                    all_hosts.extend(hosts)
                    db = stash.stash_manager()
                    db.store_all(word, all_hosts, 'host', 'virustotal')

                    try:
                        print('\033[94m[*] Searching Yahoo. \033[0m')
                        from theHarvester.discovery import yahoosearch
                        search = yahoosearch.SearchYahoo(word, limit)
                        search.process()
                        hosts = search.get_hostnames()
                        emails = search.get_emails()
                        all_hosts.extend(filter(hosts))
                        all_emails.extend(filter(emails))
                        db = stash.stash_manager()
                        db.store_all(word, all_hosts, 'host', 'yahoo')
                        db.store_all(word, all_emails, 'email', 'yahoo')
                    except Exception as e:
                        print(f'An exception occurred in yahoo: {e}')
        else:
            print('\033[93m[!] Invalid source.\n\n \033[0m')
            sys.exit(1)

    # Sanity check to see if all_emails and all_hosts are defined.
    try:
        all_emails
    except NameError:
        print('\n\n\033[93m[!] No emails found because all_emails is not defined.\n\n \033[0m')
        sys.exit(1)
    try:
        all_hosts
    except NameError:
        print('\n\n\033[93m[!] No hosts found because all_hosts is not defined.\n\n \033[0m')
        sys.exit(1)

    # Results
    if len(all_ip) == 0:
        print('\n[*] No IPs found.')
    else:
        print('\n[*] IPs found: ' + str(len(all_ip)))
        print('-------------------')
        ips = sorted(ipaddress.ip_address(line.strip()) for line in set(all_ip))
        print('\n'.join(map(str, ips)))

    if len(all_emails) == 0:
        print('\n[*] No emails found.')
    else:
        print('\n[*] Emails found: ' + str(len(all_emails)))
        print('----------------------')
        print(('\n'.join(sorted(list(set(all_emails))))))

    if len(all_hosts) == 0:
        print('\n[*] No hosts found.\n\n')
    else:
        print('\n[*] Hosts found: ' + str(len(all_hosts)))
        print('---------------------')
        all_hosts = sorted(list(set(all_hosts)))
        full_host = hostchecker.Checker(all_hosts)
        full = full_host.check()
        for host in full:
            ip = host.split(':')[1]
            print(host)
            if ip != 'empty':
                if host_ip.count(ip.lower()):
                    pass
                else:
                    host_ip.append(ip.lower())

        db = stash.stash_manager()
        db.store_all(word, host_ip, 'ip', 'DNS-resolver')

    if trello_info[1] is True:
        trello_urls = trello_info[0]
        if trello_urls is []:
            print('\n[*] No URLs found.')
        else:
            total = len(trello_urls)
            print('\n[*] URLs found: ' + str(total))
            print('--------------------')
            for url in sorted(list(set(trello_urls))):
                print(url)

    # DNS brute force
    dnsres = []
    if dnsbrute is True:
        print('\n[*] Starting DNS brute force.')
        a = dnssearch.dns_force(word, dnsserver, verbose=True)
        res = a.process()
        print('\n[*] Hosts found after DNS brute force:')
        print('-------------------------------------')
        for y in res:
            print(y)
            dnsres.append(y.split(':')[0])
            if y not in full:
                full.append(y)
        db = stash.stash_manager()
        db.store_all(word, dnsres, 'host', 'dns_bruteforce')

    # Port scanning
    if ports_scanning is True:
        print('\n\n[*] Scanning ports (active).\n')
        for x in full:
            host = x.split(':')[1]
            domain = x.split(':')[0]
            if host != 'empty':
                print(('[*] Scanning ' + host))
                ports = [21, 22, 80, 443, 8080]
                try:
                    scan = port_scanner.PortScan(host, ports)
                    openports = scan.process()
                    if len(openports) > 1:
                        print(('\t[*] Detected open ports: ' + ','.join(str(e) for e in openports)))
                    takeover_check = 'True'
                    if takeover_check == 'True' and len(openports) > 0:
                        search_take = takeover.TakeOver(domain)
                        search_take.process()
                except Exception as e:
                    print(e)

    # DNS reverse lookup
    dnsrev = []
    if dnslookup is True:
        print('\n[*] Starting active queries.')
        analyzed_ranges = []
        for x in host_ip:
            print(x)
            ip = x.split(':')[0]
            range = ip.split('.')
            range[3] = '0/24'
            s = '.'
            range = s.join(range)
            if not analyzed_ranges.count(range):
                print('[*] Performing reverse lookup in ' + range)
                a = dnssearch.dns_reverse(range, True)
                a.list()
                res = a.process()
                analyzed_ranges.append(range)
            else:
                continue
            for x in res:
                if x.count(word):
                    dnsrev.append(x)
                    if x not in full:
                        full.append(x)
        print('[*] Hosts found after reverse lookup (in target domain):')
        print('--------------------------------------------------------')
        for xh in dnsrev:
            print(xh)

    # DNS TLD expansion
    dnstldres = []
    if dnstld is True:
        print('[*] Starting DNS TLD expansion.')
        a = dnssearch.dns_tld(word, dnsserver, verbose=True)
        res = a.process()
        print('\n[*] Hosts found after DNS TLD expansion:')
        print('----------------------------------------')
        for y in res:
            print(y)
            dnstldres.append(y)
            if y not in full:
                full.append(y)

    # Virtual hosts search
    if virtual == 'basic':
        print('\n[*] Virtual hosts:')
        print('------------------')
        for l in host_ip:
            search = bingsearch.SearchBing(l, limit, start)
            search.process_vhost()
            res = search.get_allhostnames()
            for x in res:
                x = re.sub(r'[[\<\/?]*[\w]*>]*', '', x)
                x = re.sub('<', '', x)
                x = re.sub('>', '', x)
                print((l + '\t' + x))
                vhost.append(l + ':' + x)
                full.append(l + ':' + x)
        vhost = sorted(set(vhost))
    else:
        pass

    # Shodan
    shodanres = []
    if shodan is True:
        import texttable
        tab = texttable.Texttable()
        header = ['IP address', 'Hostname', 'Org', 'Services:Ports', 'Technologies']
        tab.header(header)
        tab.set_cols_align(['c', 'c', 'c', 'c', 'c'])
        tab.set_cols_valign(['m', 'm', 'm', 'm', 'm'])
        tab.set_chars(['-', '|', '+', '#'])
        tab.set_cols_width([15, 20, 15, 15, 18])
        host_ip = list(set(host_ip))
        print('\033[94m[*] Searching Shodan. \033[0m')
        try:
            for ip in host_ip:
                print(('\tSearching for ' + ip))
                shodan = shodansearch.SearchShodan()
                rowdata = shodan.search_ip(ip)
                time.sleep(2)
                tab.add_row(rowdata)
            printedtable = tab.draw()
            print(printedtable)
        except Exception as e:
            print(f'\033[93m[!] An error occurred with Shodan: {e} \033[0m')
    else:
        pass

    # Here we need to add explosion mode.
    # We have to take out the TLDs to do this.
    recursion = None
    if recursion:
        counter = 0
        for word in vhost:
            search = googlesearch.search_google(word, limit, counter)
            search.process(google_dorking)
            emails = search.get_emails()
            hosts = search.get_hostnames()
            print(emails)
            print(hosts)
    else:
        pass

    # Reporting
    if filename != "":
        try:
            print('\n[*] Reporting started.')
            db = stash.stash_manager()
            scanboarddata = db.getscanboarddata()
            latestscanresults = db.getlatestscanresults(word)
            previousscanresults = db.getlatestscanresults(word, previousday=True)
            latestscanchartdata = db.latestscanchartdata(word)
            scanhistorydomain = db.getscanhistorydomain(word)
            pluginscanstatistics = db.getpluginscanstatistics()
            generator = statichtmlgenerator.htmlgenerator(word)
            HTMLcode = generator.beginhtml()
            HTMLcode += generator.generatelatestscanresults(latestscanresults)
            HTMLcode += generator.generatepreviousscanresults(previousscanresults)
            graph = reportgraph.GraphGenerator(word)
            HTMLcode += graph.drawlatestscangraph(word, latestscanchartdata)
            HTMLcode += graph.drawscattergraphscanhistory(word, scanhistorydomain)
            HTMLcode += generator.generatepluginscanstatistics(pluginscanstatistics)
            HTMLcode += generator.generatedashboardcode(scanboarddata)
            HTMLcode += '<p><span style="color: #000000;">Report generated on ' + str(
                datetime.datetime.now()) + '</span></p>'
            HTMLcode += '''
            </body>
            </html>
            '''
            Html_file = open('report.html', 'w')
            Html_file.write(HTMLcode)
            Html_file.close()
            print('[*] Reporting finished.')
            print('[*] Saving files.')
            html = htmlExport.htmlExport(
                all_emails,
                full,
                vhost,
                dnsres,
                dnsrev,
                filename,
                word,
                shodanres,
                dnstldres)
            html.writehtml()
        except Exception as e:
            print(e)
            print('\n\033[93m[!] An error occurred while creating the output file.\n\n \033[0m')
            sys.exit(1)

        try:
            filename = filename.split('.')[0] + '.xml'
            file = open(filename, 'w')
            file.write('<?xml version="1.0" encoding="UTF-8"?><theHarvester>')
            for x in all_emails:
                file.write('<email>' + x + '</email>')
            for x in full:
                x = x.split(':')
                if len(x) == 2:
                    file.write(
                        '<host>' + '<ip>' + x[1] + '</ip><hostname>' + x[0] + '</hostname>' + '</host>')
                else:
                    file.write('<host>' + x + '</host>')
            for x in vhost:
                x = x.split(':')
                if len(x) == 2:
                    file.write(
                        '<vhost>' + '<ip>' + x[1] + '</ip><hostname>' + x[0] + '</hostname>' + '</vhost>')
                else:
                    file.write('<vhost>' + x + '</vhost>')
            if shodanres != []:
                shodanalysis = []
                for x in shodanres:
                    res = x.split('SAPO')
                    file.write('<shodan>')
                    file.write('<host>' + res[0] + '</host>')
                    file.write('<port>' + res[2] + '</port>')
                    file.write('<banner><!--' + res[1] + '--></banner>')
                    reg_server = re.compile('Server:.*')
                    temp = reg_server.findall(res[1])
                    if temp != []:
                        shodanalysis.append(res[0] + ':' + temp[0])
                    file.write('</shodan>')
                if shodanalysis != []:
                    shodanalysis = sorted(set(shodanalysis))
                    file.write('<servers>')
                    for x in shodanalysis:
                        file.write('<server>' + x + '</server>')
                    file.write('</servers>')

            file.write('</theHarvester>')
            file.flush()
            file.close()
            print('[*] Files saved.')
        except Exception as er:
            print(f'\033[93m[!] An error occurred while saving the XML file: {er} \033[0m')
        print('\n\n')
        sys.exit(0)


def entry_point():
    try:
        start()
    except KeyboardInterrupt:
        print('\n\n\033[93m[!] ctrl+c detected from user, quitting.\n\n \033[0m')
    except Exception:
        import traceback
        print(traceback.print_exc())
        sys.exit(1)


if __name__ == '__main__':
    entry_point()<|MERGE_RESOLUTION|>--- conflicted
+++ resolved
@@ -151,24 +151,17 @@
                 elif engineitem == 'crtsh':
                     try:
                         print('\033[94m[*] Searching CRT.sh. \033[0m')
-<<<<<<< HEAD
-=======
                         from theHarvester.discovery import crtsh
->>>>>>> ecec0b7a
                         search = crtsh.SearchCrtsh(word)
                         search.process()
                         hosts = filter(search.get_data())
                         all_hosts.extend(hosts)
                         db = stash.stash_manager()
                         db.store_all(word, all_hosts, 'host', 'CRTsh')
-<<<<<<< HEAD
-                    except Exception as e:
-                        pass
-=======
+
                     except Exception:
                         print(f'\033[93m[!] An timeout occurred with crtsh, cannot find {args.domain}\033[0m')
 
->>>>>>> ecec0b7a
                 elif engineitem == 'dnsdumpster':
                     try:
                         print('\033[94m[*] Searching DNSdumpster. \033[0m')
