#!/usr/bin/env python3

from theHarvester.discovery import *
from theHarvester.discovery.constants import *
from theHarvester.lib import hostchecker
from theHarvester.lib import htmlExport
from theHarvester.lib import reportgraph
from theHarvester.lib import stash
from theHarvester.lib import statichtmlgenerator
from theHarvester.lib.core import *
from platform import python_version
import argparse
import datetime
import ipaddress
import re
import sys
import time

try:
    import bs4
except ImportError:
    print('\n\033[93m[!] BeautifulSoup library not found, please install before proceeding.\n\n \033[0m')
    sys.exit(1)

try:
    import requests
except ImportError:
    print('\n\033[93m[!] Requests library not found, please install before proceeding.\n\n \033[0m')
    sys.exit(1)

Core.banner()


def modified_source(excluded_engines):
    engines = Core.get_supportedengines()
    engines.remove('all')
    excluded_engines = set(map(str.strip, excluded_engines.split(',')))
    return engines.difference(excluded_engines)


def start():
    parser = argparse.ArgumentParser(description='theHarvester is used to gather open source intelligence (OSINT) on a\n'
                                                 'company or domain.')
    parser.add_argument('-d', '--domain', help='company name or domain to search', required=True)
    parser.add_argument('-l', '--limit', help='limit the number of search results, default=500', default=500, type=int)
    parser.add_argument('-S', '--start', help='start with result number X, default=0', default=0, type=int)
    parser.add_argument('-g', '--google-dork', help='use Google Dorks for Google search', default=False, action='store_true')
    parser.add_argument('-p', '--port-scan', help='scan the detected hosts and check for Takeovers (21,22,80,443,8080)', default=False, action='store_true')
    parser.add_argument('-s', '--shodan', help='use Shodan to query discovered hosts', default=False, action='store_true')
    parser.add_argument('-v', '--virtual-host', help='verify host name via DNS resolution and search for virtual hosts', action='store_const', const='basic', default=False)
    parser.add_argument('-e', '--dns-server', help='DNS server to use for lookup')
    parser.add_argument('-t', '--dns-tld', help='perform a DNS TLD expansion discovery, default False', default=False)
    parser.add_argument('-n', '--dns-lookup', help='enable DNS server lookup, default False', default=False, action='store_true')
    parser.add_argument('-c', '--dns-brute', help='perform a DNS brute force on the domain', default=False, action='store_true')
    parser.add_argument('-f', '--filename', help='save the results to an HTML and/or XML file', default='', type=str)
<<<<<<< HEAD
    parser.add_argument('-b', '--source', help='''baidu, bing, bingapi, censys, crtsh, cymon, dnsdumpster,
                        dogpile, duckduckgo, github-code, google, 
=======
    parser.add_argument('-b', '--source', help='''baidu, bing, bingapi, censys, crtsh, dnsdumpster,
                        dogpile, duckduckgo, google, 
>>>>>>> ddf64c39
                        google-certificates, hunter, intelx,
                        linkedin, netcraft, securityTrails, threatcrowd,
                        trello, twitter, vhost, virustotal, yahoo, all''')
    parser.add_argument('-x', '--exclude', help='exclude options when using all sources', type=str)
    args = parser.parse_args()

    try:
        db = stash.stash_manager()
        db.do_init()
    except Exception:
        pass

    all_emails = []
    all_hosts = []
    all_ip = []
    dnsbrute = args.dns_brute
    dnslookup = args.dns_lookup
    dnsserver = args.dns_server
    dnstld = args.dns_tld
    filename = args.filename
    full = []
    google_dorking = args.google_dork
    host_ip = []
    limit = args.limit
    ports_scanning = args.port_scan
    shodan = args.shodan
    start = args.start
    takeover_check = False
    trello_info = ([], False)
    vhost = []
    virtual = args.virtual_host
    word = args.domain

    if args.source is not None:
        engines = set(map(str.strip, args.source.split(',')))
        if args.source == 'all' and args.exclude is not None:
            engines = modified_source(args.exclude)
        if set(engines).issubset(Core.get_supportedengines()):
            print(f'\033[94m[*] Target: {word} \n \033[0m')
            for engineitem in engines:
                if engineitem == 'baidu':
                    print('\033[94m[*] Searching Baidu. \033[0m')
                    try:
                        search = baidusearch.SearchBaidu(word, limit)
                        search.process()
                        all_emails = filter(search.get_emails())
                        hosts = filter(search.get_hostnames())
                        all_hosts.extend(hosts)
                        db = stash.stash_manager()
                        db.store_all(word, all_hosts, 'host', 'baidu')
                        db.store_all(word, all_emails, 'email', 'baidu')
                    except Exception:
                        pass

                elif engineitem == 'bing' or engineitem == 'bingapi':
                    print('\033[94m[*] Searching Bing. \033[0m')
                    try:
                        search = bingsearch.SearchBing(word, limit, start)
                        bingapi = ''
                        if engineitem == 'bingapi':
                            bingapi += 'yes'
                        else:
                            bingapi += 'no'
                        search.process(bingapi)
                        all_emails = filter(search.get_emails())
                        hosts = filter(search.get_hostnames())
                        all_hosts.extend(hosts)
                        db = stash.stash_manager()
                        db.store_all(word, all_hosts, 'email', 'bing')
                        db.store_all(word, all_hosts, 'host', 'bing')
                    except Exception as e:
                        if isinstance(e, MissingKey):
                            print(e)
                        else:
                            pass

                elif engineitem == 'censys':
                    print('\033[94m[*] Searching Censys. \033[0m')
                    from theHarvester.discovery import censys
                    # Import locally or won't work
                    search = censys.SearchCensys(word, limit)
                    search.process()
                    all_ip = search.get_ipaddresses()
                    hosts = filter(search.get_hostnames())
                    all_hosts.extend(hosts)
                    db = stash.stash_manager()
                    db.store_all(word, all_hosts, 'host', 'censys')
                    db.store_all(word, all_ip, 'ip', 'censys')

                elif engineitem == 'crtsh':
                    print('\033[94m[*] Searching CRT.sh. \033[0m')
                    search = crtsh.SearchCrtsh(word)
                    search.process()
                    hosts = filter(search.get_hostnames())
                    all_hosts.extend(hosts)
                    db = stash.stash_manager()
                    db.store_all(word, all_hosts, 'host', 'CRTsh')

                elif engineitem == 'dnsdumpster':
                    try:
                        print('\033[94m[*] Searching DNSdumpster. \033[0m')
                        from theHarvester.discovery import dnsdumpster
                        search = dnsdumpster.search_dnsdumpster(word)
                        search.process()
                        hosts = filter(search.get_hostnames())
                        all_hosts.extend(hosts)
                        db = stash.stash_manager()
                        db.store_all(word, all_hosts, 'host', 'dnsdumpster')
                    except Exception as e:
                        print(f'\033[93m[!] An error occurred with dnsdumpster: {e} \033[0m')

                elif engineitem == 'dogpile':
                    try:
                        print('\033[94m[*] Searching Dogpile. \033[0m')
                        search = dogpilesearch.SearchDogpile(word, limit)
                        search.process()
                        emails = filter(search.get_emails())
                        hosts = filter(search.get_hostnames())
                        all_hosts.extend(hosts)
                        all_emails.extend(emails)
                        db = stash.stash_manager()
                        db.store_all(word, all_hosts, 'email', 'dogpile')
                        db.store_all(word, all_hosts, 'host', 'dogpile')
                    except Exception as e:
                        print(f'\033[93m[!] An error occurred with Dogpile: {e} \033[0m')

                elif engineitem == 'duckduckgo':
                    print('\033[94m[*] Searching DuckDuckGo. \033[0m')
                    from theHarvester.discovery import duckduckgosearch
                    search = duckduckgosearch.SearchDuckDuckGo(word, limit)
                    search.process()
                    emails = filter(search.get_emails())
                    hosts = filter(search.get_hostnames())
                    all_hosts.extend(hosts)
                    all_emails.extend(emails)
                    db = stash.stash_manager()
                    db.store_all(word, all_hosts, 'email', 'duckduckgo')
                    db.store_all(word, all_hosts, 'host', 'duckduckgo')

                elif engineitem == 'github-code':
                    print('\033[94m[*] Searching Github (code). \033[0m')
                    try:
                        from theHarvester.discovery import githubcode
                        search = githubcode.SearchGithubCode(word, limit)
                        search.process()
                        emails = filter(search.get_emails())
                        all_emails.extend(emails)
                        hosts = filter(search.get_hostnames())
                        all_hosts.extend(hosts)
                        db = stash.stash_manager()
                        db.store_all(word, all_hosts, 'host', 'github-code')
                        db.store_all(word, all_emails, 'email', 'github-code')
                    except MissingKey as ex:
                        print(ex)
                    else:
                        pass

                elif engineitem == 'google':
                    print('\033[94m[*] Searching Google. \033[0m')
                    search = googlesearch.search_google(word, limit, start)
                    search.process(google_dorking)
                    emails = filter(search.get_emails())
                    all_emails.extend(emails)
                    hosts = filter(search.get_hostnames())
                    all_hosts.extend(hosts)
                    db = stash.stash_manager()
                    db.store_all(word, all_hosts, 'host', 'google')
                    db.store_all(word, all_emails, 'email', 'google')

                elif engineitem == 'google-certificates':
                    print('\033[94m[*] Searching Google Certificate transparency report. \033[0m')
                    search = googlecertificates.SearchGoogleCertificates(word, limit, start)
                    search.process()
                    hosts = filter(search.get_domains())
                    all_hosts.extend(hosts)
                    db = stash.stash_manager()
                    db.store_all(word, all_hosts, 'host', 'google-certificates')

                elif engineitem == 'hunter':
                    print('\033[94m[*] Searching Hunter. \033[0m')
                    from theHarvester.discovery import huntersearch
                    # Import locally or won't work.
                    try:
                        search = huntersearch.SearchHunter(word, limit, start)
                        search.process()
                        emails = filter(search.get_emails())
                        all_emails.extend(emails)
                        hosts = filter(search.get_hostnames())
                        all_hosts.extend(hosts)
                        db = stash.stash_manager()
                        db.store_all(word, all_hosts, 'host', 'hunter')
                        db.store_all(word, all_emails, 'email', 'hunter')
                    except Exception as e:
                        if isinstance(e, MissingKey):
                            print(e)
                        else:
                            pass

                elif engineitem == 'intelx':
                    print('\033[94m[*] Searching Intelx. \033[0m')
                    from theHarvester.discovery import intelxsearch
                    # Import locally or won't work.
                    try:
                        search = intelxsearch.SearchIntelx(word, limit)
                        search.process()
                        emails = filter(search.get_emails())
                        all_emails.extend(emails)
                        hosts = filter(search.get_hostnames())
                        all_hosts.extend(hosts)
                        db = stash.stash_manager()
                        db.store_all(word, all_hosts, 'host', 'intelx')
                        db.store_all(word, all_emails, 'email', 'intelx')
                    except Exception as e:
                        if isinstance(e, MissingKey):
                            print(e)
                        else:
                            print(e)

                elif engineitem == 'linkedin':
                    print('\033[94m[*] Searching Linkedin. \033[0m')
                    search = linkedinsearch.SearchLinkedin(word, limit)
                    search.process()
                    people = search.get_people()
                    db = stash.stash_manager()
                    db.store_all(word, people, 'name', 'linkedin')

                    if len(people) == 0:
                        print('\n[*] No users found Linkedin.\n\n')
                    else:
                        print(f'\n[*] Users found: {len(people)}')
                        print('---------------------')
                        for user in sorted(list(set(people))):
                            print(user)
                    sys.exit(0)

                elif engineitem == 'netcraft':
                    print('\033[94m[*] Searching Netcraft. \033[0m')
                    search = netcraft.SearchNetcraft(word)
                    search.process()
                    hosts = filter(search.get_hostnames())
                    all_hosts.extend(hosts)
                    db = stash.stash_manager()
                    db.store_all(word, all_hosts, 'host', 'netcraft')

                elif engineitem == 'securityTrails':
                    print('\033[94m[*] Searching SecurityTrails. \033[0m')
                    from theHarvester.discovery import securitytrailssearch
                    try:
                        search = securitytrailssearch.search_securitytrail(word)
                        search.process()
                        hosts = filter(search.get_hostnames())
                        all_hosts.extend(hosts)
                        db = stash.stash_manager()
                        db.store_all(word, hosts, 'host', 'securityTrails')
                        ips = search.get_ips()
                        all_ip.extend(ips)
                        db = stash.stash_manager()
                        db.store_all(word, ips, 'ip', 'securityTrails')
                    except Exception as e:
                        if isinstance(e, MissingKey):
                            print(e)
                        else:
                            pass

                elif engineitem == 'threatcrowd':
                    print('\033[94m[*] Searching Threatcrowd. \033[0m')
                    try:
                        search = threatcrowd.SearchThreatcrowd(word)
                        search.process()
                        hosts = filter(search.get_hostnames())
                        all_hosts.extend(hosts)
                        db = stash.stash_manager()
                        db.store_all(word, all_hosts, 'host', 'threatcrowd')
                    except Exception:
                        pass

                elif engineitem == 'trello':
                    print('\033[94m[*] Searching Trello. \033[0m')
                    from theHarvester.discovery import trello
                    # Import locally or won't work.
                    search = trello.search_trello(word, limit)
                    search.process()
                    emails = filter(search.get_emails())
                    all_emails.extend(emails)
                    info = search.get_urls()
                    hosts = filter(info[0])
                    trello_info = (info[1], True)
                    all_hosts.extend(hosts)
                    db = stash.stash_manager()
                    db.store_all(word, hosts, 'host', 'trello')
                    db.store_all(word, emails, 'email', 'trello')

                elif engineitem == 'twitter':
                    print('\033[94m[*] Searching Twitter usernames using Google. \033[0m')
                    search = twittersearch.search_twitter(word, limit)
                    search.process()
                    people = search.get_people()
                    db = stash.stash_manager()
                    db.store_all(word, people, 'name', 'twitter')

                    if len(people) == 0:
                        print('\n[*] No users found.\n\n')
                    else:
                        print('\n[*] Users found: ' + str(len(people)))
                        print('---------------------')
                        for user in sorted(list(set(people))):
                            print(user)

                elif engineitem == 'virustotal':
                    print('\033[94m[*] Searching VirusTotal. \033[0m')
                    search = virustotal.SearchVirustotal(word)
                    search.process()
                    hosts = filter(search.get_hostnames())
                    all_hosts.extend(hosts)
                    db = stash.stash_manager()
                    db.store_all(word, all_hosts, 'host', 'virustotal')

                elif engineitem == 'yahoo':
                    print('\033[94m[*] Searching Yahoo. \033[0m')
                    search = yahoosearch.search_yahoo(word, limit)
                    search.process()
                    hosts = search.get_hostnames()
                    emails = search.get_emails()
                    all_hosts.extend(filter(hosts))
                    all_emails.extend(filter(emails))
                    db = stash.stash_manager()
                    db.store_all(word, all_hosts, 'host', 'yahoo')
                    db.store_all(word, all_emails, 'email', 'yahoo')

                elif engineitem == 'all':
                    print(('[*] Full harvest on ' + word))
                    all_emails = []
                    all_hosts = []
                    try:
                        print('\033[94m[*] Searching Baidu. \033[0m')
                        search = baidusearch.SearchBaidu(word, limit)
                        search.process()
                        all_emails = filter(search.get_emails())
                        hosts = filter(search.get_hostnames())
                        all_hosts.extend(hosts)
                        db = stash.stash_manager()
                        db.store_all(word, all_hosts, 'host', 'baidu')
                        db.store_all(word, all_emails, 'email', 'baidu')
                    except Exception:
                        pass
                    try:
                        print('\033[94m[*] Searching Bing. \033[0m')
                        bingapi = 'no'
                        search = bingsearch.SearchBing(word, limit, start)
                        search.process(bingapi)
                        emails = filter(search.get_emails())
                        hosts = filter(search.get_hostnames())
                        all_hosts.extend(hosts)
                        db = stash.stash_manager()
                        db.store_all(word, all_hosts, 'host', 'bing')
                        all_emails.extend(emails)
                        all_emails = sorted(set(all_emails))
                        db.store_all(word, all_emails, 'email', 'bing')
                    except Exception:
                        pass

                    print('\033[94m[*] Searching Censys. \033[0m')
                    from theHarvester.discovery import censys
                    search = censys.SearchCensys(word, limit)
                    search.process()
                    ips = search.get_ipaddresses()
                    setips = set(ips)
                    uniqueips = list(setips)  # Remove duplicates.
                    all_ip.extend(uniqueips)
                    hosts = filter(search.get_hostnames())
                    sethosts = set(hosts)
                    uniquehosts = list(sethosts)  # Remove duplicates.
                    all_hosts.extend(uniquehosts)
                    db = stash.stash_manager()
                    db.store_all(word, uniquehosts, 'host', 'censys')
                    db.store_all(word, uniqueips, 'ip', 'censys')

                    print('\033[94m[*] Searching CRT.sh. \033[0m')
                    search = crtsh.SearchCrtsh(word)
                    search.process()
                    hosts = filter(search.get_hostnames())
                    all_hosts.extend(hosts)
                    db = stash.stash_manager()
                    db.store_all(word, all_hosts, 'host', 'CRTsh')

                    try:
                        print('\033[94m[*] Searching DNSdumpster. \033[0m')
                        from theHarvester.discovery import dnsdumpster
                        search = dnsdumpster.search_dnsdumpster(word)
                        search.process()
                        hosts = filter(search.get_hostnames())
                        all_hosts.extend(hosts)
                        db = stash.stash_manager()
                        db.store_all(word, all_hosts, 'host', 'dnsdumpster')
                    except Exception as e:
                        print(f'\033[93m[!] An error occurred with dnsdumpster: {e} \033[0m')

                    print('\033[94m[*] Searching Dogpile. \033[0m')
                    try:
                        search = dogpilesearch.SearchDogpile(word, limit)
                        search.process()
                        emails = filter(search.get_emails())
                        hosts = filter(search.get_hostnames())
                        all_hosts.extend(hosts)
                        all_emails.extend(emails)
                        db = stash.stash_manager()
                        db.store_all(word, all_hosts, 'email', 'dogpile')
                        db.store_all(word, all_hosts, 'host', 'dogpile')
                    except Exception as e:
                        print(f'An exception has occurred in Dogpile: {e}')

                    print('\033[94m[*] Searching DuckDuckGo. \033[0m')
                    from theHarvester.discovery import duckduckgosearch
                    search = duckduckgosearch.SearchDuckDuckGo(word, limit)
                    search.process()
                    emails = filter(search.get_emails())
                    hosts = filter(search.get_hostnames())
                    all_hosts.extend(hosts)
                    all_emails.extend(emails)
                    db = stash.stash_manager()
                    db.store_all(word, all_hosts, 'email', 'duckduckgo')
                    db.store_all(word, all_hosts, 'host', 'duckduckgo')

                    print('\033[94m[*] Searching Google. \033[0m')
                    search = googlesearch.search_google(word, limit, start)
                    search.process(google_dorking)
                    emails = filter(search.get_emails())
                    hosts = filter(search.get_hostnames())
                    all_emails.extend(emails)
                    db = stash.stash_manager()
                    db.store_all(word, all_emails, 'email', 'google')
                    all_hosts.extend(hosts)
                    db = stash.stash_manager()
                    db.store_all(word, all_hosts, 'host', 'google')

                    print('\033[94m[*] Searching Google Certificate transparency report. \033[0m')
                    search = googlecertificates.SearchGoogleCertificates(word, limit, start)
                    search.process()
                    domains = filter(search.get_domains())
                    all_hosts.extend(domains)
                    db = stash.stash_manager()
                    db.store_all(word, all_hosts, 'host', 'google-certificates')

                    print('\033[94m[*] Searching Hunter. \033[0m')
                    from theHarvester.discovery import huntersearch
                    # Import locally.
                    try:
                        search = huntersearch.SearchHunter(word, limit, start)
                        search.process()
                        emails = filter(search.get_emails())
                        hosts = filter(search.get_hostnames())
                        all_hosts.extend(hosts)
                        db = stash.stash_manager()
                        db.store_all(word, hosts, 'host', 'hunter')
                        all_emails.extend(emails)
                        all_emails = sorted(set(all_emails))
                        db.store_all(word, all_emails, 'email', 'hunter')
                    except Exception as e:
                        if isinstance(e, MissingKey):
                            print(e)
                        else:
                            print(f'Error occured in hunter: {e}')

                    print('\033[94m[*] Searching Intelx. \033[0m')
                    from theHarvester.discovery import intelxsearch
                    # Import locally or won't work.
                    try:
                        search = intelxsearch.SearchIntelx(word, limit)
                        search.process()
                        emails = filter(search.get_emails())
                        all_emails.extend(emails)
                        hosts = filter(search.get_hostnames())
                        all_hosts.extend(hosts)
                        db = stash.stash_manager()
                        db.store_all(word, all_hosts, 'host', 'intelx')
                        db.store_all(word, all_emails, 'email', 'intelx')
                    except Exception as e:
                        if isinstance(e, MissingKey):
                            print(e)
                        else:
                            print(e)

                    print('\033[94m[*] Searching Linkedin. \033[0m')
                    search = linkedinsearch.SearchLinkedin(word, limit)
                    search.process()
                    people = search.get_people()
                    db = stash.stash_manager()
                    db.store_all(word, people, 'name', 'linkedin')

                    if len(people) == 0:
                        print('\n[*] No users found.\n\n')
                    else:
                        print('\n[*] Users found: ' + str(len(people)))
                        print('---------------------')
                        for user in sorted(list(set(people))):
                            print(user)

                    print('\033[94m[*] Searching Netcraft. \033[0m')
                    search = netcraft.SearchNetcraft(word)
                    search.process()
                    hosts = filter(search.get_hostnames())
                    all_hosts.extend(hosts)
                    db = stash.stash_manager()
                    db.store_all(word, all_hosts, 'host', 'netcraft')

                    print('\033[94m[*] Searching SecurityTrails. \033[0m')
                    from theHarvester.discovery import securitytrailssearch
                    try:
                        search = securitytrailssearch.search_securitytrail(word)
                        search.process()
                        hosts = filter(search.get_hostnames())
                        all_hosts.extend(hosts)
                        db = stash.stash_manager()
                        db.store_all(word, hosts, 'host', 'securityTrails')
                        ips = search.get_ips()
                        all_ip.extend(ips)
                        db = stash.stash_manager()
                        db.store_all(word, ips, 'ip', 'securityTrails')
                    except Exception as e:
                        if isinstance(e, MissingKey):
                            print(e)
                        else:
                            pass

                    print('\033[94m[*] Searching Threatcrowd. \033[0m')
                    try:
                        search = threatcrowd.SearchThreatcrowd(word)
                        search.process()
                        hosts = filter(search.get_hostnames())
                        all_hosts.extend(hosts)
                        db = stash.stash_manager()
                        db.store_all(word, all_hosts, 'host', 'threatcrowd')
                    except Exception as error:
                        print(error)

                    print('\033[94m[*] Searching Trello. \033[0m')
                    from theHarvester.discovery import trello
                    # Import locally or won't work.
                    search = trello.search_trello(word, limit)
                    search.process()
                    emails = filter(search.get_emails())
                    all_emails.extend(emails)
                    info = search.get_urls()
                    hosts = filter(info[0])
                    trello_info = (info[1], True)
                    all_hosts.extend(hosts)
                    db = stash.stash_manager()
                    db.store_all(word, hosts, 'host', 'trello')
                    db.store_all(word, emails, 'email', 'trello')

                    try:
                        print('\033[94m[*] Searching Twitter. \033[0m')
                        search = twittersearch.search_twitter(word, limit)
                        search.process()
                        people = search.get_people()
                        db = stash.stash_manager()
                        db.store_all(word, people, 'name', 'twitter')
                        print('\nUsers from Twitter:')
                        print('-------------------')
                        for user in people:
                            print(user)
                    except Exception as error:
                        print(error)

                    print('\n[*] Virtual hosts:')
                    print('------------------')
                    for l in host_ip:
                        search = bingsearch.SearchBing(l, limit, start)
                        search.process_vhost()
                        res = search.get_allhostnames()
                        for x in res:
                            x = re.sub(r'[[\<\/?]*[\w]*>]*', '', x)
                            x = re.sub('<', '', x)
                            x = re.sub('>', '', x)
                            print((l + '\t' + x))
                            vhost.append(l + ':' + x)
                            full.append(l + ':' + x)
                    vhost = sorted(set(vhost))

                    print('\033[94m[*] Searching VirusTotal. \033[0m')
                    search = virustotal.SearchVirustotal(word)
                    search.process()
                    hosts = filter(search.get_hostnames())
                    all_hosts.extend(hosts)
                    db = stash.stash_manager()
                    db.store_all(word, all_hosts, 'host', 'virustotal')

                    try:
                        print('\033[94m[*] Searching Yahoo. \033[0m')
                        search = yahoosearch.search_yahoo(word, limit)
                        search.process()
                        hosts = search.get_hostnames()
                        emails = search.get_emails()
                        all_hosts.extend(filter(hosts))
                        all_emails.extend(filter(emails))
                        db = stash.stash_manager()
                        db.store_all(word, all_hosts, 'host', 'yahoo')
                        db.store_all(word, all_emails, 'email', 'yahoo')
                    except Exception as e:
                        print(f'An exception occurred in yahoo: {e}')
        else:
            print('\033[93m[!] Invalid source.\n\n \033[0m')
            sys.exit(1)

    # Sanity check to see if all_emails and all_hosts are defined.
    try:
        all_emails
    except NameError:
        print('\n\n\033[93m[!] No emails found because all_emails is not defined.\n\n \033[0m')
        sys.exit(1)
    try:
        all_hosts
    except NameError:
        print('\n\n\033[93m[!] No hosts found because all_hosts is not defined.\n\n \033[0m')
        sys.exit(1)

    # Results
    if len(all_ip) == 0:
        print('\n[*] No IPs found.')
    else:
        print('\n[*] IPs found: ' + str(len(all_ip)))
        print('-------------------')
        ips = sorted(ipaddress.ip_address(line.strip()) for line in set(all_ip))
        print('\n'.join(map(str, ips)))

    if len(all_emails) == 0:
        print('\n[*] No emails found.')
    else:
        print('\n[*] Emails found: ' + str(len(all_emails)))
        print('----------------------')
        print(('\n'.join(sorted(list(set(all_emails))))))

    if len(all_hosts) == 0:
        print('\n[*] No hosts found.\n\n')
    else:
        print('\n[*] Hosts found: ' + str(len(all_hosts)))
        print('---------------------')
        all_hosts = sorted(list(set(all_hosts)))
        full_host = hostchecker.Checker(all_hosts)
        full = full_host.check()
        for host in full:
            ip = host.split(':')[1]
            print(host)
            if ip != 'empty':
                if host_ip.count(ip.lower()):
                    pass
                else:
                    host_ip.append(ip.lower())

        db = stash.stash_manager()
        db.store_all(word, host_ip, 'ip', 'DNS-resolver')

    if trello_info[1] is True:
        trello_urls = trello_info[0]
        if trello_urls is []:
            print('\n[*] No URLs found.')
        else:
            total = len(trello_urls)
            print('\n[*] URLs found: ' + str(total))
            print('--------------------')
            for url in sorted(list(set(trello_urls))):
                print(url)

    # DNS brute force
    dnsres = []
    if dnsbrute is True:
        print('\n[*] Starting DNS brute force.')
        a = dnssearch.dns_force(word, dnsserver, verbose=True)
        res = a.process()
        print('\n[*] Hosts found after DNS brute force:')
        print('-------------------------------------')
        for y in res:
            print(y)
            dnsres.append(y.split(':')[0])
            if y not in full:
                full.append(y)
        db = stash.stash_manager()
        db.store_all(word, dnsres, 'host', 'dns_bruteforce')

    # Port scanning
    if ports_scanning is True:
        print('\n\n[*] Scanning ports (active).\n')
        for x in full:
            host = x.split(':')[1]
            domain = x.split(':')[0]
            if host != 'empty':
                print(('[*] Scanning ' + host))
                ports = [21, 22, 80, 443, 8080]
                try:
                    scan = port_scanner.PortScan(host, ports)
                    openports = scan.process()
                    if len(openports) > 1:
                        print(('\t[*] Detected open ports: ' + ','.join(str(e) for e in openports)))
                    takeover_check = 'True'
                    if takeover_check == 'True' and len(openports) > 0:
                        search_take = takeover.take_over(domain)
                        search_take.process()
                except Exception as e:
                    print(e)

    # DNS reverse lookup
    dnsrev = []
    if dnslookup is True:
        print('\n[*] Starting active queries.')
        analyzed_ranges = []
        for x in host_ip:
            print(x)
            ip = x.split(':')[0]
            range = ip.split('.')
            range[3] = '0/24'
            s = '.'
            range = s.join(range)
            if not analyzed_ranges.count(range):
                print('[*] Performing reverse lookup in ' + range)
                a = dnssearch.dns_reverse(range, True)
                a.list()
                res = a.process()
                analyzed_ranges.append(range)
            else:
                continue
            for x in res:
                if x.count(word):
                    dnsrev.append(x)
                    if x not in full:
                        full.append(x)
        print('[*] Hosts found after reverse lookup (in target domain):')
        print('--------------------------------------------------------')
        for xh in dnsrev:
            print(xh)

    # DNS TLD expansion
    dnstldres = []
    if dnstld is True:
        print('[*] Starting DNS TLD expansion.')
        a = dnssearch.dns_tld(word, dnsserver, verbose=True)
        res = a.process()
        print('\n[*] Hosts found after DNS TLD expansion:')
        print('----------------------------------------')
        for y in res:
            print(y)
            dnstldres.append(y)
            if y not in full:
                full.append(y)

    # Virtual hosts search
    if virtual == 'basic':
        print('\n[*] Virtual hosts:')
        print('------------------')
        for l in host_ip:
            search = bingsearch.SearchBing(l, limit, start)
            search.process_vhost()
            res = search.get_allhostnames()
            for x in res:
                x = re.sub(r'[[\<\/?]*[\w]*>]*', '', x)
                x = re.sub('<', '', x)
                x = re.sub('>', '', x)
                print((l + '\t' + x))
                vhost.append(l + ':' + x)
                full.append(l + ':' + x)
        vhost = sorted(set(vhost))
    else:
        pass

    # Shodan
    shodanres = []
    if shodan is True:
        import texttable
        tab = texttable.Texttable()
        header = ['IP address', 'Hostname', 'Org', 'Services:Ports', 'Technologies']
        tab.header(header)
        tab.set_cols_align(['c', 'c', 'c', 'c', 'c'])
        tab.set_cols_valign(['m', 'm', 'm', 'm', 'm'])
        tab.set_chars(['-', '|', '+', '#'])
        tab.set_cols_width([15, 20, 15, 15, 18])
        host_ip = list(set(host_ip))
        print('\033[94m[*] Searching Shodan. \033[0m')
        try:
            for ip in host_ip:
                print(('\tSearching for ' + ip))
                shodan = shodansearch.SearchShodan()
                rowdata = shodan.search_ip(ip)
                time.sleep(2)
                tab.add_row(rowdata)
            printedtable = tab.draw()
            print(printedtable)
        except Exception as e:
            print(f'\033[93m[!] An error occurred with Shodan: {e} \033[0m')
    else:
        pass

    # Here we need to add explosion mode.
    # We have to take out the TLDs to do this.
    recursion = None
    if recursion:
        counter = 0
        for word in vhost:
            search = googlesearch.search_google(word, limit, counter)
            search.process(google_dorking)
            emails = search.get_emails()
            hosts = search.get_hostnames()
            print(emails)
            print(hosts)
    else:
        pass

    # Reporting
    if filename != "":
        try:
            print('\n[*] Reporting started.')
            db = stash.stash_manager()
            scanboarddata = db.getscanboarddata()
            latestscanresults = db.getlatestscanresults(word)
            previousscanresults = db.getlatestscanresults(word, previousday=True)
            latestscanchartdata = db.latestscanchartdata(word)
            scanhistorydomain = db.getscanhistorydomain(word)
            pluginscanstatistics = db.getpluginscanstatistics()
            generator = statichtmlgenerator.htmlgenerator(word)
            HTMLcode = generator.beginhtml()
            HTMLcode += generator.generatelatestscanresults(latestscanresults)
            HTMLcode += generator.generatepreviousscanresults(previousscanresults)
            graph = reportgraph.GraphGenerator(word)
            HTMLcode += graph.drawlatestscangraph(word, latestscanchartdata)
            HTMLcode += graph.drawscattergraphscanhistory(word, scanhistorydomain)
            HTMLcode += generator.generatepluginscanstatistics(pluginscanstatistics)
            HTMLcode += generator.generatedashboardcode(scanboarddata)
            HTMLcode += '<p><span style="color: #000000;">Report generated on ' + str(
                datetime.datetime.now()) + '</span></p>'
            HTMLcode += '''
            </body>
            </html>
            '''
            Html_file = open('report.html', 'w')
            Html_file.write(HTMLcode)
            Html_file.close()
            print('[*] Reporting finished.')
            print('[*] Saving files.')
            html = htmlExport.htmlExport(
                all_emails,
                full,
                vhost,
                dnsres,
                dnsrev,
                filename,
                word,
                shodanres,
                dnstldres)
            html.writehtml()
        except Exception as e:
            print(e)
            print('\n\033[93m[!] An error occurred while creating the output file.\n\n \033[0m')
            sys.exit(1)

        try:
            filename = filename.split('.')[0] + '.xml'
            file = open(filename, 'w')
            file.write('<?xml version="1.0" encoding="UTF-8"?><theHarvester>')
            for x in all_emails:
                file.write('<email>' + x + '</email>')
            for x in full:
                x = x.split(':')
                if len(x) == 2:
                    file.write(
                        '<host>' + '<ip>' + x[1] + '</ip><hostname>' + x[0] + '</hostname>' + '</host>')
                else:
                    file.write('<host>' + x + '</host>')
            for x in vhost:
                x = x.split(':')
                if len(x) == 2:
                    file.write(
                        '<vhost>' + '<ip>' + x[1] + '</ip><hostname>' + x[0] + '</hostname>' + '</vhost>')
                else:
                    file.write('<vhost>' + x + '</vhost>')
            if shodanres != []:
                shodanalysis = []
                for x in shodanres:
                    res = x.split('SAPO')
                    file.write('<shodan>')
                    file.write('<host>' + res[0] + '</host>')
                    file.write('<port>' + res[2] + '</port>')
                    file.write('<banner><!--' + res[1] + '--></banner>')
                    reg_server = re.compile('Server:.*')
                    temp = reg_server.findall(res[1])
                    if temp != []:
                        shodanalysis.append(res[0] + ':' + temp[0])
                    file.write('</shodan>')
                if shodanalysis != []:
                    shodanalysis = sorted(set(shodanalysis))
                    file.write('<servers>')
                    for x in shodanalysis:
                        file.write('<server>' + x + '</server>')
                    file.write('</servers>')

            file.write('</theHarvester>')
            file.flush()
            file.close()
            print('[*] Files saved.')
        except Exception as er:
            print(f'\033[93m[!] An error occurred while saving the XML file: {er} \033[0m')
        print('\n\n')
        sys.exit(0)


def entry_point():
    if python_version()[0:3] < '3.6':
        print('\033[93m[!] Make sure you have Python 3.6+ installed, quitting.\n\n \033[0m')
        sys.exit(1)
    try:
        start()
    except KeyboardInterrupt:
        print('\n\n\033[93m[!] ctrl+c detected from user, quitting.\n\n \033[0m')
    except Exception:
        import traceback

        print(traceback.print_exc())
        sys.exit(1)


if __name__ == '__main__':
    entry_point()<|MERGE_RESOLUTION|>--- conflicted
+++ resolved
@@ -53,13 +53,8 @@
     parser.add_argument('-n', '--dns-lookup', help='enable DNS server lookup, default False', default=False, action='store_true')
     parser.add_argument('-c', '--dns-brute', help='perform a DNS brute force on the domain', default=False, action='store_true')
     parser.add_argument('-f', '--filename', help='save the results to an HTML and/or XML file', default='', type=str)
-<<<<<<< HEAD
-    parser.add_argument('-b', '--source', help='''baidu, bing, bingapi, censys, crtsh, cymon, dnsdumpster,
+    parser.add_argument('-b', '--source', help='''baidu, bing, bingapi, censys, crtsh, dnsdumpster,
                         dogpile, duckduckgo, github-code, google, 
-=======
-    parser.add_argument('-b', '--source', help='''baidu, bing, bingapi, censys, crtsh, dnsdumpster,
-                        dogpile, duckduckgo, google, 
->>>>>>> ddf64c39
                         google-certificates, hunter, intelx,
                         linkedin, netcraft, securityTrails, threatcrowd,
                         trello, twitter, vhost, virustotal, yahoo, all''')
