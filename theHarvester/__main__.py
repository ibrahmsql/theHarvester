#!/usr/bin/env python3
from typing import Dict, List
from theHarvester.discovery import *
from theHarvester.discovery import dnssearch, takeover, shodansearch
from theHarvester.discovery.constants import *
from theHarvester.lib import hostchecker
from theHarvester.lib import stash
from theHarvester.lib.core import *
import argparse
import asyncio
import ujson
import netaddr
import re
import sys
import string
import secrets


async def start(rest_args=None):
    """Main program function"""
    parser = argparse.ArgumentParser(description='theHarvester is used to gather open source intelligence (OSINT) on a company or domain.')
    parser.add_argument('-d', '--domain', help='Company name or domain to search.', required=True)
    parser.add_argument('-l', '--limit', help='Limit the number of search results, default=500.', default=500, type=int)
    parser.add_argument('-S', '--start', help='Start with result number X, default=0.', default=0, type=int)
    parser.add_argument('-p', '--proxies', help='Use proxies for requests, enter proxies in proxies.yaml.', default=False, action='store_true')
    parser.add_argument('-s', '--shodan', help='Use Shodan to query discovered hosts.', default=False, action='store_true')
    parser.add_argument('--screenshot', help='Take screenshots of resolved domains specify output directory: --screenshot output_directory', default="", type=str)
    parser.add_argument('-v', '--virtual-host', help='Verify host name via DNS resolution and search for virtual hosts.', action='store_const', const='basic', default=False)
    parser.add_argument('-e', '--dns-server', help='DNS server to use for lookup.')
    parser.add_argument('-r', '--take-over', help='Check for takeovers.', default=False, action='store_true')
    parser.add_argument('-n', '--dns-lookup', help='Enable DNS server lookup, default False.', default=False, action='store_true')
    parser.add_argument('-c', '--dns-brute', help='Perform a DNS brute force on the domain.', default=False, action='store_true')
    parser.add_argument('-f', '--filename', help='Save the results to an XML and JSON file.', default='', type=str)
    parser.add_argument('-b', '--source', help='''anubis, baidu, binaryedge, bing, bingapi, bufferoverun, censys, certspotter, crtsh,
                            dnsdumpster, duckduckgo, fullhunt, github-code, hackertarget, hunter, intelx,
                            omnisint, otx, pentesttools, projectdiscovery,
                            qwant, rapiddns, rocketreach, securityTrails, sublist3r, threatcrowd, threatminer,
                            urlscan, virustotal, yahoo, zoomeye''')

    # determines if filename is coming from rest api or user
    rest_filename = ''
    # indicates this from the rest API
    if rest_args:
        if rest_args.source and rest_args.source == "getsources":
            return list(sorted(Core.get_supportedengines()))
        elif rest_args.dns_brute:
            args = rest_args
            dnsbrute = (rest_args.dns_brute, True)
        else:
            args = rest_args
            # We need to make sure the filename is random as to not overwrite other files
            filename: str = args.filename
            alphabet = string.ascii_letters + string.digits
            rest_filename += f"{''.join(secrets.choice(alphabet) for _ in range(32))}_{filename}" \
                if len(filename) != 0 else ""
    else:
        args = parser.parse_args()
        filename: str = args.filename
        dnsbrute = (args.dns_brute, False)
    try:
        db = stash.StashManager()
        await db.do_init()
    except Exception:
        pass
    import os
    if len(filename) > 2 and filename[:2] == "~/":
        filename = os.path.expanduser(filename)
    all_emails: List = []
    all_hosts: List = []
    all_ip: List = []
    dnslookup = args.dns_lookup
    dnsserver = args.dns_server
    engines: List = []
    # If the user specifies

    full: List = []
    ips: List = []
    host_ip: List = []
    limit: int = args.limit
    shodan = args.shodan
    start: int = args.start
    all_urls: list = []
    vhost: list = []
    virtual = args.virtual_host
    word: str = args.domain
    takeover_status = args.take_over
    use_proxy = args.proxies
    linkedin_people_list_tracker: List = []
    linkedin_links_tracker: List = []
    twitter_people_list_tracker: List = []
    interesting_urls: list = []
    total_asns: list = []

    linkedin_people_list_tracker: list = []
    linkedin_links_tracker: list = []
    twitter_people_list_tracker: list = []

    interesting_urls: list = []
    total_asns: list = []

    async def store(search_engine: Any, source: str, process_param: Any = None, store_host: bool = False,
                    store_emails: bool = False, store_ip: bool = False, store_people: bool = False,
                    store_links: bool = False, store_results: bool = False,
                    store_interestingurls: bool = False, store_asns: bool = False) -> None:
        """
        Persist details into the database.
        The details to be stored is controlled by the parameters passed to the method.

        :param search_engine: search engine to fetch details from
        :param source: source against which the details (corresponding to the search engine) need to be persisted
        :param process_param: any parameters to be passed to the search engine eg: Google needs google_dorking
        :param store_host: whether to store hosts
        :param store_emails: whether to store emails
        :param store_ip: whether to store IP address
        :param store_people: whether to store user details
        :param store_links: whether to store links
        :param store_results: whether to fetch details from get_results() and persist
        :param store_interestingurls: whether to store interesting urls
        :param store_asns: whether to store asns
        """
        await search_engine.process(use_proxy) if process_param is None else await \
            search_engine.process(process_param, use_proxy)
        db_stash = stash.StashManager()
        if source:
            print(f'\033[94m[*] Searching {source[0].upper() + source[1:]}. ')
        if store_host:
            host_names = [host for host in filter(await search_engine.get_hostnames()) if f'.{word}' in host]
            if source != 'hackertarget' and source != 'pentesttools' and source != 'rapiddns':
                # If source is inside this conditional it means the hosts returned must be resolved to obtain ip
                full_hosts_checker = hostchecker.Checker(host_names)
                temp_hosts, temp_ips = await full_hosts_checker.check()
                ips.extend(temp_ips)
                full.extend(temp_hosts)
            else:
                full.extend(host_names)
            all_hosts.extend(host_names)
            await db_stash.store_all(word, all_hosts, 'host', source)
        if store_emails:
            email_list = filter(await search_engine.get_emails())
            all_emails.extend(email_list)
            await db_stash.store_all(word, email_list, 'email', source)
        if store_ip:
            ips_list = await search_engine.get_ips()
            all_ip.extend(ips_list)
            await db_stash.store_all(word, all_ip, 'ip', source)
        if store_results:
            email_list, host_names, urls = await search_engine.get_results()
            all_emails.extend(email_list)
            host_names = [host for host in filter(host_names) if f'.{word}' in host]
            all_urls.extend(filter(urls))
            all_hosts.extend(host_names)
            await db.store_all(word, all_hosts, 'host', source)
            await db.store_all(word, all_emails, 'email', source)
        if store_people:
            people_list = await search_engine.get_people()
            await db_stash.store_all(word, people_list, 'people', source)

        if store_links:
            links = await search_engine.get_links()
            linkedin_links_tracker.extend(links)
            if len(links) > 0:
                await db.store_all(word, links, 'linkedinlinks', engineitem)

        if store_interestingurls:
            iurls = await search_engine.get_interestingurls()
            interesting_urls.extend(iurls)
            if len(iurls) > 0:
                await db.store_all(word, iurls, 'interestingurls', engineitem)
        if store_asns:
            fasns = await search_engine.get_asns()
            total_asns.extend(fasns)
            if len(fasns) > 0:
                await db.store_all(word, fasns, 'asns', engineitem)

    stor_lst = []
    if args.source is not None:
        if args.source.lower() != 'all':
            engines = sorted(set(map(str.strip, args.source.split(','))))
        else:
            engines = Core.get_supportedengines()
        # Iterate through search engines in order
        if set(engines).issubset(Core.get_supportedengines()):
            print(f'\n[*] Target: {word} \n')

            for engineitem in engines:
                if engineitem == 'anubis':
                    from theHarvester.discovery import anubis
                    try:
                        anubis_search = anubis.SearchAnubis(word)
                        stor_lst.append(store(anubis_search, engineitem, store_host=True))
                    except Exception as e:
                        print(e)

                elif engineitem == 'baidu':
                    from theHarvester.discovery import baidusearch
                    try:
                        baidu_search = baidusearch.SearchBaidu(word, limit)
                        stor_lst.append(store(baidu_search, engineitem, store_host=True, store_emails=True))
                    except Exception as e:
                        print(e)

                elif engineitem == 'binaryedge':
                    from theHarvester.discovery import binaryedgesearch
                    try:
                        binaryedge_search = binaryedgesearch.SearchBinaryEdge(word, limit)
                        stor_lst.append(store(binaryedge_search, engineitem, store_host=True))
                    except Exception as e:
                        print(e)

                elif engineitem == 'bing' or engineitem == 'bingapi':
                    from theHarvester.discovery import bingsearch
                    try:
                        bing_search = bingsearch.SearchBing(word, limit, start)
                        bingapi = ''
                        if engineitem == 'bingapi':
                            bingapi += 'yes'
                        else:
                            bingapi += 'no'
                        stor_lst.append(
                            store(bing_search, 'bing', process_param=bingapi, store_host=True, store_emails=True))
                    except Exception as e:
                        if isinstance(e, MissingKey):
                            print(e)
                        else:
                            print(e)

                elif engineitem == 'bufferoverun':
                    from theHarvester.discovery import bufferoverun
                    try:
                        bufferoverun_search = bufferoverun.SearchBufferover(word)
                        stor_lst.append(store(bufferoverun_search, engineitem, store_host=True, store_ip=True))
                    except Exception as e:
                        print(e)

                elif engineitem == 'censys':
                    from theHarvester.discovery import censysearch
                    try:
                        censys_search = censysearch.SearchCensys(word, limit)
                        stor_lst.append(store(censys_search, engineitem, store_host=True, store_emails=True))
                    except Exception as e:
                        if isinstance(e, MissingKey):
                            print(e)

                elif engineitem == 'certspotter':
                    from theHarvester.discovery import certspottersearch
                    try:
                        certspotter_search = certspottersearch.SearchCertspoter(word)
                        stor_lst.append(store(certspotter_search, engineitem, None, store_host=True))
                    except Exception as e:
                        print(e)

                elif engineitem == 'crtsh':
                    try:
                        from theHarvester.discovery import crtsh
                        crtsh_search = crtsh.SearchCrtsh(word)
                        stor_lst.append(store(crtsh_search, 'CRTsh', store_host=True))
                    except Exception as e:
                        print(f'[!] A timeout occurred with crtsh, cannot find {args.domain}\n {e}')

                elif engineitem == 'dnsdumpster':
                    try:
                        from theHarvester.discovery import dnsdumpster
                        dns_dumpster_search = dnsdumpster.SearchDnsDumpster(word)
                        stor_lst.append(store(dns_dumpster_search, engineitem, store_host=True, store_ip=True))
                    except Exception as e:
                        print(f'[!] An error occurred with dnsdumpster: {e}')

                elif engineitem == 'duckduckgo':
                    from theHarvester.discovery import duckduckgosearch
                    duckduckgo_search = duckduckgosearch.SearchDuckDuckGo(word, limit)
                    stor_lst.append(store(duckduckgo_search, engineitem, store_host=True, store_emails=True))

                elif engineitem == 'fullhunt':
                    from theHarvester.discovery import fullhuntsearch
                    try:
                        fullhunt_search = fullhuntsearch.SearchFullHunt(word)
                        stor_lst.append(store(fullhunt_search, engineitem, store_host=True))
                    except Exception as e:
                        if isinstance(e, MissingKey):
                            print(e)

                elif engineitem == 'github-code':
                    try:
                        from theHarvester.discovery import githubcode
                        github_search = githubcode.SearchGithubCode(word, limit)
                        stor_lst.append(store(github_search, engineitem, store_host=True, store_emails=True))
                    except MissingKey as ex:
                        print(ex)
                    else:
                        pass

                elif engineitem == 'hackertarget':
                    from theHarvester.discovery import hackertarget
                    hackertarget_search = hackertarget.SearchHackerTarget(word)
                    stor_lst.append(store(hackertarget_search, engineitem, store_host=True))

                elif engineitem == 'hunter':
                    from theHarvester.discovery import huntersearch
                    # Import locally or won't work.
                    try:
                        hunter_search = huntersearch.SearchHunter(word, limit, start)
                        stor_lst.append(store(hunter_search, engineitem, store_host=True, store_emails=True))
                    except Exception as e:
                        if isinstance(e, MissingKey):
                            print(e)
                        else:
                            pass

                elif engineitem == 'intelx':
                    from theHarvester.discovery import intelxsearch
                    # Import locally or won't work.
                    try:
                        intelx_search = intelxsearch.SearchIntelx(word)
                        stor_lst.append(store(intelx_search, engineitem, store_interestingurls=True, store_emails=True))
                    except Exception as e:
                        if isinstance(e, MissingKey):
                            print(e)
                        else:
                            print(f'An exception has occurred in Intelx search: {e}')

                elif engineitem == 'omnisint':
                    from theHarvester.discovery import omnisint
                    try:
                        omnisint_search = omnisint.SearchOmnisint(word)
                        stor_lst.append(store(omnisint_search, engineitem, store_host=True))
                    except Exception as e:
                        print(e)

                elif engineitem == 'otx':
                    from theHarvester.discovery import otxsearch
                    try:
                        otxsearch_search = otxsearch.SearchOtx(word)
                        stor_lst.append(store(otxsearch_search, engineitem, store_host=True, store_ip=True))
                    except Exception as e:
                        print(e)

                elif engineitem == 'pentesttools':
                    from theHarvester.discovery import pentesttools
                    try:
                        pentesttools_search = pentesttools.SearchPentestTools(word)
                        stor_lst.append(store(pentesttools_search, engineitem, store_host=True))
                    except Exception as e:
                        if isinstance(e, MissingKey):
                            print(e)
                        else:
                            print(f'An exception has occurred in PentestTools search: {e}')

                elif engineitem == 'projectdiscovery':
                    from theHarvester.discovery import projectdiscovery
                    try:
                        projectdiscovery_search = projectdiscovery.SearchDiscovery(word)
                        stor_lst.append(store(projectdiscovery_search, engineitem, store_host=True))
                    except Exception as e:
                        if isinstance(e, MissingKey):
                            print(e)
                        else:
                            print('An exception has occurred in ProjectDiscovery')

                elif engineitem == 'qwant':
                    from theHarvester.discovery import qwantsearch
                    qwant_search = qwantsearch.SearchQwant(word, start, limit)
                    stor_lst.append(store(qwant_search, engineitem, store_host=True, store_emails=True))

                elif engineitem == 'rapiddns':
                    from theHarvester.discovery import rapiddns
                    try:
                        rapiddns_search = rapiddns.SearchRapidDns(word)
                        stor_lst.append(store(rapiddns_search, engineitem, store_host=True))
                    except Exception as e:
                        print(e)

                elif engineitem == 'rocketreach':
                    from theHarvester.discovery import rocketreach
                    try:
                        rocketreach_search = rocketreach.SearchRocketReach(word, limit)
                        stor_lst.append(store(rocketreach_search, engineitem, store_links=True))
                    except Exception as e:
                        if isinstance(e, MissingKey):
                            print(e)
                        else:
                            print(f'An exception has occurred in RocketReach: {e}')

                elif engineitem == 'securityTrails':
                    from theHarvester.discovery import securitytrailssearch
                    try:
                        securitytrails_search = securitytrailssearch.SearchSecuritytrail(word)
                        stor_lst.append(store(securitytrails_search, engineitem, store_host=True, store_ip=True))
                    except Exception as e:
                        if isinstance(e, MissingKey):
                            print(e)
                        else:
                            pass

                elif engineitem == 'sublist3r':
                    from theHarvester.discovery import sublist3r
                    try:
                        sublist3r_search = sublist3r.SearchSublist3r(word)
                        stor_lst.append(store(sublist3r_search, engineitem, store_host=True))
                    except Exception as e:
                        print(e)

                elif engineitem == 'threatcrowd':
                    from theHarvester.discovery import threatcrowd
                    try:
                        threatcrowd_search = threatcrowd.SearchThreatcrowd(word)
                        stor_lst.append(store(threatcrowd_search, engineitem, store_host=True, store_ip=True))
                    except Exception as e:
                        print(e)

                elif engineitem == 'threatminer':
                    from theHarvester.discovery import threatminer
                    try:
                        threatminer_search = threatminer.SearchThreatminer(word)
                        stor_lst.append(store(threatminer_search, engineitem, store_host=True, store_ip=True))
                    except Exception as e:
                        print(e)

                elif engineitem == 'urlscan':
                    from theHarvester.discovery import urlscan
                    try:
                        urlscan_search = urlscan.SearchUrlscan(word)
                        stor_lst.append(store(urlscan_search, engineitem, store_host=True, store_ip=True,
                                              store_interestingurls=True, store_asns=True))
                    except Exception as e:
                        print(e)

                elif engineitem == 'virustotal':
                    try:
                        from theHarvester.discovery import virustotal
                        virustotal_search = virustotal.SearchVirustotal(word)
                        stor_lst.append(store(virustotal_search, engineitem, store_host=True))
                    except Exception as e:
                        if isinstance(e, MissingKey):
                            print(e)
                        else:
                            pass

                elif engineitem == 'yahoo':
                    from theHarvester.discovery import yahoosearch
                    yahoo_search = yahoosearch.SearchYahoo(word, limit)
                    stor_lst.append(store(yahoo_search, engineitem, store_host=True, store_emails=True))

                elif engineitem == 'zoomeye':
                    try:
                        from theHarvester.discovery import zoomeyesearch
                        zoomeye_search = zoomeyesearch.SearchZoomEye(word, limit)
                        stor_lst.append(store(zoomeye_search, engineitem, store_host=True, store_emails=True,
                                              store_ip=True, store_interestingurls=True, store_asns=True))
                    except Exception as e:
                        if isinstance(e, MissingKey):
                            print(e)
                        else:
                            pass
        else:
            try:
                # Check if dns_brute is defined
                rest_args.dns_brute
            except Exception:
                print('\n[!] Invalid source.\n')
                sys.exit(1)

    async def worker(queue):
        while True:
            # Get a "work item" out of the queue.
            stor = await queue.get()
            try:
                await stor
                queue.task_done()
                # Notify the queue that the "work item" has been processed.
            except Exception:
                queue.task_done()

    async def handler(lst):
        queue = asyncio.Queue()

        for stor_method in lst:
            # enqueue the coroutines
            queue.put_nowait(stor_method)
        # Create three worker tasks to process the queue concurrently.
        tasks = []
        for i in range(3):
            task = asyncio.create_task(worker(queue))
            tasks.append(task)

        # Wait until the queue is fully processed.
        await queue.join()

        # Cancel our worker tasks.
        for task in tasks:
            task.cancel()
        # Wait until all worker tasks are cancelled.
        await asyncio.gather(*tasks, return_exceptions=True)

    await handler(lst=stor_lst)
    return_ips: List = []
    if rest_args is not None and len(rest_filename) == 0 and rest_args.dns_brute is False:
        # Indicates user is using REST api but not wanting output to be saved to a file
        full = [host if ':' in host and word in host else word in host.split(':')[0] and host for host in full]
        full = list({host for host in full if host})
        full.sort()
        # cast to string so Rest API can understand type
        return_ips.extend([str(ip) for ip in sorted([netaddr.IPAddress(ip.strip()) for ip in set(all_ip)])])
        # return list(set(all_emails)), return_ips, full, '', ''
        return total_asns, interesting_urls, twitter_people_list_tracker, linkedin_people_list_tracker, \
            linkedin_links_tracker, all_urls, all_ip, all_emails, all_hosts
    # Check to see if all_emails and all_hosts are defined.
    try:
        all_emails
    except NameError:
        print('\n\n[!] No emails found because all_emails is not defined.\n\n ')
        sys.exit(1)
    try:
        all_hosts
    except NameError:
        print('\n\n[!] No hosts found because all_hosts is not defined.\n\n ')
        sys.exit(1)

    # Results
    if len(total_asns) > 0:
        print(f'\n[*] ASNS found: {len(total_asns)}')
        print('--------------------')
        total_asns = list(sorted(set(total_asns)))
        for asn in total_asns:
            print(asn)

    if len(interesting_urls) > 0:
        print(f'\n[*] Interesting Urls found: {len(interesting_urls)}')
        print('--------------------')
        interesting_urls = list(sorted(set(interesting_urls)))
        for iurl in interesting_urls:
            print(iurl)

    if len(twitter_people_list_tracker) == 0 and 'twitter' in engines:
        print('\n[*] No Twitter users found.\n\n')
    else:
        if len(twitter_people_list_tracker) >= 1:
            print('\n[*] Twitter Users found: ' + str(len(twitter_people_list_tracker)))
            print('---------------------')
            twitter_people_list_tracker = list(sorted(set(twitter_people_list_tracker)))
            for usr in twitter_people_list_tracker:
                print(usr)

    if len(linkedin_people_list_tracker) == 0 and 'linkedin' in engines:
        print('\n[*] No LinkedIn users found.\n\n')
    else:
        if len(linkedin_people_list_tracker) >= 1:
            print('\n[*] LinkedIn Users found: ' + str(len(linkedin_people_list_tracker)))
            print('---------------------')
            linkedin_people_list_tracker = list(sorted(set(linkedin_people_list_tracker)))
            for usr in linkedin_people_list_tracker:
                print(usr)

    if len(linkedin_links_tracker) == 0 and ('linkedin' in engines or 'rocketreach' in engines):
        print(f'\n[*] LinkedIn Links found: {len(linkedin_links_tracker)}')
        linkedin_links_tracker = list(sorted(set(linkedin_links_tracker)))
        print('---------------------')
        for link in linkedin_people_list_tracker:
            print(link)

    length_urls = len(all_urls)
    if length_urls == 0:
        if len(engines) >= 1 and 'trello' in engines:
            print('\n[*] No Trello URLs found.')
    else:
        total = length_urls
        print('\n[*] Trello URLs found: ' + str(total))
        print('--------------------')
        all_urls = list(sorted(set(all_urls)))
        for url in sorted(all_urls):
            print(url)

    if len(all_ip) == 0:
        print('\n[*] No IPs found.')
    else:
        print('\n[*] IPs found: ' + str(len(all_ip)))
        print('-------------------')
        # use netaddr as the list may contain ipv4 and ipv6 addresses
        ip_list = sorted([netaddr.IPAddress(ip.strip()) for ip in set(all_ip)])
        print('\n'.join(map(str, ip_list)))
        ip_list = list(ip_list)

    if len(all_emails) == 0:
        print('\n[*] No emails found.')
    else:
        print('\n[*] Emails found: ' + str(len(all_emails)))
        print('----------------------')
        all_emails = sorted(list(set(all_emails)))
        print(('\n'.join(all_emails)))

    if len(all_hosts) == 0:
        print('\n[*] No hosts found.\n\n')
    else:
        print('\n[*] Hosts found: ' + str(len(all_hosts)))
        print('---------------------')
        all_hosts = sorted(list(set(all_hosts)))
        db = stash.StashManager()
        full = [host if ':' in host and word in host else word in host.split(':')[0] and host for host in full]
        full = list({host for host in full if host})
        full.sort(key=lambda el: el.split(':')[0])
        for host in full:
            print(host)
        host_ip = [netaddr_ip.format() for netaddr_ip in sorted([netaddr.IPAddress(ip) for ip in ips])]
        await db.store_all(word, host_ip, 'ip', 'DNS-resolver')

    # DNS brute force
    if dnsbrute and dnsbrute[0] is True:
        print('\n[*] Starting DNS brute force.')
        dns_force = dnssearch.DnsForce(word, dnsserver, verbose=True)
        hosts, ips = await dns_force.run()
        hosts = list({host for host in hosts if ':' in host})
        hosts.sort(key=lambda el: el.split(':')[0])
        # Check if Rest API is being used if so return found hosts
        if dnsbrute[1]:
            return hosts
        print('\n[*] Hosts found after DNS brute force:')
        db = stash.StashManager()
        for host in hosts:
            print(host)
            full.append(host)
        await db.store_all(word, hosts, 'host', 'dns_bruteforce')

    # TakeOver Checking
    if takeover_status:
        print('\n[*] Performing subdomain takeover check')
        print('\n[*] Subdomain Takeover checking IS ACTIVE RECON')
        search_take = takeover.TakeOver(all_hosts)
        await search_take.process(proxy=use_proxy)

    # DNS reverse lookup
    dnsrev = []
    if dnslookup is True:
        print('\n[*] Starting active queries.')
        # load the reverse dns tools
        from theHarvester.discovery.dnssearch import (
            generate_postprocessing_callback,
            reverse_all_ips_in_range,
            serialize_ip_range)

        # reverse each iprange in a separate task
        __reverse_dns_tasks = {}
        for entry in host_ip:
            __ip_range = serialize_ip_range(ip=entry, netmask='24')
            if __ip_range and __ip_range not in set(__reverse_dns_tasks.keys()):
                print('\n[*] Performing reverse lookup on ' + __ip_range)
                __reverse_dns_tasks[__ip_range] = asyncio.create_task(reverse_all_ips_in_range(
                    iprange=__ip_range,
                    callback=generate_postprocessing_callback(
                        target=word,
                        local_results=dnsrev,
                        overall_results=full),
                    nameservers=list(map(str, dnsserver.split(','))) if dnsserver else None))

        # run all the reversing tasks concurrently
        await asyncio.gather(*__reverse_dns_tasks.values())

        # Display the newly found hosts
        print('\n[*] Hosts found after reverse lookup (in target domain):')
        print('--------------------------------------------------------')
        for xh in dnsrev:
            print(xh)

    # Virtual hosts search
    if virtual == 'basic':
        print('\n[*] Virtual hosts:')
        print('------------------')
        for data in host_ip:
            basic_search = bingsearch.SearchBing(data, limit, start)
            await basic_search.process_vhost()
            results = await basic_search.get_allhostnames()
            for result in results:
                result = re.sub(r'[[</?]*[\w]*>]*', '', result)
                result = re.sub('<', '', result)
                result = re.sub('>', '', result)
                print((data + '\t' + result))
                vhost.append(data + ':' + result)
                full.append(data + ':' + result)
        vhost = sorted(set(vhost))
    else:
        pass

    # Screenshots
    screenshot_tups = []
    if len(args.screenshot) > 0:
        import time
        from aiomultiprocess import Pool
        from theHarvester.screenshot.screenshot import ScreenShotter
        screen_shotter = ScreenShotter(args.screenshot)
        path_exists = screen_shotter.verify_path()
        # Verify path exists, if not create it or if user does not create it skips screenshot
        if path_exists:
            await screen_shotter.verify_installation()
            print(f'\nScreenshots can be found in: {screen_shotter.output}{screen_shotter.slash}')
            start_time = time.perf_counter()
            print('Filtering domains for ones we can reach')
            unique_resolved_domains = {url.split(':')[0]for url in full if ':' in url and 'www.' not in url}
            if len(unique_resolved_domains) > 0:
                # First filter out ones that didn't resolve
                print('Attempting to visit unique resolved domains, this is ACTIVE RECON')
                async with Pool(12) as pool:
                    results = await pool.map(screen_shotter.visit, list(unique_resolved_domains))
                    # Filter out domains that we couldn't connect to
                    unique_resolved_domains = list(sorted({tup[0] for tup in results if len(tup[1]) > 0}))
                async with Pool(3) as pool:
                    print(f'Length of unique resolved domains: {len(unique_resolved_domains)} chunking now!\n')
                    # If you have the resources you could make the function faster by increasing the chunk number
                    chunk_number = 14
                    for chunk in screen_shotter.chunk_list(unique_resolved_domains, chunk_number):
                        try:
                            screenshot_tups.extend(await pool.map(screen_shotter.take_screenshot, chunk))
                        except Exception as ee:
                            print(f'An exception has occurred while mapping: {ee}')
            end = time.perf_counter()
            # There is probably an easier way to do this
            total = end - start_time
            mon, sec = divmod(total, 60)
            hr, mon = divmod(mon, 60)
            total_time = "%02d:%02d" % (mon, sec)
            print(f'Finished taking screenshots in {total_time} seconds')
            print('[+] Note there may be leftover chrome processes you may have to kill manually\n')

    # Shodan
    shodanres = []
    if shodan is True:
        import json
        print('\033[94m[*] Searching Shodan. ')
        try:
            for ip in host_ip:
                print(('\tSearching for ' + ip))
                shodan = shodansearch.SearchShodan()
                shodandict = await shodan.search_ip(ip)
                await asyncio.sleep(2)
                rowdata = []
                for key, value in shodandict[ip].items():
                    if str(value) == 'Not in Shodan' or 'Error occurred in the Shodan IP search module' in str(value):
                        break
                    if isinstance(value, int):
                        value = str(value)

                    if isinstance(value, list):
                        value = ', '.join(map(str, value))
                    rowdata.append(value)
                shodanres.append(rowdata)
                print(json.dumps(shodandict[ip], indent=4, sort_keys=True))
                print('\n')
        except Exception as e:
            print(f'[!] An error occurred with Shodan: {e} ')
    else:
        pass

    if filename != '':
        print('\n[*] Reporting started.')
        try:
            if len(rest_filename) == 0:
                filename = filename.rsplit('.', 1)[0] + '.xml'
            else:
                filename = 'theHarvester/app/static/' + rest_filename.rsplit('.', 1)[0] + '.xml'
            # TODO use aiofiles if user is using rest api
            # XML REPORT SECTION
            with open(filename, 'w+') as file:
                file.write('<?xml version="1.0" encoding="UTF-8"?><theHarvester>')
                for x in all_emails:
                    file.write('<email>' + x + '</email>')
                for x in full:
                    host, ip = x.split(':', 1) if ':' in x else (x, '')
                    if ip and len(ip) > 3:
                        file.write(f'<host><ip>{ip}</ip><hostname>{host}</hostname></host>')
                    else:
                        file.write(f'<host>{host}</host>')
                for x in vhost:
                    host, ip = x.split(':', 1) if ':' in x else (x, '')
                    if ip and len(ip) > 3:
                        file.write(f'<vhost><ip>{ip} </ip><hostname>{host}</hostname></vhost>')
                    else:
                        file.write(f'<vhost>{host}</vhost>')
                # TODO add Shodan output into XML report
                file.write('</theHarvester>')
                print('[*] XML File saved.')
        except Exception as error:
            print(f'[!] An error occurred while saving the XML file: {error}')

        try:
            # JSON REPORT SECTION
            filename = filename.rsplit('.', 1)[0] + '.json'
            # create dict with values for json output
            json_dict: Dict = dict()
            # determine if variable exists
            # it should but just a validation check
            if 'ip_list' in locals():
                if all_ip and len(all_ip) >= 1 and ip_list and len(ip_list) > 0:
                    json_dict["ips"] = [str(ip) for ip in ip_list]

            if len(all_emails) > 0:
                json_dict["emails"] = [email for email in all_emails]

            if len(full) > 0:
                json_dict["hosts"] = [host for host in full]

            if vhost and len(vhost) > 0:
                json_dict["vhosts"] = [host for host in vhost]

            if len(interesting_urls) > 0:
                json_dict["interesting_urls"] = interesting_urls

            if len(all_urls) > 0:
                json_dict["trello_urls"] = all_urls

            if len(total_asns) > 0:
                json_dict["asns"] = total_asns

            if len(twitter_people_list_tracker) > 0:
                json_dict["twitter_people"] = twitter_people_list_tracker

            if len(linkedin_people_list_tracker) > 0:
                json_dict["linkedin_people"] = linkedin_people_list_tracker

            if len(linkedin_links_tracker) > 0:
                json_dict["linkedin_links"] = linkedin_links_tracker

            json_dict["shodan"] = shodanres
<<<<<<< HEAD
            with open(filename, 'wb+') as fp:
=======
            with open(filename, 'w+') as fp:
>>>>>>> 121e23b3
                # If you do not wish to install ujson you can do
                # fp.write(json.dumps(json_dict, sort_keys=True)
                fp.write(ujson.dumps(json_dict, sort_keys=True))
            print('[*] JSON File saved.')
        except Exception as er:
            print(f'[!] An error occurred while saving the JSON file: {er} ')
        print('\n\n')
        sys.exit(0)


async def entry_point():
    try:
        Core.banner()
        await start()
    except KeyboardInterrupt:
        print('\n\n[!] ctrl+c detected from user, quitting.\n\n ')
    except Exception as error_entry_point:
        print(error_entry_point)
        sys.exit(1)<|MERGE_RESOLUTION|>--- conflicted
+++ resolved
@@ -817,11 +817,7 @@
                 json_dict["linkedin_links"] = linkedin_links_tracker
 
             json_dict["shodan"] = shodanres
-<<<<<<< HEAD
-            with open(filename, 'wb+') as fp:
-=======
             with open(filename, 'w+') as fp:
->>>>>>> 121e23b3
                 # If you do not wish to install ujson you can do
                 # fp.write(json.dumps(json_dict, sort_keys=True)
                 fp.write(ujson.dumps(json_dict, sort_keys=True))
