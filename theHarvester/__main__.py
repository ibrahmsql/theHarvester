#!/usr/bin/env python3

from theHarvester.discovery import *
from theHarvester.discovery.constants import *
from theHarvester.lib import hostchecker
from theHarvester.lib import reportgraph
from theHarvester.lib import stash
from theHarvester.lib import statichtmlgenerator
from theHarvester.lib.core import *
import argparse
import asyncio
import datetime
import netaddr
import re
import sys

Core.banner()


async def start():
    parser = argparse.ArgumentParser(
        description='theHarvester is used to gather open source intelligence (OSINT) on a\n'
                    'company or domain.')
    parser.add_argument('-d', '--domain', help='company name or domain to search', required=True)
    parser.add_argument('-l', '--limit', help='limit the number of search results, default=500', default=500, type=int)
    parser.add_argument('-S', '--start', help='start with result number X, default=0', default=0, type=int)
    parser.add_argument('-g', '--google-dork', help='use Google Dorks for Google search', default=False, action='store_true')
    parser.add_argument('-p', '--port-scan', help='scan the detected hosts and check for Takeovers (21,22,80,443,8080)', default=False, action='store_true')
    parser.add_argument('-s', '--shodan', help='use Shodan to query discovered hosts', default=False, action='store_true')
    parser.add_argument('-v', '--virtual-host', help='verify host name via DNS resolution and search for virtual hosts', action='store_const', const='basic', default=False)
    parser.add_argument('-e', '--dns-server', help='DNS server to use for lookup')
    parser.add_argument('-t', '--dns-tld', help='perform a DNS TLD expansion discovery, default False', default=False)
    parser.add_argument('-r', '--take-over', help='Check for takeovers', default=False, action='store_true')
    parser.add_argument('-n', '--dns-lookup', help='enable DNS server lookup, default False', default=False, action='store_true')
    parser.add_argument('-c', '--dns-brute', help='perform a DNS brute force on the domain', default=False, action='store_true')
    parser.add_argument('-f', '--filename', help='save the results to an HTML and/or XML file', default='', type=str)
    parser.add_argument('-b', '--source', help='''baidu, bing, bingapi, certspotter, crtsh, dnsdumpster,
                        dogpile, duckduckgo, exalead, github-code, google,
                        hunter, intelx,
                        linkedin, linkedin_links, netcraft, otx, securityTrails, spyse, threatcrowd,
                        trello, twitter, vhost, virustotal, yahoo, all''')

    args = parser.parse_args()
    try:
        db = stash.StashManager()
        await db.do_init()
    except Exception:
        pass

    all_emails: list = []
    all_hosts: list = []
    all_ip: list = []
    dnsbrute = args.dns_brute
    dnslookup = args.dns_lookup
    dnsserver = args.dns_server
    dnstld = args.dns_tld
    engines = []
    filename: str = args.filename
    full: list = []
    ips: list = []
    google_dorking = args.google_dork
    host_ip: list = []
    limit: int = args.limit
    ports_scanning = args.port_scan
    shodan = args.shodan
    start: int = args.start
    all_urls: list = []
    vhost: list = []
    virtual = args.virtual_host
    word: str = args.domain
    takeover_status = args.take_over

    async def store(search_engine: Any, source: str, process_param: Any = None, store_host: bool = False,
                    store_emails: bool = False, store_ip: bool = False, store_people: bool = False,
                    store_data: bool = False, store_links: bool = False, store_results: bool = False) -> None:
        """
        Persist details into the database.
        The details to be stored is controlled by the parameters passed to the method.

        :param search_engine: search engine to fetch details from
        :param source: source against which the details (corresponding to the search engine) need to be persisted
        :param process_param: any parameters to be passed to the search engine
                              eg: Google needs google_dorking
        :param store_host: whether to store hosts
        :param store_emails: whether to store emails
        :param store_ip: whether to store IP address
        :param store_people: whether to store user details
        :param store_data: whether to fetch host from method get_data() and persist
        :param store_links: whether to store links
        :param store_results: whether to fetch details from get_results() and persist
        """
        await search_engine.process() if process_param is None else await search_engine.process(process_param)
        db_stash = stash.StashManager()
        if source == 'suip':
            print(f'\033[94m[*] Searching {source[0].upper() + source[1:]} this module can take 10+ min but is worth '
                  f'it. \033[0m')
        else:
            print(f'\033[94m[*] Searching {source[0].upper() + source[1:]}. \033[0m')
        if store_host:
            host_names = filter(await search_engine.get_hostnames())
            full_hosts_checker = hostchecker.Checker(host_names)
            temp_hosts, temp_ips = await full_hosts_checker.check()
            ips.extend(temp_ips)
            full.extend(temp_hosts)
            all_hosts.extend(host_names)
            await db_stash.store_all(word, all_hosts, 'host', source)
        if store_emails:
            email_list = filter(await search_engine.get_emails())
            all_emails.extend(email_list)
            await db_stash.store_all(word, email_list, 'email', source)
        if store_ip:
            ips_list = await search_engine.get_ips()
            all_ip.extend(ips_list)
            await db_stash.store_all(word, all_ip, 'ip', source)
        if store_data:
            data = filter(await search_engine.get_data())
            all_hosts.extend(data)
            await db.store_all(word, all_hosts, 'host', source)
        if store_results:
            email_list, host_names, urls = await search_engine.get_results()
            all_emails.extend(email_list)
            host_names = filter(host_names)
            all_urls.extend(filter(urls))
            all_hosts.extend(host_names)
            await db.store_all(word, all_hosts, 'host', source)
            await db.store_all(word, all_emails, 'email', source)
        if store_people:
            people_list = await search_engine.get_people()
            await db_stash.store_all(word, people_list, 'people', source)
            if len(people_list) == 0:
                print('\n[*] No users found.\n\n')
            else:
                print('\n[*] Users found: ' + str(len(people_list)))
                print('---------------------')
                for usr in sorted(list(set(people_list))):
                    print(usr)
        if store_links:
            links = await search_engine.get_links()
            await db.store_all(word, links, 'name', engineitem)
            if len(links) == 0:
                print('\n[*] No links found.\n\n')
            else:
                print(f'\n[*] Links found: {len(links)}')
                print('---------------------')
                for link in sorted(list(set(links))):
                    print(link)

    stor_lst = []
    if args.source is not None:
        if args.source.lower() != 'all':
            engines = sorted(set(map(str.strip, args.source.split(','))))
        else:
            engines = Core.get_supportedengines()
        # Iterate through search engines in order
        if set(engines).issubset(Core.get_supportedengines()):
            print(f'\033[94m[*] Target: {word} \n \033[0m')

            for engineitem in engines:
                if engineitem == 'baidu':
                    from theHarvester.discovery import baidusearch
                    try:
                        baidu_search = baidusearch.SearchBaidu(word, limit)
                        stor_lst.append(store(baidu_search, engineitem, store_host=True, store_emails=True))
                    except Exception:
                        pass

                elif engineitem == 'bing' or engineitem == 'bingapi':
                    from theHarvester.discovery import bingsearch
                    try:
                        bing_search = bingsearch.SearchBing(word, limit, start)
                        bingapi = ''
                        if engineitem == 'bingapi':
                            bingapi += 'yes'
                        else:
                            bingapi += 'no'
                        stor_lst.append(
                            store(bing_search, 'bing', process_param=bingapi, store_host=True, store_emails=True))
                    except Exception as e:
                        if isinstance(e, MissingKey):
                            print(e)
                        else:
                            print(e)

                elif engineitem == 'certspotter':
                    from theHarvester.discovery import certspottersearch
                    try:
                        certspotter_search = certspottersearch.SearchCertspoter(word)
                        stor_lst.append(store(certspotter_search, engineitem, None, store_host=True))
                    except Exception as e:
                        print(e)

                elif engineitem == 'crtsh':
                    try:
                        from theHarvester.discovery import crtsh
                        crtsh_search = crtsh.SearchCrtsh(word)
                        stor_lst.append(store(crtsh_search, 'CRTsh', store_data=True))
                    except Exception as e:
                        print(f'\033[93m[!] A timeout occurred with crtsh, cannot find {args.domain}\n {e}\033[0m')

                elif engineitem == 'dnsdumpster':
                    try:
                        from theHarvester.discovery import dnsdumpster
                        dns_dumpster_search = dnsdumpster.SearchDnsDumpster(word)
                        stor_lst.append(store(dns_dumpster_search, engineitem, store_host=True))
                    except Exception as e:
                        print(f'\033[93m[!] An error occurred with dnsdumpster: {e} \033[0m')

                elif engineitem == 'dogpile':
                    try:
                        from theHarvester.discovery import dogpilesearch
                        dogpile_search = dogpilesearch.SearchDogpile(word, limit)
                        stor_lst.append(store(dogpile_search, engineitem, store_host=True, store_emails=True))
                    except Exception as e:
                        print(f'\033[93m[!] An error occurred with Dogpile: {e} \033[0m')

                elif engineitem == 'duckduckgo':
                    from theHarvester.discovery import duckduckgosearch
                    duckduckgo_search = duckduckgosearch.SearchDuckDuckGo(word, limit)
                    stor_lst.append(store(duckduckgo_search, engineitem, store_host=True, store_emails=True))

                elif engineitem == 'github-code':
                    try:
                        from theHarvester.discovery import githubcode
                        github_search = githubcode.SearchGithubCode(word, limit)
                        stor_lst.append(store(github_search, engineitem, store_host=True, store_emails=True))
                    except MissingKey as ex:
                        print(ex)
                    else:
                        pass

                elif engineitem == 'exalead':
                    from theHarvester.discovery import exaleadsearch
                    exalead_search = exaleadsearch.SearchExalead(word, limit, start)
                    stor_lst.append(store(exalead_search, engineitem, store_host=True, store_emails=True))

                elif engineitem == 'google':
                    from theHarvester.discovery import googlesearch
                    google_search = googlesearch.SearchGoogle(word, limit, start)
                    stor_lst.append(store(google_search, engineitem, process_param=google_dorking, store_host=True,
                                          store_emails=True))

                elif engineitem == 'hunter':
                    from theHarvester.discovery import huntersearch
                    # Import locally or won't work.
                    try:
                        hunter_search = huntersearch.SearchHunter(word, limit, start)
                        stor_lst.append(store(hunter_search, engineitem, store_host=True, store_emails=True))
                    except Exception as e:
                        if isinstance(e, MissingKey):
                            print(e)
                        else:
                            pass

                elif engineitem == 'intelx':
                    from theHarvester.discovery import intelxsearch
                    # Import locally or won't work.
                    try:
                        intelx_search = intelxsearch.SearchIntelx(word, limit)
                        stor_lst.append(store(intelx_search, engineitem, store_host=True, store_emails=True))
                    except Exception as e:
                        if isinstance(e, MissingKey):
                            print(e)
                        else:
                            print(f'An exception has occurred in Intelx search: {e}')

                elif engineitem == 'linkedin':
                    from theHarvester.discovery import linkedinsearch
                    linkedin_search = linkedinsearch.SearchLinkedin(word, limit)
                    stor_lst.append(store(linkedin_search, engineitem, store_people=True))

                elif engineitem == 'linkedin_links':
                    from theHarvester.discovery import linkedinsearch
                    linkedin_links_search = linkedinsearch.SearchLinkedin(word, limit)
                    stor_lst.append(store(linkedin_links_search, 'linkedin', store_links=True))

                elif engineitem == 'netcraft':
                    from theHarvester.discovery import netcraft
                    netcraft_search = netcraft.SearchNetcraft(word)
                    stor_lst.append(store(netcraft_search, engineitem, store_host=True))

                elif engineitem == 'otx':
                    from theHarvester.discovery import otxsearch
                    try:
                        otxsearch_search = otxsearch.SearchOtx(word)
                        stor_lst.append(store(otxsearch_search, engineitem, store_host=True, store_ip=True))
                    except Exception as e:
                        print(e)

                elif engineitem == 'securityTrails':
                    from theHarvester.discovery import securitytrailssearch
                    try:
                        securitytrails_search = securitytrailssearch.SearchSecuritytrail(word)
                        stor_lst.append(store(securitytrails_search, engineitem, store_host=True, store_ip=True))
                    except Exception as e:
                        if isinstance(e, MissingKey):
                            print(e)
                        else:
                            pass

                elif engineitem == 'suip':
                    from theHarvester.discovery import suip
                    try:
                        suip_search = suip.SearchSuip(word)
                        stor_lst.append(store(suip_search, engineitem, store_host=True))
                    except Exception as e:
                        print(e)

                elif engineitem == 'spyse':
                    from theHarvester.discovery import spyse
                    try:
<<<<<<< HEAD
                        spyse_search = spyse.SearchSpyse(word)
                        stor_lst.append(store(spyse_search, engineitem, store_host=True, store_ip=True))
                    except Exception as e:
                        print(e)
=======
                        spysesearch = spyse.SearchSpyse(word)
                        stor_lst.append(store(spysesearch, engineitem, store_host=True))
                    except Exception as e:
                        if isinstance(e, MissingKey):
                            print(e)
                        else:
                            pass
>>>>>>> df89e199

                elif engineitem == 'threatcrowd':
                    from theHarvester.discovery import threatcrowd
                    try:
                        threatcrowd_search = threatcrowd.SearchThreatcrowd(word)
                        stor_lst.append(store(threatcrowd_search, engineitem, store_host=True))
                    except Exception as e:
                        print(e)

                elif engineitem == 'trello':
                    from theHarvester.discovery import trello
                    # Import locally or won't work.
                    trello_search = trello.SearchTrello(word)
                    stor_lst.append(store(trello_search, engineitem, store_results=True))

                elif engineitem == 'twitter':
                    from theHarvester.discovery import twittersearch
                    twitter_search = twittersearch.SearchTwitter(word, limit)
                    stor_lst.append(store(twitter_search, engineitem, store_people=True))

                elif engineitem == 'virustotal':
                    from theHarvester.discovery import virustotal
                    virustotal_search = virustotal.SearchVirustotal(word)
                    stor_lst.append(store(virustotal_search, engineitem, store_host=True))

                elif engineitem == 'yahoo':

                    from theHarvester.discovery import yahoosearch
                    yahoo_search = yahoosearch.SearchYahoo(word, limit)
                    stor_lst.append(store(yahoo_search, engineitem, store_host=True, store_emails=True))
        else:
            print('\033[93m[!] Invalid source.\n\n \033[0m')
            sys.exit(1)

    async def worker(queue):
        while True:
            # Get a "work item" out of the queue.
            stor = await queue.get()
            try:
                await stor
                queue.task_done()
                # Notify the queue that the "work item" has been processed.
            except Exception:
                queue.task_done()

    async def handler(lst):
        queue = asyncio.Queue()

        for stor_method in lst:
            # enqueue the coroutines
            queue.put_nowait(stor_method)
        # Create five worker tasks to process the queue concurrently.
        tasks = []
        for i in range(5):
            task = asyncio.create_task(worker(queue))
            tasks.append(task)

        # Wait until the queue is fully processed.
        await queue.join()

        # Cancel our worker tasks.
        for task in tasks:
            task.cancel()
        # Wait until all worker tasks are cancelled.
        await asyncio.gather(*tasks, return_exceptions=True)

    await handler(lst=stor_lst)

    # Sanity check to see if all_emails and all_hosts are defined.
    try:
        all_emails
    except NameError:
        print('\n\n\033[93m[!] No emails found because all_emails is not defined.\n\n \033[0m')
        sys.exit(1)
    try:
        all_hosts
    except NameError:
        print('\n\n\033[93m[!] No hosts found because all_hosts is not defined.\n\n \033[0m')
        sys.exit(1)

    # Results
    if len(all_ip) == 0:
        print('\n[*] No IPs found.')
    else:
        print('\n[*] IPs found: ' + str(len(all_ip)))
        print('-------------------')
        # use netaddr as the list may contain ipv4 and ipv6 addresses
        ip_list = sorted([netaddr.IPAddress(ip.strip()) for ip in set(all_ip)])
        print('\n'.join(map(str, ip_list)))

    if len(all_emails) == 0:
        print('\n[*] No emails found.')
    else:
        print('\n[*] Emails found: ' + str(len(all_emails)))
        print('----------------------')
        print(('\n'.join(sorted(list(set(all_emails))))))

    if len(all_hosts) == 0:
        print('\n[*] No hosts found.\n\n')
    else:
        print('\n[*] Hosts found: ' + str(len(all_hosts)))
        print('---------------------')
        all_hosts = sorted(list(set(all_hosts)))
        """full_host = hostchecker.Checker(all_hosts)
        full, ips = await full_host.check()"""
        db = stash.StashManager()
        full.sort(key=lambda el: el.split(':')[0])
        for host in full:
            host = str(host)
            print(host)
        host_ip = [netaddr_ip.format() for netaddr_ip in sorted([netaddr.IPAddress(ip) for ip in ips])]
        await db.store_all(word, host_ip, 'ip', 'DNS-resolver')
    length_urls = len(all_urls)
    if length_urls == 0:
        if len(engines) >= 1 and 'trello' in engines:
            print('\n[*] No Trello URLs found.')
    else:
        total = length_urls
        print('\n[*] Trello URLs found: ' + str(total))
        print('--------------------')
        for url in sorted(all_urls):
            print(url)

    # DNS brute force
    # dnsres = []
    if dnsbrute is True:
        print('\n[*] Starting DNS brute force.')
        a = dnssearch.DnsForce(word, dnsserver, verbose=True)
        a.process()
        # print('\n[*] Hosts found after DNS brute force:')
        # for y in res:
        # print('-------------------------------------')
        #    print(y)
        #   dnsres.append(y.split(':')[0])
        #    if y not in full:
        #        full.append(y)
        # db = stash.stash_manager()
        # db.store_all(word, dnsres, 'host', 'dns_bruteforce')

    # Port scanning
    if ports_scanning:
        print('\n\n[*] Scanning ports (active).\n')
        for x in full:
            domain, host = x.split(':')
            if host != 'empty':
                print(('[*] Scanning ' + host))
                ports = [21, 22, 80, 443, 8080]
                try:
                    scan = port_scanner.PortScan(host, ports)
                    openports = scan.process()
                    if len(openports) > 1:
                        print(('\t[*] Detected open ports: ' + ','.join(str(e) for e in openports)))
                    takeover_check = 'True'
                    if takeover_check == 'True' and len(openports) > 0:
                        search_take = takeover.TakeOver([domain])
                        await search_take.process()
                except Exception as e:
                    print(e)
    if takeover_status:
        print('Performing takeover check')
        search_take = takeover.TakeOver(all_hosts)
        await search_take.process()

    # DNS reverse lookup
    dnsrev = []
    if dnslookup is True:
        print('\n[*] Starting active queries.')
        analyzed_ranges = []
        for entry in host_ip:
            print(entry)
            ip = entry.split(':')[0]
            ip_range = ip.split('.')
            ip_range[3] = '0/24'
            s = '.'
            ip_range = s.join(ip_range)
            if not analyzed_ranges.count(ip_range):
                print('[*] Performing reverse lookup in ' + ip_range)
                a = dnssearch.DnsReverse(ip_range, True)
                a.list()
                res = a.process()
                analyzed_ranges.append(ip_range)
            else:
                continue
            for entries in res:
                if entries.count(word):
                    dnsrev.append(entries)
                    if entries not in full:
                        full.append(entries)
        print('[*] Hosts found after reverse lookup (in target domain):')
        print('--------------------------------------------------------')
        for xh in dnsrev:
            print(xh)

    # DNS TLD expansion
    dnstldres = []
    if dnstld is True:
        print('[*] Starting DNS TLD expansion.')
        a = dnssearch.DnsTld(word, dnsserver, verbose=True)
        res = a.process()
        print('\n[*] Hosts found after DNS TLD expansion:')
        print('----------------------------------------')
        for y in res:
            print(y)
            dnstldres.append(y)
            if y not in full:
                full.append(y)

    # Virtual hosts search
    if virtual == 'basic':
        print('\n[*] Virtual hosts:')
        print('------------------')
        for l in host_ip:
            basic_search = bingsearch.SearchBing(l, limit, start)
            await basic_search.process_vhost()
            results = await basic_search.get_allhostnames()
            for result in results:
                result = re.sub(r'[[\<\/?]*[\w]*>]*', '', result)
                result = re.sub('<', '', result)
                result = re.sub('>', '', result)
                print((l + '\t' + result))
                vhost.append(l + ':' + result)
                full.append(l + ':' + result)
        vhost = sorted(set(vhost))
    else:
        pass

    # Shodan
    shodanres = []
    if shodan is True:
        import texttable
        tab = texttable.Texttable()
        header = ['IP address', 'Hostname', 'Org', 'Services:Ports', 'Technologies']
        tab.header(header)
        tab.set_cols_align(['c', 'c', 'c', 'c', 'c'])
        tab.set_cols_valign(['m', 'm', 'm', 'm', 'm'])
        tab.set_chars(['-', '|', '+', '#'])
        tab.set_cols_width([15, 20, 15, 15, 18])
        print('\033[94m[*] Searching Shodan. \033[0m')
        try:
            for ip in host_ip:
                print(('\tSearching for ' + ip))
                shodan = shodansearch.SearchShodan()
                rowdata = await shodan.search_ip(ip)
                await asyncio.sleep(2)
                tab.add_row(rowdata)
            printedtable = tab.draw()
            print(printedtable)
        except Exception as e:
            print(f'\033[93m[!] An error occurred with Shodan: {e} \033[0m')
    else:
        pass

    # Here we need to add explosion mode.
    # We have to take out the TLDs to do this.
    if args.dns_tld is not False:
        counter = 0
        for word in vhost:
            search = googlesearch.SearchGoogle(word, limit, counter)
            await search.process(google_dorking)
            emails = await search.get_emails()
            hosts = await search.get_hostnames()
            print(emails)
            print(hosts)
    else:
        pass

    # Reporting
    if filename != "":
        try:
            print('\n[*] Reporting started.')
            db = stash.StashManager()
            scanboarddata = await db.getscanboarddata()
            latestscanresults = await db.getlatestscanresults(word)
            previousscanresults = await db.getlatestscanresults(word, previousday=True)
            latestscanchartdata = await db.latestscanchartdata(word)
            scanhistorydomain = await db.getscanhistorydomain(word)
            pluginscanstatistics = await db.getpluginscanstatistics()
            generator = statichtmlgenerator.HtmlGenerator(word)
            HTMLcode = await generator.beginhtml()
            HTMLcode += await generator.generatelatestscanresults(latestscanresults)
            HTMLcode += await generator.generatepreviousscanresults(previousscanresults)
            graph = reportgraph.GraphGenerator(word)
            await graph.init_db()
            HTMLcode += await graph.drawlatestscangraph(word, latestscanchartdata)
            HTMLcode += await graph.drawscattergraphscanhistory(word, scanhistorydomain)
            HTMLcode += await generator.generatepluginscanstatistics(pluginscanstatistics)
            HTMLcode += await generator.generatedashboardcode(scanboarddata)
            HTMLcode += '<p><span style="color: #000000;">Report generated on ' + str(
                datetime.datetime.now()) + '</span></p>'
            HTMLcode += '''
               </body>
               </html>
               '''
            Html_file = open(f'{filename}.html' if '.html' not in filename else filename, 'w')
            Html_file.write(HTMLcode)
            Html_file.close()
            print('[*] Reporting finished.')
            print('[*] Saving files.')
        except Exception as e:
            print(e)
            print('\n\033[93m[!] An error occurred while creating the output file.\n\n \033[0m')
            sys.exit(1)

        try:
            filename = filename.split('.')[0] + '.xml'
            file = open(filename, 'w')
            file.write('<?xml version="1.0" encoding="UTF-8"?><theHarvester>')
            for x in all_emails:
                file.write('<email>' + x + '</email>')
            for x in full:
                host, ip = x.split(':') if ':' in x else (x, '')
                if ip and len(ip) > 3:
                    file.write(f'<host><ip>{ip}</ip><hostname>{host}</hostname></host>')
                else:
                    file.write(f'<host>{host}</host>')
            for x in vhost:
                host, ip = x.split(':') if ':' in x else (x, '')
                if ip and len(ip) > 3:
                    file.write(f'<vhost><ip>{ip} </ip><hostname>{host}</hostname></vhost>')
                else:
                    file.write(f'<vhost>{host}</vhost>')
            if shodanres != []:
                shodanalysis = []
                for x in shodanres:
                    res = x.split('SAPO')
                    file.write('<shodan>')
                    file.write('<host>' + res[0] + '</host>')
                    file.write('<port>' + res[2] + '</port>')
                    file.write('<banner><!--' + res[1] + '--></banner>')
                    reg_server = re.compile('Server:.*')
                    temp = reg_server.findall(res[1])
                    if temp:
                        shodanalysis.append(res[0] + ':' + temp[0])
                    file.write('</shodan>')
                if shodanalysis:
                    shodanalysis = sorted(set(shodanalysis))
                    file.write('<servers>')
                    for x in shodanalysis:
                        file.write('<server>' + x + '</server>')
                    file.write('</servers>')

            file.write('</theHarvester>')
            file.flush()
            file.close()
            print('[*] Files saved.')
        except Exception as er:
            print(f'\033[93m[!] An error occurred while saving the XML file: {er} \033[0m')
        print('\n\n')
        sys.exit(0)


async def entry_point():
    try:
        await start()
        # await handler()
    except KeyboardInterrupt:
        print('\n\n\033[93m[!] ctrl+c detected from user, quitting.\n\n \033[0m')
    except Exception as error_entry_point:
        print(error_entry_point)
        sys.exit(1)


if __name__ == '__main__':
    asyncio.run(main=entry_point())<|MERGE_RESOLUTION|>--- conflicted
+++ resolved
@@ -308,20 +308,10 @@
                 elif engineitem == 'spyse':
                     from theHarvester.discovery import spyse
                     try:
-<<<<<<< HEAD
                         spyse_search = spyse.SearchSpyse(word)
                         stor_lst.append(store(spyse_search, engineitem, store_host=True, store_ip=True))
                     except Exception as e:
                         print(e)
-=======
-                        spysesearch = spyse.SearchSpyse(word)
-                        stor_lst.append(store(spysesearch, engineitem, store_host=True))
-                    except Exception as e:
-                        if isinstance(e, MissingKey):
-                            print(e)
-                        else:
-                            pass
->>>>>>> df89e199
 
                 elif engineitem == 'threatcrowd':
                     from theHarvester.discovery import threatcrowd
