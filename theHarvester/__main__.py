--- conflicted
+++ resolved
@@ -36,13 +36,8 @@
     parser.add_argument('-f', '--filename', help='save the results to an HTML and/or XML file', default='', type=str)
     parser.add_argument('-b', '--source', help='''baidu, bing, bingapi, bufferoverun, certspotter, crtsh, dnsdumpster,
                         dogpile, duckduckgo, exalead, github-code, google,
-<<<<<<< HEAD
                         hackertarget, hunter, intelx,
                         linkedin, linkedin_links, netcraft, otx, securityTrails, spyse, threatcrowd,
-=======
-                        hunter, intelx,
-                        linkedin, linkedin_links, netcraft, otx, pentesttools, securityTrails, spyse, threatcrowd,
->>>>>>> 2a77fce9
                         trello, twitter, vhost, virustotal, yahoo, all''')
 
     args = parser.parse_args()
