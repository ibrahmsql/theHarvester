#!/usr/bin/env python3

from theHarvester.discovery import *
from theHarvester.discovery.constants import *
from theHarvester.lib import hostchecker
from theHarvester.lib import reportgraph
from theHarvester.lib import stash
from theHarvester.lib import statichtmlgenerator
from theHarvester.lib.core import *
import argparse
import datetime
import netaddr
import re
import sys
import time

Core.banner()


def start():
    parser = argparse.ArgumentParser(description='theHarvester is used to gather open source intelligence (OSINT) on a\n'
                                                 'company or domain.')
    parser.add_argument('-d', '--domain', help='company name or domain to search', required=True)
    parser.add_argument('-l', '--limit', help='limit the number of search results, default=500', default=500, type=int)
    parser.add_argument('-S', '--start', help='start with result number X, default=0', default=0, type=int)
    parser.add_argument('-g', '--google-dork', help='use Google Dorks for Google search', default=False, action='store_true')
    parser.add_argument('-p', '--port-scan', help='scan the detected hosts and check for Takeovers (21,22,80,443,8080)', default=False, action='store_true')
    parser.add_argument('-s', '--shodan', help='use Shodan to query discovered hosts', default=False, action='store_true')
    parser.add_argument('-v', '--virtual-host', help='verify host name via DNS resolution and search for virtual hosts', action='store_const', const='basic', default=False)
    parser.add_argument('-e', '--dns-server', help='DNS server to use for lookup')
    parser.add_argument('-t', '--dns-tld', help='perform a DNS TLD expansion discovery, default False', default=False)
    parser.add_argument('-n', '--dns-lookup', help='enable DNS server lookup, default False', default=False, action='store_true')
    parser.add_argument('-c', '--dns-brute', help='perform a DNS brute force on the domain', default=False, action='store_true')
    parser.add_argument('-f', '--filename', help='save the results to an HTML and/or XML file', default='', type=str)
    parser.add_argument('-b', '--source', help='''baidu, bing, bingapi, crtsh, dnsdumpster,
                        dogpile, duckduckgo, github-code, google,
                        hunter, intelx,
                        linkedin, linkedin_links, netcraft, otx, securityTrails, spyse, threatcrowd,
                        trello, twitter, vhost, virustotal, yahoo''')

    args = parser.parse_args()
    try:
        db = stash.stash_manager()
        db.do_init()
    except Exception:
        pass

    all_emails = []
    all_hosts = []
    all_ip = []
    dnsbrute = args.dns_brute
    dnslookup = args.dns_lookup
    dnsserver = args.dns_server
    dnstld = args.dns_tld
    engines = []
    filename = args.filename  # type: str
    full = []
    google_dorking = args.google_dork
    host_ip = []
    limit = args.limit  # type: int
    ports_scanning = args.port_scan
    shodan = args.shodan
    start = args.start  # type: int
    takeover_check = False
    trello_urls = []
    vhost = []
    virtual = args.virtual_host
    word = args.domain  # type: str

    if args.source is not None:
        engines = sorted(set(map(str.strip, args.source.split(','))))
        # Iterate through search engines in order
        if set(engines).issubset(Core.get_supportedengines()):
            print(f'\033[94m[*] Target: {word} \n \033[0m')

            for engineitem in engines:
                if engineitem == 'baidu':
                    print('\033[94m[*] Searching Baidu. \033[0m')
                    from theHarvester.discovery import baidusearch
                    try:
                        baidu_search = baidusearch.SearchBaidu(word, limit)
                        baidu_search.process()
                        all_emails = filter(baidu_search.get_emails())
                        hosts = filter(baidu_search.get_hostnames())
                        all_hosts.extend(hosts)
                        db = stash.stash_manager()
                        db.store_all(word, all_hosts, 'host', 'baidu')
                        db.store_all(word, all_emails, 'email', 'baidu')
                    except Exception:
                        pass

                elif engineitem == 'bing' or engineitem == 'bingapi':
                    print('\033[94m[*] Searching Bing. \033[0m')
                    from theHarvester.discovery import bingsearch
                    try:
                        bing_search = bingsearch.SearchBing(word, limit, start)
                        bingapi = ''
                        if engineitem == 'bingapi':
                            bingapi += 'yes'
                        else:
                            bingapi += 'no'
                        bing_search.process(bingapi)
                        all_emails = filter(bing_search.get_emails())
                        hosts = filter(bing_search.get_hostnames())
                        all_hosts.extend(hosts)
                        db = stash.stash_manager()
                        db.store_all(word, all_hosts, 'email', 'bing')
                        db.store_all(word, all_hosts, 'host', 'bing')
                    except Exception as e:
                        if isinstance(e, MissingKey):
                            print(e)
                        else:
                            pass

                elif engineitem == 'crtsh':
                    try:
                        print('\033[94m[*] Searching CRT.sh. \033[0m')
                        from theHarvester.discovery import crtsh
                        crtsh_search = crtsh.SearchCrtsh(word)
                        crtsh_search.process()
                        hosts = filter(crtsh_search.get_data())
                        all_hosts.extend(hosts)
                        db = stash.stash_manager()
                        db.store_all(word, all_hosts, 'host', 'CRTsh')

                    except Exception:
                        print(f'\033[93m[!] An timeout occurred with crtsh, cannot find {args.domain}\033[0m')

                elif engineitem == 'dnsdumpster':
                    try:
                        print('\033[94m[*] Searching DNSdumpster. \033[0m')
                        from theHarvester.discovery import dnsdumpster
                        dns_dumpster_search = dnsdumpster.SearchDnsDumpster(word)
                        dns_dumpster_search.process()
                        hosts = filter(dns_dumpster_search.get_hostnames())
                        all_hosts.extend(hosts)
                        db = stash.stash_manager()
                        db.store_all(word, all_hosts, 'host', 'dnsdumpster')
                    except Exception as e:
                        print(f'\033[93m[!] An error occurred with dnsdumpster: {e} \033[0m')

                elif engineitem == 'dogpile':
                    try:
                        print('\033[94m[*] Searching Dogpile. \033[0m')
                        from theHarvester.discovery import dogpilesearch
                        dogpile_search = dogpilesearch.SearchDogpile(word, limit)
                        dogpile_search.process()
                        emails = filter(dogpile_search.get_emails())
                        hosts = filter(dogpile_search.get_hostnames())
                        all_hosts.extend(hosts)
                        all_emails.extend(emails)
                        db = stash.stash_manager()
                        db.store_all(word, all_hosts, 'email', 'dogpile')
                        db.store_all(word, all_hosts, 'host', 'dogpile')
                    except Exception as e:
                        print(f'\033[93m[!] An error occurred with Dogpile: {e} \033[0m')

                elif engineitem == 'duckduckgo':
                    print('\033[94m[*] Searching DuckDuckGo. \033[0m')
                    from theHarvester.discovery import duckduckgosearch
                    duckduckgo_search = duckduckgosearch.SearchDuckDuckGo(word, limit)
                    duckduckgo_search.process()
                    emails = filter(duckduckgo_search.get_emails())
                    hosts = filter(duckduckgo_search.get_hostnames())
                    all_hosts.extend(hosts)
                    all_emails.extend(emails)
                    db = stash.stash_manager()
                    db.store_all(word, all_hosts, 'email', 'duckduckgo')
                    db.store_all(word, all_hosts, 'host', 'duckduckgo')

                elif engineitem == 'github-code':
                    print('\033[94m[*] Searching Github (code). \033[0m')
                    try:
                        from theHarvester.discovery import githubcode
                        github_search = githubcode.SearchGithubCode(word, limit)
                        github_search.process()
                        emails = filter(github_search.get_emails())
                        all_emails.extend(emails)
                        hosts = filter(github_search.get_hostnames())
                        all_hosts.extend(hosts)
                        db = stash.stash_manager()
                        db.store_all(word, all_hosts, 'host', 'github-code')
                        db.store_all(word, all_emails, 'email', 'github-code')
                    except MissingKey as ex:
                        print(ex)
                    else:
                        pass

                elif engineitem == 'exalead':
                    print('\033[94m[*] Searching Exalead \033[0m')
                    from theHarvester.discovery import exaleadsearch
                    exalead_search = exaleadsearch.SearchExalead(word, limit, start)
                    exalead_search.process()
                    emails = filter(exalead_search.get_emails())
                    all_emails.extend(emails)
                    hosts = filter(exalead_search.get_hostnames())
                    all_hosts.extend(hosts)
                    db = stash.stash_manager()
                    db.store_all(word, all_hosts, 'host', 'exalead')
                    db.store_all(word, all_emails, 'email', 'exalead')

                elif engineitem == 'google':
                    print('\033[94m[*] Searching Google. \033[0m')
                    from theHarvester.discovery import googlesearch
                    google_search = googlesearch.SearchGoogle(word, limit, start)
                    google_search.process(google_dorking)
                    emails = filter(google_search.get_emails())
                    all_emails.extend(emails)
                    hosts = filter(google_search.get_hostnames())
                    all_hosts.extend(hosts)
                    db = stash.stash_manager()
                    db.store_all(word, all_hosts, 'host', 'google')
                    db.store_all(word, all_emails, 'email', 'google')

                elif engineitem == 'hunter':
                    print('\033[94m[*] Searching Hunter. \033[0m')
                    from theHarvester.discovery import huntersearch
                    # Import locally or won't work.
                    try:
                        hunter_search = huntersearch.SearchHunter(word, limit, start)
                        hunter_search.process()
                        emails = filter(hunter_search.get_emails())
                        all_emails.extend(emails)
                        hosts = filter(hunter_search.get_hostnames())
                        all_hosts.extend(hosts)
                        db = stash.stash_manager()
                        db.store_all(word, all_hosts, 'host', 'hunter')
                        db.store_all(word, all_emails, 'email', 'hunter')
                    except Exception as e:
                        if isinstance(e, MissingKey):
                            print(e)
                        else:
                            pass

                elif engineitem == 'intelx':
                    print('\033[94m[*] Searching Intelx. \033[0m')
                    from theHarvester.discovery import intelxsearch
                    # Import locally or won't work.
                    try:
                        intelx_search = intelxsearch.SearchIntelx(word, limit)
                        intelx_search.process()
                        emails = filter(intelx_search.get_emails())
                        all_emails.extend(emails)
                        hosts = filter(intelx_search.get_hostnames())
                        all_hosts.extend(hosts)
                        db = stash.stash_manager()
                        db.store_all(word, all_hosts, 'host', 'intelx')
                        db.store_all(word, all_emails, 'email', 'intelx')
                    except Exception as e:
                        if isinstance(e, MissingKey):
                            print(e)
                        else:
                            print(f'An exception has occurred in Intelx search: {e}')

                elif engineitem == 'linkedin':
                    print('\033[94m[*] Searching Linkedin. \033[0m')
                    from theHarvester.discovery import linkedinsearch
                    linkedin_search = linkedinsearch.SearchLinkedin(word, limit)
                    linkedin_search.process()
                    people = linkedin_search.get_people()
                    db = stash.stash_manager()
                    db.store_all(word, people, 'name', 'linkedin')

                    if len(people) == 0:
                        print('\n[*] No users found Linkedin.\n\n')
                    else:
                        print(f'\n[*] Users found: {len(people)}')
                        print('---------------------')
                        for user in sorted(list(set(people))):
                            print(user)

                elif engineitem == 'linkedin_links':
                    print('\033[94m[*] Searching Linkedin. \033[0m')
                    from theHarvester.discovery import linkedinsearch
                    linkedin_links_search = linkedinsearch.SearchLinkedin(word, limit)
                    linkedin_links_search.process()
                    people = linkedin_links_search.get_links()
                    db = stash.stash_manager()
                    db.store_all(word, people, 'name', 'linkedin')

                    if len(people) == 0:
                        print('\n[*] No links found Linkedin.\n\n')
                    else:
                        print(f'\n[*] Links found: {len(people)}')
                        print('---------------------')
                        for user in sorted(list(set(people))):
                            print(user)

                elif engineitem == 'netcraft':
                    print('\033[94m[*] Searching Netcraft. \033[0m')
                    from theHarvester.discovery import netcraft
                    netcraft_search = netcraft.SearchNetcraft(word)
                    netcraft_search.process()
                    hosts = filter(netcraft_search.get_hostnames())
                    all_hosts.extend(hosts)
                    db = stash.stash_manager()
                    db.store_all(word, all_hosts, 'host', 'netcraft')

                elif engineitem == 'otx':
                    print('\033[94m[*] Searching AlienVault OTX. \033[0m')
                    from theHarvester.discovery import otxsearch
                    try:
                        otxsearch_search = otxsearch.SearchOtx(word)
                        otxsearch_search.process()
                        hosts = filter(otxsearch_search.get_hostnames())
                        all_hosts.extend(list(hosts))
                        ips = filter(otxsearch_search.get_ips())
                        all_ip.extend(list(ips))
                        all_hosts.extend(hosts)
                        db = stash.stash_manager()
                        db.store_all(word, all_hosts, 'host', 'otx')
                        db.store_all(word, all_ip, 'ip', 'otx')
                    except Exception as e:
                        print(e)

                elif engineitem == 'securityTrails':
                    print('\033[94m[*] Searching SecurityTrails. \033[0m')
                    from theHarvester.discovery import securitytrailssearch
                    try:
                        securitytrails_search = securitytrailssearch.SearchSecuritytrail(word)
                        securitytrails_search.process()
                        hosts = filter(securitytrails_search.get_hostnames())
                        all_hosts.extend(hosts)
                        db = stash.stash_manager()
                        db.store_all(word, hosts, 'host', 'securityTrails')
                        ips = securitytrails_search.get_ips()
                        all_ip.extend(ips)
                        db = stash.stash_manager()
                        db.store_all(word, ips, 'ip', 'securityTrails')
                    except Exception as e:
                        if isinstance(e, MissingKey):
                            print(e)
                        else:
                            pass

<<<<<<< HEAD
                elif engineitem == 'suip':
                    print('\033[94m[*] Searching suip. \033[0m')
                    from theHarvester.discovery import suip
                    try:
                        suip_search = suip.SearchSuip(word)
                        suip_search.process()
                        hosts = filter(suip_search.get_hostnames())
                        all_hosts.extend(hosts)
                        db = stash.stash_manager()
                        db.store_all(word, all_hosts, 'host', 'suip')
                    except Exception as e:
                        print(e)
=======
>>>>>>> 95d1df9a
                elif engineitem == 'spyse':
                    print('\033[94m[*] Searching Spyse. \033[0m')
                    from theHarvester.discovery import spyse
                    try:
                        spysesearch_search = spyse.SearchSpyse(word)
                        spysesearch_search.process()
                        hosts = filter(spysesearch_search.get_hostnames())
                        all_hosts.extend(list(hosts))
                        # ips = filter(spysesearch_search.get_ips())
                        # all_ip.extend(list(ips))
                        all_hosts.extend(hosts)
                        db = stash.stash_manager()
                        db.store_all(word, all_hosts, 'host', 'spyse')
                        # db.store_all(word, all_ip, 'ip', 'spyse')
                    except Exception as e:
                        print(e)

                elif engineitem == 'threatcrowd':
                    print('\033[94m[*] Searching Threatcrowd. \033[0m')
                    from theHarvester.discovery import threatcrowd
                    try:
                        threatcrowd_search = threatcrowd.SearchThreatcrowd(word)
                        threatcrowd_search.process()
                        hosts = filter(threatcrowd_search.get_hostnames())
                        all_hosts.extend(hosts)
                        db = stash.stash_manager()
                        db.store_all(word, all_hosts, 'host', 'threatcrowd')
                    except Exception as e:
                        print(e)

                elif engineitem == 'trello':
                    print('\033[94m[*] Searching Trello. \033[0m')
                    from theHarvester.discovery import trello
                    # Import locally or won't work.
                    trello_search = trello.SearchTrello(word)
                    trello_search.process()
                    emails, hosts, urls = trello_search.get_results()
                    all_emails.extend(emails)
                    hosts = filter(hosts)
                    trello_urls = filter(urls)
                    all_hosts.extend(hosts)
                    db = stash.stash_manager()
                    db.store_all(word, hosts, 'host', 'trello')
                    db.store_all(word, emails, 'email', 'trello')

                elif engineitem == 'twitter':
                    print('\033[94m[*] Searching Twitter usernames using Google. \033[0m')
                    from theHarvester.discovery import twittersearch
                    twitter_search = twittersearch.SearchTwitter(word, limit)
                    twitter_search.process()
                    people = twitter_search.get_people()
                    db = stash.stash_manager()
                    db.store_all(word, people, 'name', 'twitter')

                    if len(people) == 0:
                        print('\n[*] No users found.\n\n')
                    else:
                        print('\n[*] Users found: ' + str(len(people)))
                        print('---------------------')
                        for user in sorted(list(set(people))):
                            print(user)

                elif engineitem == 'virustotal':
                    print('\033[94m[*] Searching VirusTotal. \033[0m')
                    from theHarvester.discovery import virustotal
                    virustotal_search = virustotal.SearchVirustotal(word)
                    virustotal_search.process()
                    hosts = filter(virustotal_search.get_hostnames())
                    all_hosts.extend(hosts)
                    db = stash.stash_manager()
                    db.store_all(word, all_hosts, 'host', 'virustotal')

                elif engineitem == 'yahoo':
                    print('\033[94m[*] Searching Yahoo. \033[0m')
                    from theHarvester.discovery import yahoosearch
                    yahoo_search = yahoosearch.SearchYahoo(word, limit)
                    yahoo_search.process()
                    hosts = yahoo_search.get_hostnames()
                    emails = yahoo_search.get_emails()
                    all_hosts.extend(filter(hosts))
                    all_emails.extend(filter(emails))
                    db = stash.stash_manager()
                    db.store_all(word, all_hosts, 'host', 'yahoo')
                    db.store_all(word, all_emails, 'email', 'yahoo')
        else:
            print('\033[93m[!] Invalid source.\n\n \033[0m')
            sys.exit(1)

    # Sanity check to see if all_emails and all_hosts are defined.
    try:
        all_emails
    except NameError:
        print('\n\n\033[93m[!] No emails found because all_emails is not defined.\n\n \033[0m')
        sys.exit(1)
    try:
        all_hosts
    except NameError:
        print('\n\n\033[93m[!] No hosts found because all_hosts is not defined.\n\n \033[0m')
        sys.exit(1)

    # Results
    if len(all_ip) == 0:
        print('\n[*] No IPs found.')
    else:
        print('\n[*] IPs found: ' + str(len(all_ip)))
        print('-------------------')
        # use netaddr as the list may contain ipv4 and ipv6 addresses
        ip_list = sorted([netaddr.IPAddress(ip.strip()) for ip in set(all_ip)])
        print('\n'.join(map(str, ip_list)))

    if len(all_emails) == 0:
        print('\n[*] No emails found.')
    else:
        print('\n[*] Emails found: ' + str(len(all_emails)))
        print('----------------------')
        print(('\n'.join(sorted(list(set(all_emails))))))

    if len(all_hosts) == 0:
        print('\n[*] No hosts found.\n\n')
    else:
        import asyncio
        print('\n[*] Hosts found: ' + str(len(all_hosts)))
        print('---------------------')
        all_hosts = sorted(list(set(all_hosts)))
        full_host = hostchecker.Checker(all_hosts)
        full = asyncio.run(full_host.check())
        for host in full:
            host = str(host)
            print(host.lower())
        db = stash.stash_manager()
        db.store_all(word, host_ip, 'ip', 'DNS-resolver')

    length_urls = len(trello_urls)
    if length_urls == 0:
        if len(engines) >= 1 and 'trello' in engines:
            print('\n[*] No Trello URLs found.')
    else:
        total = length_urls
        print('\n[*] Trello URLs found: ' + str(total))
        print('--------------------')
        for url in sorted(trello_urls):
            print(url)

    # DNS brute force
    # dnsres = []
    if dnsbrute is True:
        print('\n[*] Starting DNS brute force.')
        a = dnssearch.DnsForce(word, dnsserver, verbose=True)
        res = a.process()
        # print('\n[*] Hosts found after DNS brute force:')
        # for y in res:
        # print('-------------------------------------')
        #    print(y)
        #   dnsres.append(y.split(':')[0])
        #    if y not in full:
        #        full.append(y)
        # db = stash.stash_manager()
        # db.store_all(word, dnsres, 'host', 'dns_bruteforce')

    # Port scanning
    if ports_scanning is True:
        print('\n\n[*] Scanning ports (active).\n')
        for x in full:
            host = x.split(':')[1]
            domain = x.split(':')[0]
            if host != 'empty':
                print(('[*] Scanning ' + host))
                ports = [21, 22, 80, 443, 8080]
                try:
                    scan = port_scanner.PortScan(host, ports)
                    openports = scan.process()
                    if len(openports) > 1:
                        print(('\t[*] Detected open ports: ' + ','.join(str(e) for e in openports)))
                    takeover_check = 'True'
                    if takeover_check == 'True' and len(openports) > 0:
                        search_take = takeover.TakeOver(domain)
                        search_take.process()
                except Exception as e:
                    print(e)

    # DNS reverse lookup
    dnsrev = []
    if dnslookup is True:
        print('\n[*] Starting active queries.')
        analyzed_ranges = []
        for entry in host_ip:
            print(entry)
            ip = entry.split(':')[0]
            ip_range = ip.split('.')
            ip_range[3] = '0/24'
            s = '.'
            ip_range = s.join(ip_range)
            if not analyzed_ranges.count(ip_range):
                print('[*] Performing reverse lookup in ' + ip_range)
                a = dnssearch.DnsReverse(ip_range, True)
                a.list()
                res = a.process()
                analyzed_ranges.append(ip_range)
            else:
                continue
            for entries in res:
                if entries.count(word):
                    dnsrev.append(entries)
                    if entries not in full:
                        full.append(entries)
        print('[*] Hosts found after reverse lookup (in target domain):')
        print('--------------------------------------------------------')
        for xh in dnsrev:
            print(xh)

    # DNS TLD expansion
    dnstldres = []
    if dnstld is True:
        print('[*] Starting DNS TLD expansion.')
        a = dnssearch.DnsTld(word, dnsserver, verbose=True)
        res = a.process()
        print('\n[*] Hosts found after DNS TLD expansion:')
        print('----------------------------------------')
        for y in res:
            print(y)
            dnstldres.append(y)
            if y not in full:
                full.append(y)

    # Virtual hosts search
    if virtual == 'basic':
        print('\n[*] Virtual hosts:')
        print('------------------')
        for l in host_ip:
            basic_search = bingsearch.SearchBing(l, limit, start)
            basic_search.process_vhost()
            results = basic_search.get_allhostnames()
            for result in results:
                result = re.sub(r'[[\<\/?]*[\w]*>]*', '', result)
                result = re.sub('<', '', result)
                result = re.sub('>', '', result)
                print((l + '\t' + result))
                vhost.append(l + ':' + result)
                full.append(l + ':' + result)
        vhost = sorted(set(vhost))
    else:
        pass

    # Shodan
    shodanres = []
    if shodan is True:
        import texttable
        tab = texttable.Texttable()
        header = ['IP address', 'Hostname', 'Org', 'Services:Ports', 'Technologies']
        tab.header(header)
        tab.set_cols_align(['c', 'c', 'c', 'c', 'c'])
        tab.set_cols_valign(['m', 'm', 'm', 'm', 'm'])
        tab.set_chars(['-', '|', '+', '#'])
        tab.set_cols_width([15, 20, 15, 15, 18])
        host_ip = list(set(host_ip))
        print('\033[94m[*] Searching Shodan. \033[0m')
        try:
            for ip in host_ip:
                print(('\tSearching for ' + ip))
                shodan = shodansearch.SearchShodan()
                rowdata = shodan.search_ip(ip)
                time.sleep(2)
                tab.add_row(rowdata)
            printedtable = tab.draw()
            print(printedtable)
        except Exception as e:
            print(f'\033[93m[!] An error occurred with Shodan: {e} \033[0m')
    else:
        pass

    # Here we need to add explosion mode.
    # We have to take out the TLDs to do this.
    if args.dns_tld is not False:
        counter = 0
        for word in vhost:
            search = googlesearch.SearchGoogle(word, limit, counter)
            search.process(google_dorking)
            emails = search.get_emails()
            hosts = search.get_hostnames()
            print(emails)
            print(hosts)
    else:
        pass

    # Reporting
    if filename != "":
        try:
            print('\n[*] Reporting started.')
            db = stash.stash_manager()
            scanboarddata = db.getscanboarddata()
            latestscanresults = db.getlatestscanresults(word)
            previousscanresults = db.getlatestscanresults(word, previousday=True)
            latestscanchartdata = db.latestscanchartdata(word)
            scanhistorydomain = db.getscanhistorydomain(word)
            pluginscanstatistics = db.getpluginscanstatistics()
            generator = statichtmlgenerator.HtmlGenerator(word)
            HTMLcode = generator.beginhtml()
            HTMLcode += generator.generatelatestscanresults(latestscanresults)
            HTMLcode += generator.generatepreviousscanresults(previousscanresults)
            graph = reportgraph.GraphGenerator(word)
            HTMLcode += graph.drawlatestscangraph(word, latestscanchartdata)
            HTMLcode += graph.drawscattergraphscanhistory(word, scanhistorydomain)
            HTMLcode += generator.generatepluginscanstatistics(pluginscanstatistics)
            HTMLcode += generator.generatedashboardcode(scanboarddata)
            HTMLcode += '<p><span style="color: #000000;">Report generated on ' + str(
                datetime.datetime.now()) + '</span></p>'
            HTMLcode += '''
            </body>
            </html>
            '''
            Html_file = open(filename, 'w')
            Html_file.write(HTMLcode)
            Html_file.close()
            print('[*] Reporting finished.')
            print('[*] Saving files.')
        except Exception as e:
            print(e)
            print('\n\033[93m[!] An error occurred while creating the output file.\n\n \033[0m')
            sys.exit(1)

        try:
            filename = filename.split('.')[0] + '.xml'
            file = open(filename, 'w')
            file.write('<?xml version="1.0" encoding="UTF-8"?><theHarvester>')
            for x in all_emails:
                file.write('<email>' + x + '</email>')
            for x in full:
                x = x.split(':')
                if len(x) == 2:
                    file.write(
                        '<host>' + '<ip>' + x[1] + '</ip><hostname>' + x[0] + '</hostname>' + '</host>')
                else:
                    file.write('<host>' + x + '</host>')
            for x in vhost:
                x = x.split(':')
                if len(x) == 2:
                    file.write(
                        '<vhost>' + '<ip>' + x[1] + '</ip><hostname>' + x[0] + '</hostname>' + '</vhost>')
                else:
                    file.write('<vhost>' + x + '</vhost>')
            if shodanres != []:
                shodanalysis = []
                for x in shodanres:
                    res = x.split('SAPO')
                    file.write('<shodan>')
                    file.write('<host>' + res[0] + '</host>')
                    file.write('<port>' + res[2] + '</port>')
                    file.write('<banner><!--' + res[1] + '--></banner>')
                    reg_server = re.compile('Server:.*')
                    temp = reg_server.findall(res[1])
                    if temp != []:
                        shodanalysis.append(res[0] + ':' + temp[0])
                    file.write('</shodan>')
                if shodanalysis != []:
                    shodanalysis = sorted(set(shodanalysis))
                    file.write('<servers>')
                    for x in shodanalysis:
                        file.write('<server>' + x + '</server>')
                    file.write('</servers>')

            file.write('</theHarvester>')
            file.flush()
            file.close()
            print('[*] Files saved.')
        except Exception as er:
            print(f'\033[93m[!] An error occurred while saving the XML file: {er} \033[0m')
        print('\n\n')
        sys.exit(0)


def entry_point():
    try:
        start()
    except KeyboardInterrupt:
        print('\n\n\033[93m[!] ctrl+c detected from user, quitting.\n\n \033[0m')
    except Exception as error_entry_point:
        print(error_entry_point)
        sys.exit(1)


if __name__ == '__main__':
    entry_point()<|MERGE_RESOLUTION|>--- conflicted
+++ resolved
@@ -333,7 +333,6 @@
                         else:
                             pass
 
-<<<<<<< HEAD
                 elif engineitem == 'suip':
                     print('\033[94m[*] Searching suip. \033[0m')
                     from theHarvester.discovery import suip
@@ -346,8 +345,7 @@
                         db.store_all(word, all_hosts, 'host', 'suip')
                     except Exception as e:
                         print(e)
-=======
->>>>>>> 95d1df9a
+
                 elif engineitem == 'spyse':
                     print('\033[94m[*] Searching Spyse. \033[0m')
                     from theHarvester.discovery import spyse
