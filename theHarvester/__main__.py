#!/usr/bin/env python3

from theHarvester.discovery import *
from theHarvester.discovery.constants import *
from theHarvester.lib import hostchecker
from theHarvester.lib import reportgraph
from theHarvester.lib import stash
from theHarvester.lib import statichtmlgenerator
from theHarvester.lib.core import *
import argparse
import asyncio
import datetime
import netaddr
import re
import sys

Core.banner()


async def start():
    parser = argparse.ArgumentParser(
        description='theHarvester is used to gather open source intelligence (OSINT) on a\n'
                    'company or domain.')
    parser.add_argument('-d', '--domain', help='company name or domain to search', required=True)
    parser.add_argument('-l', '--limit', help='limit the number of search results, default=500', default=500, type=int)
    parser.add_argument('-S', '--start', help='start with result number X, default=0', default=0, type=int)
<<<<<<< HEAD
    parser.add_argument('-g', '--google-dork', help='use Google Dorks for Google search', default=False,
                        action='store_true')
    parser.add_argument('-p', '--proxies', help='use proxies for requests, enter proxies in proxies.yaml',
                        default=False, action='store_true')
    parser.add_argument('-s', '--shodan', help='use Shodan to query discovered hosts', default=False,
                        action='store_true')
    parser.add_argument('-v', '--virtual-host', help='verify host name via DNS resolution and search for virtual hosts',
                        action='store_const', const='basic', default=False)
=======
    parser.add_argument('-g', '--google-dork', help='use Google Dorks for Google search', default=False, action='store_true')
    parser.add_argument('-p', '--port-scan', help='scan the detected hosts and check for Takeovers (21,22,80,443,8080)', default=False, action='store_true')
    parser.add_argument('-s', '--shodan', help='use Shodan to query discovered hosts', default=False, action='store_true')
    parser.add_argument('-v', '--virtual-host', help='verify host name via DNS resolution and search for virtual hosts', action='store_const', const='basic', default=False)
>>>>>>> 1a50276c
    parser.add_argument('-e', '--dns-server', help='DNS server to use for lookup')
    parser.add_argument('-t', '--dns-tld', help='perform a DNS TLD expansion discovery, default False', default=False)
    parser.add_argument('-r', '--take-over', help='Check for takeovers', default=False, action='store_true')
    parser.add_argument('-n', '--dns-lookup', help='enable DNS server lookup, default False', default=False, action='store_true')
    parser.add_argument('-c', '--dns-brute', help='perform a DNS brute force on the domain', default=False, action='store_true')
    parser.add_argument('-f', '--filename', help='save the results to an HTML and/or XML file', default='', type=str)
    parser.add_argument('-b', '--source', help='''baidu, bing, bingapi, certspotter, crtsh, dnsdumpster,
                        dogpile, duckduckgo, github-code, google,
                        hunter, intelx,
                        linkedin, linkedin_links, netcraft, otx, securityTrails, spyse(disabled for now), threatcrowd,
                        trello, twitter, vhost, virustotal, yahoo, all''')

    args = parser.parse_args()
    try:
        db = stash.StashManager()
        await db.do_init()
    except Exception:
        pass

    all_emails: list = []
    all_hosts: list = []
    all_ip: list = []
    dnsbrute = args.dns_brute
    dnslookup = args.dns_lookup
    dnsserver = args.dns_server
    dnstld = args.dns_tld
    engines = []
    filename: str = args.filename
    full: list = []
    ips: list = []
    google_dorking = args.google_dork
    host_ip: list = []
    limit: int = args.limit
    shodan = args.shodan
    start: int = args.start
    all_urls: list = []
    vhost: list = []
    virtual = args.virtual_host
    word: str = args.domain
    takeover_status = args.take_over

    async def store(search_engine: Any, source: str, process_param: Any = None, store_host: bool = False,
                    store_emails: bool = False, store_ip: bool = False, store_people: bool = False,
                    store_data: bool = False, store_links: bool = False, store_results: bool = False) -> None:
        """
        Persist details into the database.
        The details to be stored is controlled by the parameters passed to the method.

        :param search_engine: search engine to fetch details from
        :param source: source against which the details (corresponding to the search engine) need to be persisted
        :param process_param: any parameters to be passed to the search engine
                              eg: Google needs google_dorking
        :param store_host: whether to store hosts
        :param store_emails: whether to store emails
        :param store_ip: whether to store IP address
        :param store_people: whether to store user details
        :param store_data: whether to fetch host from method get_data() and persist
        :param store_links: whether to store links
        :param store_results: whether to fetch details from get_results() and persist
        """
        await search_engine.process() if process_param is None else await search_engine.process(process_param)
        db_stash = stash.StashManager()
        if source == 'suip':
            print(f'\033[94m[*] Searching {source[0].upper() + source[1:]} this module can take 10+ min but is worth '
                  f'it. \033[0m')
        else:
            print(f'\033[94m[*] Searching {source[0].upper() + source[1:]}. \033[0m')
        if store_host:
            host_names = filter(await search_engine.get_hostnames())
            full_hosts_checker = hostchecker.Checker(host_names)
            temp_hosts, temp_ips = await full_hosts_checker.check()
            ips.extend(temp_ips)
            full.extend(temp_hosts)
            all_hosts.extend(host_names)
            await db_stash.store_all(word, all_hosts, 'host', source)
        if store_emails:
            email_list = filter(await search_engine.get_emails())
            all_emails.extend(email_list)
            await db_stash.store_all(word, email_list, 'email', source)
        if store_ip:
            ips_list = await search_engine.get_ips()
            all_ip.extend(ips_list)
            await db_stash.store_all(word, all_ip, 'ip', source)
        if store_data:
            data = filter(await search_engine.get_data())
            all_hosts.extend(data)
            await db.store_all(word, all_hosts, 'host', source)
        if store_results:
            email_list, host_names, urls = await search_engine.get_results()
            all_emails.extend(email_list)
            host_names = filter(host_names)
            all_urls.extend(filter(urls))
            all_hosts.extend(host_names)
            await db.store_all(word, all_hosts, 'host', source)
            await db.store_all(word, all_emails, 'email', source)
        if store_people:
            people_list = await search_engine.get_people()
            await db_stash.store_all(word, people_list, 'people', source)
            if len(people_list) == 0:
                print('\n[*] No users found.\n\n')
            else:
                print('\n[*] Users found: ' + str(len(people_list)))
                print('---------------------')
                for usr in sorted(list(set(people_list))):
                    print(usr)
        if store_links:
            links = await search_engine.get_links()
            await db.store_all(word, links, 'name', engineitem)
            if len(links) == 0:
                print('\n[*] No links found.\n\n')
            else:
                print(f'\n[*] Links found: {len(links)}')
                print('---------------------')
                for link in sorted(list(set(links))):
                    print(link)

    stor_lst = []
    if args.source is not None:
        if args.source.lower() != 'all':
            engines = sorted(set(map(str.strip, args.source.split(','))))
        else:
            engines = Core.get_supportedengines()
        # Iterate through search engines in order
        if set(engines).issubset(Core.get_supportedengines()):
            print(f'\033[94m[*] Target: {word} \n \033[0m')

            for engineitem in engines:
                if engineitem == 'baidu':
                    from theHarvester.discovery import baidusearch
                    try:
                        baidu_search = baidusearch.SearchBaidu(word, limit)
                        stor_lst.append(store(baidu_search, engineitem, store_host=True, store_emails=True))
                    except Exception:
                        pass

                elif engineitem == 'bing' or engineitem == 'bingapi':
                    from theHarvester.discovery import bingsearch
                    try:
                        bing_search = bingsearch.SearchBing(word, limit, start)
                        bingapi = ''
                        if engineitem == 'bingapi':
                            bingapi += 'yes'
                        else:
                            bingapi += 'no'
                        stor_lst.append(
                            store(bing_search, 'bing', process_param=bingapi, store_host=True, store_emails=True))
                    except Exception as e:
                        if isinstance(e, MissingKey):
                            print(e)
                        else:
                            print(e)

                elif engineitem == 'certspotter':
                    from theHarvester.discovery import certspottersearch
                    try:
                        certspotter_search = certspottersearch.SearchCertspoter(word)
                        stor_lst.append(store(certspotter_search, engineitem, None, store_host=True))
                    except Exception as e:
                        print(e)

                elif engineitem == 'crtsh':
                    try:
                        from theHarvester.discovery import crtsh
                        crtsh_search = crtsh.SearchCrtsh(word)
                        stor_lst.append(store(crtsh_search, 'CRTsh', store_data=True))
                    except Exception as e:
                        print(f'\033[93m[!] A timeout occurred with crtsh, cannot find {args.domain}\n {e}\033[0m')

                elif engineitem == 'dnsdumpster':
                    try:
                        from theHarvester.discovery import dnsdumpster
                        dns_dumpster_search = dnsdumpster.SearchDnsDumpster(word)
                        stor_lst.append(store(dns_dumpster_search, engineitem, store_host=True))
                    except Exception as e:
                        print(f'\033[93m[!] An error occurred with dnsdumpster: {e} \033[0m')

                elif engineitem == 'dogpile':
                    try:
                        from theHarvester.discovery import dogpilesearch
                        dogpile_search = dogpilesearch.SearchDogpile(word, limit)
                        stor_lst.append(store(dogpile_search, engineitem, store_host=True, store_emails=True))
                    except Exception as e:
                        print(f'\033[93m[!] An error occurred with Dogpile: {e} \033[0m')

                elif engineitem == 'duckduckgo':
                    from theHarvester.discovery import duckduckgosearch
                    duckduckgo_search = duckduckgosearch.SearchDuckDuckGo(word, limit)
                    stor_lst.append(store(duckduckgo_search, engineitem, store_host=True, store_emails=True))

                elif engineitem == 'github-code':
                    try:
                        from theHarvester.discovery import githubcode
                        github_search = githubcode.SearchGithubCode(word, limit)
                        stor_lst.append(store(github_search, engineitem, store_host=True, store_emails=True))
                    except MissingKey as ex:
                        print(ex)
                    else:
                        pass

                elif engineitem == 'exalead':
                    from theHarvester.discovery import exaleadsearch
                    exalead_search = exaleadsearch.SearchExalead(word, limit, start)
                    stor_lst.append(store(exalead_search, engineitem, store_host=True, store_emails=True))

                elif engineitem == 'google':
                    from theHarvester.discovery import googlesearch
                    google_search = googlesearch.SearchGoogle(word, limit, start)
                    stor_lst.append(store(google_search, engineitem, process_param=google_dorking, store_host=True,
                                          store_emails=True))

                elif engineitem == 'hunter':
                    from theHarvester.discovery import huntersearch
                    # Import locally or won't work.
                    try:
                        hunter_search = huntersearch.SearchHunter(word, limit, start)
                        stor_lst.append(store(hunter_search, engineitem, store_host=True, store_emails=True))
                    except Exception as e:
                        if isinstance(e, MissingKey):
                            print(e)
                        else:
                            pass

                elif engineitem == 'intelx':
                    from theHarvester.discovery import intelxsearch
                    # Import locally or won't work.
                    try:
                        intelx_search = intelxsearch.SearchIntelx(word, limit)
                        stor_lst.append(store(intelx_search, engineitem, store_host=True, store_emails=True))
                    except Exception as e:
                        if isinstance(e, MissingKey):
                            print(e)
                        else:
                            print(f'An exception has occurred in Intelx search: {e}')

                elif engineitem == 'linkedin':
                    from theHarvester.discovery import linkedinsearch
                    linkedin_search = linkedinsearch.SearchLinkedin(word, limit)
                    stor_lst.append(store(linkedin_search, engineitem, store_people=True))

                elif engineitem == 'linkedin_links':
                    from theHarvester.discovery import linkedinsearch
                    linkedin_links_search = linkedinsearch.SearchLinkedin(word, limit)
                    stor_lst.append(store(linkedin_links_search, 'linkedin', store_links=True))

                elif engineitem == 'netcraft':
                    from theHarvester.discovery import netcraft
                    netcraft_search = netcraft.SearchNetcraft(word)
                    stor_lst.append(store(netcraft_search, engineitem, store_host=True))

                elif engineitem == 'otx':
                    from theHarvester.discovery import otxsearch
                    try:
                        otxsearch_search = otxsearch.SearchOtx(word)
                        stor_lst.append(store(otxsearch_search, engineitem, store_host=True, store_ip=True))
                    except Exception as e:
                        print(e)

                elif engineitem == 'securityTrails':
                    from theHarvester.discovery import securitytrailssearch
                    try:
                        securitytrails_search = securitytrailssearch.SearchSecuritytrail(word)
                        stor_lst.append(store(securitytrails_search, engineitem, store_host=True, store_ip=True))
                    except Exception as e:
                        if isinstance(e, MissingKey):
                            print(e)
                        else:
                            pass

                elif engineitem == 'suip':
                    from theHarvester.discovery import suip
                    try:
                        suip_search = suip.SearchSuip(word)
                        stor_lst.append(store(suip_search, engineitem, store_host=True))
                    except Exception as e:
                        print(e)

                elif engineitem == 'spyse':
                    from theHarvester.discovery import spyse
                    try:
                        spyse_search = spyse.SearchSpyse(word)
                        stor_lst.append(store(spyse_search, engineitem, store_host=True, store_ip=True))
                    except Exception as e:
                        print(e)

                elif engineitem == 'threatcrowd':
                    from theHarvester.discovery import threatcrowd
                    try:
                        threatcrowd_search = threatcrowd.SearchThreatcrowd(word)
                        stor_lst.append(store(threatcrowd_search, engineitem, store_host=True))
                    except Exception as e:
                        print(e)

                elif engineitem == 'trello':
                    from theHarvester.discovery import trello
                    # Import locally or won't work.
                    trello_search = trello.SearchTrello(word)
                    stor_lst.append(store(trello_search, engineitem, store_results=True))

                elif engineitem == 'twitter':
                    from theHarvester.discovery import twittersearch
                    twitter_search = twittersearch.SearchTwitter(word, limit)
                    stor_lst.append(store(twitter_search, engineitem, store_people=True))

                elif engineitem == 'virustotal':
                    from theHarvester.discovery import virustotal
                    virustotal_search = virustotal.SearchVirustotal(word)
                    stor_lst.append(store(virustotal_search, engineitem, store_host=True))

                elif engineitem == 'yahoo':

                    from theHarvester.discovery import yahoosearch
                    yahoo_search = yahoosearch.SearchYahoo(word, limit)
                    stor_lst.append(store(yahoo_search, engineitem, store_host=True, store_emails=True))
        else:
            print('\033[93m[!] Invalid source.\n\n \033[0m')
            sys.exit(1)

    async def worker(queue):
        while True:
            # Get a "work item" out of the queue.
            stor = await queue.get()
            try:
                await stor
                queue.task_done()
                # Notify the queue that the "work item" has been processed.
            except Exception:
                queue.task_done()

    async def handler(lst):
        queue = asyncio.Queue()

        for stor_method in lst:
            # enqueue the coroutines
            queue.put_nowait(stor_method)
        # Create five worker tasks to process the queue concurrently.
        tasks = []
        for i in range(5):
            task = asyncio.create_task(worker(queue))
            tasks.append(task)

        # Wait until the queue is fully processed.
        await queue.join()

        # Cancel our worker tasks.
        for task in tasks:
            task.cancel()
        # Wait until all worker tasks are cancelled.
        await asyncio.gather(*tasks, return_exceptions=True)

    await handler(lst=stor_lst)

    # Sanity check to see if all_emails and all_hosts are defined.
    try:
        all_emails
    except NameError:
        print('\n\n\033[93m[!] No emails found because all_emails is not defined.\n\n \033[0m')
        sys.exit(1)
    try:
        all_hosts
    except NameError:
        print('\n\n\033[93m[!] No hosts found because all_hosts is not defined.\n\n \033[0m')
        sys.exit(1)

    # Results
    if len(all_ip) == 0:
        print('\n[*] No IPs found.')
    else:
        print('\n[*] IPs found: ' + str(len(all_ip)))
        print('-------------------')
        # use netaddr as the list may contain ipv4 and ipv6 addresses
        ip_list = sorted([netaddr.IPAddress(ip.strip()) for ip in set(all_ip)])
        print('\n'.join(map(str, ip_list)))

    if len(all_emails) == 0:
        print('\n[*] No emails found.')
    else:
        print('\n[*] Emails found: ' + str(len(all_emails)))
        print('----------------------')
        print(('\n'.join(sorted(list(set(all_emails))))))

    if len(all_hosts) == 0:
        print('\n[*] No hosts found.\n\n')
    else:
        print('\n[*] Hosts found: ' + str(len(all_hosts)))
        print('---------------------')
        all_hosts = sorted(list(set(all_hosts)))
        """full_host = hostchecker.Checker(all_hosts)
        full, ips = await full_host.check()"""
        db = stash.StashManager()
        full.sort(key=lambda el: el.split(':')[0])
        for host in full:
            host = str(host)
            print(host)
        host_ip = [netaddr_ip.format() for netaddr_ip in sorted([netaddr.IPAddress(ip) for ip in ips])]
        await db.store_all(word, host_ip, 'ip', 'DNS-resolver')
    length_urls = len(all_urls)
    if length_urls == 0:
        if len(engines) >= 1 and 'trello' in engines:
            print('\n[*] No Trello URLs found.')
    else:
        total = length_urls
        print('\n[*] Trello URLs found: ' + str(total))
        print('--------------------')
        for url in sorted(all_urls):
            print(url)

    # DNS brute force
    # dnsres = []
    if dnsbrute is True:
        print('\n[*] Starting DNS brute force.')
        a = dnssearch.DnsForce(word, dnsserver, verbose=True)
        a.process()
        # print('\n[*] Hosts found after DNS brute force:')
        # for y in res:
        # print('-------------------------------------')
        #    print(y)
        #   dnsres.append(y.split(':')[0])
        #    if y not in full:
        #        full.append(y)
        # db = stash.stash_manager()
        # db.store_all(word, dnsres, 'host', 'dns_bruteforce')

    # TakeOver Checking

    if takeover_status:
        print('\n[*] Performing subdomain takeover check')
        print('\n[*] Subdomain Takeover checking IS ACTIVE RECON')
        search_take = takeover.TakeOver(all_hosts)
        await search_take.process()

    # DNS reverse lookup
    dnsrev = []
    if dnslookup is True:
        print('\n[*] Starting active queries.')
        analyzed_ranges = []
        for entry in host_ip:
            print(entry)
            ip = entry.split(':')[0]
            ip_range = ip.split('.')
            ip_range[3] = '0/24'
            s = '.'
            ip_range = s.join(ip_range)
            if not analyzed_ranges.count(ip_range):
                print('[*] Performing reverse lookup in ' + ip_range)
                a = dnssearch.DnsReverse(ip_range, True)
                a.list()
                res = a.process()
                analyzed_ranges.append(ip_range)
            else:
                continue
            for entries in res:
                if entries.count(word):
                    dnsrev.append(entries)
                    if entries not in full:
                        full.append(entries)
        print('[*] Hosts found after reverse lookup (in target domain):')
        print('--------------------------------------------------------')
        for xh in dnsrev:
            print(xh)

    # DNS TLD expansion
    dnstldres = []
    if dnstld is True:
        print('[*] Starting DNS TLD expansion.')
        a = dnssearch.DnsTld(word, dnsserver, verbose=True)
        res = a.process()
        print('\n[*] Hosts found after DNS TLD expansion:')
        print('----------------------------------------')
        for y in res:
            print(y)
            dnstldres.append(y)
            if y not in full:
                full.append(y)

    # Virtual hosts search
    if virtual == 'basic':
        print('\n[*] Virtual hosts:')
        print('------------------')
        for l in host_ip:
            basic_search = bingsearch.SearchBing(l, limit, start)
            await basic_search.process_vhost()
            results = await basic_search.get_allhostnames()
            for result in results:
                result = re.sub(r'[[\<\/?]*[\w]*>]*', '', result)
                result = re.sub('<', '', result)
                result = re.sub('>', '', result)
                print((l + '\t' + result))
                vhost.append(l + ':' + result)
                full.append(l + ':' + result)
        vhost = sorted(set(vhost))
    else:
        pass

    # Shodan
    shodanres = []
    if shodan is True:
        import texttable
        tab = texttable.Texttable()
        header = ['IP address', 'Hostname', 'Org', 'Services:Ports', 'Technologies']
        tab.header(header)
        tab.set_cols_align(['c', 'c', 'c', 'c', 'c'])
        tab.set_cols_valign(['m', 'm', 'm', 'm', 'm'])
        tab.set_chars(['-', '|', '+', '#'])
        tab.set_cols_width([15, 20, 15, 15, 18])
        print('\033[94m[*] Searching Shodan. \033[0m')
        try:
            for ip in host_ip:
                print(('\tSearching for ' + ip))
                shodan = shodansearch.SearchShodan()
                rowdata = await shodan.search_ip(ip)
                await asyncio.sleep(2)
                tab.add_row(rowdata)
            printedtable = tab.draw()
            print(printedtable)
        except Exception as e:
            print(f'\033[93m[!] An error occurred with Shodan: {e} \033[0m')
    else:
        pass

    # Here we need to add explosion mode.
    # We have to take out the TLDs to do this.
    if args.dns_tld is not False:
        counter = 0
        for word in vhost:
            search = googlesearch.SearchGoogle(word, limit, counter)
            await search.process(google_dorking)
            emails = await search.get_emails()
            hosts = await search.get_hostnames()
            print(emails)
            print(hosts)
    else:
        pass

    # Reporting
    if filename != "":
        try:
            print('\n[*] Reporting started.')
            db = stash.StashManager()
            scanboarddata = await db.getscanboarddata()
            latestscanresults = await db.getlatestscanresults(word)
            previousscanresults = await db.getlatestscanresults(word, previousday=True)
            latestscanchartdata = await db.latestscanchartdata(word)
            scanhistorydomain = await db.getscanhistorydomain(word)
            pluginscanstatistics = await db.getpluginscanstatistics()
            generator = statichtmlgenerator.HtmlGenerator(word)
            HTMLcode = await generator.beginhtml()
            HTMLcode += await generator.generatelatestscanresults(latestscanresults)
            HTMLcode += await generator.generatepreviousscanresults(previousscanresults)
            graph = reportgraph.GraphGenerator(word)
            await graph.init_db()
            HTMLcode += await graph.drawlatestscangraph(word, latestscanchartdata)
            HTMLcode += await graph.drawscattergraphscanhistory(word, scanhistorydomain)
            HTMLcode += await generator.generatepluginscanstatistics(pluginscanstatistics)
            HTMLcode += await generator.generatedashboardcode(scanboarddata)
            HTMLcode += '<p><span style="color: #000000;">Report generated on ' + str(
                datetime.datetime.now()) + '</span></p>'
            HTMLcode += '''
               </body>
               </html>
               '''
            Html_file = open(f'{filename}.html' if '.html' not in filename else filename, 'w')
            Html_file.write(HTMLcode)
            Html_file.close()
            print('[*] Reporting finished.')
            print('[*] Saving files.')
        except Exception as e:
            print(e)
            print('\n\033[93m[!] An error occurred while creating the output file.\n\n \033[0m')
            sys.exit(1)

        try:
            filename = filename.split('.')[0] + '.xml'
            file = open(filename, 'w')
            file.write('<?xml version="1.0" encoding="UTF-8"?><theHarvester>')
            for x in all_emails:
                file.write('<email>' + x + '</email>')
            for x in full:
                host, ip = x.split(':') if ':' in x else (x, '')
                if ip and len(ip) > 3:
                    file.write(f'<host><ip>{ip}</ip><hostname>{host}</hostname></host>')
                else:
                    file.write(f'<host>{host}</host>')
            for x in vhost:
                host, ip = x.split(':') if ':' in x else (x, '')
                if ip and len(ip) > 3:
                    file.write(f'<vhost><ip>{ip} </ip><hostname>{host}</hostname></vhost>')
                else:
                    file.write(f'<vhost>{host}</vhost>')
            if shodanres != []:
                shodanalysis = []
                for x in shodanres:
                    res = x.split('SAPO')
                    file.write('<shodan>')
                    file.write('<host>' + res[0] + '</host>')
                    file.write('<port>' + res[2] + '</port>')
                    file.write('<banner><!--' + res[1] + '--></banner>')
                    reg_server = re.compile('Server:.*')
                    temp = reg_server.findall(res[1])
                    if temp:
                        shodanalysis.append(res[0] + ':' + temp[0])
                    file.write('</shodan>')
                if shodanalysis:
                    shodanalysis = sorted(set(shodanalysis))
                    file.write('<servers>')
                    for x in shodanalysis:
                        file.write('<server>' + x + '</server>')
                    file.write('</servers>')

            file.write('</theHarvester>')
            file.flush()
            file.close()
            print('[*] Files saved.')
        except Exception as er:
            print(f'\033[93m[!] An error occurred while saving the XML file: {er} \033[0m')
        print('\n\n')
        sys.exit(0)


async def entry_point():
    try:
        await start()
        # await handler()
    except KeyboardInterrupt:
        print('\n\n\033[93m[!] ctrl+c detected from user, quitting.\n\n \033[0m')
    except Exception as error_entry_point:
        print(error_entry_point)
        sys.exit(1)


if __name__ == '__main__':
    asyncio.run(main=entry_point(), debug=True)<|MERGE_RESOLUTION|>--- conflicted
+++ resolved
@@ -24,7 +24,6 @@
     parser.add_argument('-d', '--domain', help='company name or domain to search', required=True)
     parser.add_argument('-l', '--limit', help='limit the number of search results, default=500', default=500, type=int)
     parser.add_argument('-S', '--start', help='start with result number X, default=0', default=0, type=int)
-<<<<<<< HEAD
     parser.add_argument('-g', '--google-dork', help='use Google Dorks for Google search', default=False,
                         action='store_true')
     parser.add_argument('-p', '--proxies', help='use proxies for requests, enter proxies in proxies.yaml',
@@ -33,12 +32,6 @@
                         action='store_true')
     parser.add_argument('-v', '--virtual-host', help='verify host name via DNS resolution and search for virtual hosts',
                         action='store_const', const='basic', default=False)
-=======
-    parser.add_argument('-g', '--google-dork', help='use Google Dorks for Google search', default=False, action='store_true')
-    parser.add_argument('-p', '--port-scan', help='scan the detected hosts and check for Takeovers (21,22,80,443,8080)', default=False, action='store_true')
-    parser.add_argument('-s', '--shodan', help='use Shodan to query discovered hosts', default=False, action='store_true')
-    parser.add_argument('-v', '--virtual-host', help='verify host name via DNS resolution and search for virtual hosts', action='store_const', const='basic', default=False)
->>>>>>> 1a50276c
     parser.add_argument('-e', '--dns-server', help='DNS server to use for lookup')
     parser.add_argument('-t', '--dns-tld', help='perform a DNS TLD expansion discovery, default False', default=False)
     parser.add_argument('-r', '--take-over', help='Check for takeovers', default=False, action='store_true')
