#!/usr/bin/env python3

from theHarvester.discovery import *
from theHarvester.discovery.constants import *
from theHarvester.lib import hostchecker
from theHarvester.lib import reportgraph
from theHarvester.lib import stash
from theHarvester.lib import statichtmlgenerator
from theHarvester.lib.core import *
import argparse
import datetime
import netaddr
import re
import sys
import time

Core.banner()


def start():
    parser = argparse.ArgumentParser(description='theHarvester is used to gather open source intelligence (OSINT) on a\n'
                                                 'company or domain.')
    parser.add_argument('-d', '--domain', help='company name or domain to search', required=True)
    parser.add_argument('-l', '--limit', help='limit the number of search results, default=500', default=500, type=int)
    parser.add_argument('-S', '--start', help='start with result number X, default=0', default=0, type=int)
    parser.add_argument('-g', '--google-dork', help='use Google Dorks for Google search', default=False, action='store_true')
    parser.add_argument('-p', '--port-scan', help='scan the detected hosts and check for Takeovers (21,22,80,443,8080)', default=False, action='store_true')
    parser.add_argument('-s', '--shodan', help='use Shodan to query discovered hosts', default=False, action='store_true')
    parser.add_argument('-v', '--virtual-host', help='verify host name via DNS resolution and search for virtual hosts', action='store_const', const='basic', default=False)
    parser.add_argument('-e', '--dns-server', help='DNS server to use for lookup')
    parser.add_argument('-t', '--dns-tld', help='perform a DNS TLD expansion discovery, default False', default=False)
    parser.add_argument('-n', '--dns-lookup', help='enable DNS server lookup, default False', default=False, action='store_true')
    parser.add_argument('-c', '--dns-brute', help='perform a DNS brute force on the domain', default=False, action='store_true')
    parser.add_argument('-f', '--filename', help='save the results to an HTML and/or XML file', default='', type=str)
    parser.add_argument('-b', '--source', help='''baidu, bing, bingapi, crtsh, dnsdumpster,
                        dogpile, duckduckgo, github-code, google,
                        hunter, intelx,
                        linkedin, linkedin_links, netcraft, otx, securityTrails, spyse, threatcrowd,
                        trello, twitter, vhost, virustotal, yahoo''')

    args = parser.parse_args()
    try:
        db = stash.stash_manager()
        db.do_init()
    except Exception:
        pass

    all_emails = []
    all_hosts = []
    all_ip = []
    dnsbrute = args.dns_brute
    dnslookup = args.dns_lookup
    dnsserver = args.dns_server
    dnstld = args.dns_tld
    engines = []
    filename = args.filename  # type: str
    full = []
    google_dorking = args.google_dork
    host_ip = []
    limit = args.limit  # type: int
    ports_scanning = args.port_scan
    shodan = args.shodan
    start = args.start  # type: int
    takeover_check = False
    trello_urls = []
    vhost = []
    virtual = args.virtual_host
    word = args.domain  # type: str

    if args.source is not None:
        engines = sorted(set(map(str.strip, args.source.split(','))))
        # Iterate through search engines in order
        if set(engines).issubset(Core.get_supportedengines()):
            print(f'\033[94m[*] Target: {word} \n \033[0m')

            for engineitem in engines:
                if engineitem == 'baidu':
                    print('\033[94m[*] Searching Baidu. \033[0m')
                    from theHarvester.discovery import baidusearch
                    try:
                        baidu_search = baidusearch.SearchBaidu(word, limit)
                        baidu_search.process()
                        all_emails = filter(baidu_search.get_emails())
                        hosts = filter(baidu_search.get_hostnames())
                        all_hosts.extend(hosts)
                        db = stash.stash_manager()
                        db.store_all(word, all_hosts, 'host', 'baidu')
                        db.store_all(word, all_emails, 'email', 'baidu')
                    except Exception:
                        pass

                elif engineitem == 'bing' or engineitem == 'bingapi':
                    print('\033[94m[*] Searching Bing. \033[0m')
                    from theHarvester.discovery import bingsearch
                    try:
                        bing_search = bingsearch.SearchBing(word, limit, start)
                        bingapi = ''
                        if engineitem == 'bingapi':
                            bingapi += 'yes'
                        else:
                            bingapi += 'no'
                        bing_search.process(bingapi)
                        all_emails = filter(bing_search.get_emails())
                        hosts = filter(bing_search.get_hostnames())
                        all_hosts.extend(hosts)
                        db = stash.stash_manager()
                        db.store_all(word, all_hosts, 'email', 'bing')
                        db.store_all(word, all_hosts, 'host', 'bing')
                    except Exception as e:
                        if isinstance(e, MissingKey):
                            print(e)
                        else:
                            pass

                elif engineitem == 'crtsh':
                    try:
                        print('\033[94m[*] Searching CRT.sh. \033[0m')
                        from theHarvester.discovery import crtsh
                        crtsh_search = crtsh.SearchCrtsh(word)
                        crtsh_search.process()
                        hosts = filter(crtsh_search.get_data())
                        all_hosts.extend(hosts)
                        db = stash.stash_manager()
                        db.store_all(word, all_hosts, 'host', 'CRTsh')

                    except Exception:
                        print(f'\033[93m[!] An timeout occurred with crtsh, cannot find {args.domain}\033[0m')

                elif engineitem == 'dnsdumpster':
                    try:
                        print('\033[94m[*] Searching DNSdumpster. \033[0m')
                        from theHarvester.discovery import dnsdumpster
                        dns_dumpster_search = dnsdumpster.SearchDnsDumpster(word)
                        dns_dumpster_search.process()
                        hosts = filter(dns_dumpster_search.get_hostnames())
                        all_hosts.extend(hosts)
                        db = stash.stash_manager()
                        db.store_all(word, all_hosts, 'host', 'dnsdumpster')
                    except Exception as e:
                        print(f'\033[93m[!] An error occurred with dnsdumpster: {e} \033[0m')

                elif engineitem == 'dogpile':
                    try:
                        print('\033[94m[*] Searching Dogpile. \033[0m')
                        from theHarvester.discovery import dogpilesearch
                        dogpile_search = dogpilesearch.SearchDogpile(word, limit)
                        dogpile_search.process()
                        emails = filter(dogpile_search.get_emails())
                        hosts = filter(dogpile_search.get_hostnames())
                        all_hosts.extend(hosts)
                        all_emails.extend(emails)
                        db = stash.stash_manager()
                        db.store_all(word, all_hosts, 'email', 'dogpile')
                        db.store_all(word, all_hosts, 'host', 'dogpile')
                    except Exception as e:
                        print(f'\033[93m[!] An error occurred with Dogpile: {e} \033[0m')

                elif engineitem == 'duckduckgo':
                    print('\033[94m[*] Searching DuckDuckGo. \033[0m')
                    from theHarvester.discovery import duckduckgosearch
                    duckduckgo_search = duckduckgosearch.SearchDuckDuckGo(word, limit)
                    duckduckgo_search.process()
                    emails = filter(duckduckgo_search.get_emails())
                    hosts = filter(duckduckgo_search.get_hostnames())
                    all_hosts.extend(hosts)
                    all_emails.extend(emails)
                    db = stash.stash_manager()
                    db.store_all(word, all_hosts, 'email', 'duckduckgo')
                    db.store_all(word, all_hosts, 'host', 'duckduckgo')

                elif engineitem == 'github-code':
                    print('\033[94m[*] Searching Github (code). \033[0m')
                    try:
                        from theHarvester.discovery import githubcode
                        github_search = githubcode.SearchGithubCode(word, limit)
                        github_search.process()
                        emails = filter(github_search.get_emails())
                        all_emails.extend(emails)
                        hosts = filter(github_search.get_hostnames())
                        all_hosts.extend(hosts)
                        db = stash.stash_manager()
                        db.store_all(word, all_hosts, 'host', 'github-code')
                        db.store_all(word, all_emails, 'email', 'github-code')
                    except MissingKey as ex:
                        print(ex)
                    else:
                        pass

                elif engineitem == 'exalead':
                    print('\033[94m[*] Searching Exalead \033[0m')
                    from theHarvester.discovery import exaleadsearch
                    exalead_search = exaleadsearch.SearchExalead(word, limit, start)
                    exalead_search.process()
                    emails = filter(exalead_search.get_emails())
                    all_emails.extend(emails)
                    hosts = filter(exalead_search.get_hostnames())
                    all_hosts.extend(hosts)
                    db = stash.stash_manager()
                    db.store_all(word, all_hosts, 'host', 'exalead')
                    db.store_all(word, all_emails, 'email', 'exalead')

                elif engineitem == 'google':
                    print('\033[94m[*] Searching Google. \033[0m')
                    from theHarvester.discovery import googlesearch
                    google_search = googlesearch.SearchGoogle(word, limit, start)
                    google_search.process(google_dorking)
                    emails = filter(google_search.get_emails())
                    all_emails.extend(emails)
                    hosts = filter(google_search.get_hostnames())
                    all_hosts.extend(hosts)
                    db = stash.stash_manager()
                    db.store_all(word, all_hosts, 'host', 'google')
                    db.store_all(word, all_emails, 'email', 'google')

                elif engineitem == 'hunter':
                    print('\033[94m[*] Searching Hunter. \033[0m')
                    from theHarvester.discovery import huntersearch
                    # Import locally or won't work.
                    try:
                        hunter_search = huntersearch.SearchHunter(word, limit, start)
                        hunter_search.process()
                        emails = filter(hunter_search.get_emails())
                        all_emails.extend(emails)
                        hosts = filter(hunter_search.get_hostnames())
                        all_hosts.extend(hosts)
                        db = stash.stash_manager()
                        db.store_all(word, all_hosts, 'host', 'hunter')
                        db.store_all(word, all_emails, 'email', 'hunter')
                    except Exception as e:
                        if isinstance(e, MissingKey):
                            print(e)
                        else:
                            pass

                elif engineitem == 'intelx':
                    print('\033[94m[*] Searching Intelx. \033[0m')
                    from theHarvester.discovery import intelxsearch
                    # Import locally or won't work.
                    try:
                        intelx_search = intelxsearch.SearchIntelx(word, limit)
                        intelx_search.process()
                        emails = filter(intelx_search.get_emails())
                        all_emails.extend(emails)
                        hosts = filter(intelx_search.get_hostnames())
                        all_hosts.extend(hosts)
                        db = stash.stash_manager()
                        db.store_all(word, all_hosts, 'host', 'intelx')
                        db.store_all(word, all_emails, 'email', 'intelx')
                    except Exception as e:
                        if isinstance(e, MissingKey):
                            print(e)
                        else:
                            print(f'An exception has occurred in Intelx search: {e}')

                elif engineitem == 'linkedin':
                    print('\033[94m[*] Searching Linkedin. \033[0m')
                    from theHarvester.discovery import linkedinsearch
                    linkedin_search = linkedinsearch.SearchLinkedin(word, limit)
                    linkedin_search.process()
                    people = linkedin_search.get_people()
                    db = stash.stash_manager()
                    db.store_all(word, people, 'name', 'linkedin')

                    if len(people) == 0:
                        print('\n[*] No users found Linkedin.\n\n')
                    else:
                        print(f'\n[*] Users found: {len(people)}')
                        print('---------------------')
                        for user in sorted(list(set(people))):
                            print(user)

                elif engineitem == 'linkedin_links':
                    print('\033[94m[*] Searching Linkedin. \033[0m')
                    from theHarvester.discovery import linkedinsearch
                    linkedin_links_search = linkedinsearch.SearchLinkedin(word, limit)
                    linkedin_links_search.process()
                    people = linkedin_links_search.get_links()
                    db = stash.stash_manager()
                    db.store_all(word, people, 'name', 'linkedin')

                    if len(people) == 0:
                        print('\n[*] No links found Linkedin.\n\n')
                    else:
                        print(f'\n[*] Links found: {len(people)}')
                        print('---------------------')
                        for user in sorted(list(set(people))):
                            print(user)

                elif engineitem == 'netcraft':
                    print('\033[94m[*] Searching Netcraft. \033[0m')
                    from theHarvester.discovery import netcraft
                    netcraft_search = netcraft.SearchNetcraft(word)
                    netcraft_search.process()
                    hosts = filter(netcraft_search.get_hostnames())
                    all_hosts.extend(hosts)
                    db = stash.stash_manager()
                    db.store_all(word, all_hosts, 'host', 'netcraft')

                elif engineitem == 'otx':
                    print('\033[94m[*] Searching AlienVault OTX. \033[0m')
                    from theHarvester.discovery import otxsearch
                    try:
                        otxsearch_search = otxsearch.SearchOtx(word)
                        otxsearch_search.process()
                        hosts = filter(otxsearch_search.get_hostnames())
                        all_hosts.extend(list(hosts))
                        ips = filter(otxsearch_search.get_ips())
                        all_ip.extend(list(ips))
                        all_hosts.extend(hosts)
                        db = stash.stash_manager()
                        db.store_all(word, all_hosts, 'host', 'otx')
                        db.store_all(word, all_ip, 'ip', 'otx')
                    except Exception as e:
                        print(e)

                elif engineitem == 'securityTrails':
                    print('\033[94m[*] Searching SecurityTrails. \033[0m')
                    from theHarvester.discovery import securitytrailssearch
                    try:
                        securitytrails_search = securitytrailssearch.SearchSecuritytrail(word)
                        securitytrails_search.process()
                        hosts = filter(securitytrails_search.get_hostnames())
                        all_hosts.extend(hosts)
                        db = stash.stash_manager()
                        db.store_all(word, hosts, 'host', 'securityTrails')
                        ips = securitytrails_search.get_ips()
                        all_ip.extend(ips)
                        db = stash.stash_manager()
                        db.store_all(word, ips, 'ip', 'securityTrails')
                    except Exception as e:
                        if isinstance(e, MissingKey):
                            print(e)
                        else:
                            pass

<<<<<<< HEAD
                elif engineitem == 'suip':
                    print('\033[94m[*] Searching suip. \033[0m')
                    from theHarvester.discovery import suip
                    try:
                        suip_search = suip.SearchSuip(word)
                        suip_search.process()
                        hosts = filter(suip_search.get_hostnames())
                        all_hosts.extend(hosts)
                        db = stash.stash_manager()
                        db.store_all(word, all_hosts, 'host', 'suip')
=======
                elif engineitem == 'spyse':
                    print('\033[94m[*] Searching Spyse. \033[0m')
                    from theHarvester.discovery import spyse
                    try:
                        spysesearch_search = spyse.SearchSpyse(word)
                        spysesearch_search.process()
                        hosts = filter(spysesearch_search.get_hostnames())
                        all_hosts.extend(list(hosts))
                        # ips = filter(spysesearch_search.get_ips())
                        # all_ip.extend(list(ips))
                        all_hosts.extend(hosts)
                        db = stash.stash_manager()
                        db.store_all(word, all_hosts, 'host', 'spyse')
                        # db.store_all(word, all_ip, 'ip', 'spyse')
>>>>>>> b18383ac
                    except Exception as e:
                        print(e)

                elif engineitem == 'threatcrowd':
                    print('\033[94m[*] Searching Threatcrowd. \033[0m')
                    from theHarvester.discovery import threatcrowd
                    try:
                        threatcrowd_search = threatcrowd.SearchThreatcrowd(word)
                        threatcrowd_search.process()
                        hosts = filter(threatcrowd_search.get_hostnames())
                        all_hosts.extend(hosts)
                        db = stash.stash_manager()
                        db.store_all(word, all_hosts, 'host', 'threatcrowd')
                    except Exception as e:
                        print(e)

                elif engineitem == 'trello':
                    print('\033[94m[*] Searching Trello. \033[0m')
                    from theHarvester.discovery import trello
                    # Import locally or won't work.
                    trello_search = trello.SearchTrello(word)
                    trello_search.process()
                    emails, hosts, urls = trello_search.get_results()
                    all_emails.extend(emails)
                    hosts = filter(hosts)
                    trello_urls = filter(urls)
                    all_hosts.extend(hosts)
                    db = stash.stash_manager()
                    db.store_all(word, hosts, 'host', 'trello')
                    db.store_all(word, emails, 'email', 'trello')

                elif engineitem == 'twitter':
                    print('\033[94m[*] Searching Twitter usernames using Google. \033[0m')
                    from theHarvester.discovery import twittersearch
                    twitter_search = twittersearch.SearchTwitter(word, limit)
                    twitter_search.process()
                    people = twitter_search.get_people()
                    db = stash.stash_manager()
                    db.store_all(word, people, 'name', 'twitter')

                    if len(people) == 0:
                        print('\n[*] No users found.\n\n')
                    else:
                        print('\n[*] Users found: ' + str(len(people)))
                        print('---------------------')
                        for user in sorted(list(set(people))):
                            print(user)

                elif engineitem == 'virustotal':
                    print('\033[94m[*] Searching VirusTotal. \033[0m')
                    from theHarvester.discovery import virustotal
                    virustotal_search = virustotal.SearchVirustotal(word)
                    virustotal_search.process()
                    hosts = filter(virustotal_search.get_hostnames())
                    all_hosts.extend(hosts)
                    db = stash.stash_manager()
                    db.store_all(word, all_hosts, 'host', 'virustotal')

                elif engineitem == 'yahoo':
                    print('\033[94m[*] Searching Yahoo. \033[0m')
                    from theHarvester.discovery import yahoosearch
                    yahoo_search = yahoosearch.SearchYahoo(word, limit)
                    yahoo_search.process()
                    hosts = yahoo_search.get_hostnames()
                    emails = yahoo_search.get_emails()
                    all_hosts.extend(filter(hosts))
                    all_emails.extend(filter(emails))
                    db = stash.stash_manager()
                    db.store_all(word, all_hosts, 'host', 'yahoo')
                    db.store_all(word, all_emails, 'email', 'yahoo')
        else:
            print('\033[93m[!] Invalid source.\n\n \033[0m')
            sys.exit(1)

    # Sanity check to see if all_emails and all_hosts are defined.
    try:
        all_emails
    except NameError:
        print('\n\n\033[93m[!] No emails found because all_emails is not defined.\n\n \033[0m')
        sys.exit(1)
    try:
        all_hosts
    except NameError:
        print('\n\n\033[93m[!] No hosts found because all_hosts is not defined.\n\n \033[0m')
        sys.exit(1)

    # Results
    if len(all_ip) == 0:
        print('\n[*] No IPs found.')
    else:
        print('\n[*] IPs found: ' + str(len(all_ip)))
        print('-------------------')
        # use netaddr as the list may contain ipv4 and ipv6 addresses
        ip_list = sorted([netaddr.IPAddress(ip.strip()) for ip in set(all_ip)])
        print('\n'.join(map(str, ip_list)))

    if len(all_emails) == 0:
        print('\n[*] No emails found.')
    else:
        print('\n[*] Emails found: ' + str(len(all_emails)))
        print('----------------------')
        print(('\n'.join(sorted(list(set(all_emails))))))

    if len(all_hosts) == 0:
        print('\n[*] No hosts found.\n\n')
    else:
        import asyncio
        print('\n[*] Hosts found: ' + str(len(all_hosts)))
        print('---------------------')
        all_hosts = sorted(list(set(all_hosts)))
        full_host = hostchecker.Checker(all_hosts)
        full = asyncio.run(full_host.check())
        # full = full_host.check()
        for host in full:
            host = str(host)
            print(host.lower())
        db = stash.stash_manager()
        db.store_all(word, host_ip, 'ip', 'DNS-resolver')

    length_urls = len(trello_urls)
    if length_urls == 0:
        if len(engines) >= 1 and 'trello' in engines:
            print('\n[*] No Trello URLs found.')
    else:
        total = length_urls
        print('\n[*] Trello URLs found: ' + str(total))
        print('--------------------')
        for url in sorted(trello_urls):
            print(url)

    # DNS brute force
    # dnsres = []
    if dnsbrute is True:
        print('\n[*] Starting DNS brute force.')
        a = dnssearch.DnsForce(word, dnsserver, verbose=True)
        res = a.process()
        # print('\n[*] Hosts found after DNS brute force:')
        # for y in res:
        # print('-------------------------------------')
        #    print(y)
        #   dnsres.append(y.split(':')[0])
        #    if y not in full:
        #        full.append(y)
        # db = stash.stash_manager()
        # db.store_all(word, dnsres, 'host', 'dns_bruteforce')

    # Port scanning
    if ports_scanning is True:
        print('\n\n[*] Scanning ports (active).\n')
        for x in full:
            host = x.split(':')[1]
            domain = x.split(':')[0]
            if host != 'empty':
                print(('[*] Scanning ' + host))
                ports = [21, 22, 80, 443, 8080]
                try:
                    scan = port_scanner.PortScan(host, ports)
                    openports = scan.process()
                    if len(openports) > 1:
                        print(('\t[*] Detected open ports: ' + ','.join(str(e) for e in openports)))
                    takeover_check = 'True'
                    if takeover_check == 'True' and len(openports) > 0:
                        search_take = takeover.TakeOver(domain)
                        search_take.process()
                except Exception as e:
                    print(e)

    # DNS reverse lookup
    dnsrev = []
    if dnslookup is True:
        print('\n[*] Starting active queries.')
        analyzed_ranges = []
        for entry in host_ip:
            print(entry)
            ip = entry.split(':')[0]
            ip_range = ip.split('.')
            ip_range[3] = '0/24'
            s = '.'
            ip_range = s.join(ip_range)
            if not analyzed_ranges.count(ip_range):
                print('[*] Performing reverse lookup in ' + ip_range)
                a = dnssearch.DnsReverse(ip_range, True)
                a.list()
                res = a.process()
                analyzed_ranges.append(ip_range)
            else:
                continue
            for entries in res:
                if entries.count(word):
                    dnsrev.append(entries)
                    if entries not in full:
                        full.append(entries)
        print('[*] Hosts found after reverse lookup (in target domain):')
        print('--------------------------------------------------------')
        for xh in dnsrev:
            print(xh)

    # DNS TLD expansion
    dnstldres = []
    if dnstld is True:
        print('[*] Starting DNS TLD expansion.')
        a = dnssearch.DnsTld(word, dnsserver, verbose=True)
        res = a.process()
        print('\n[*] Hosts found after DNS TLD expansion:')
        print('----------------------------------------')
        for y in res:
            print(y)
            dnstldres.append(y)
            if y not in full:
                full.append(y)

    # Virtual hosts search
    if virtual == 'basic':
        print('\n[*] Virtual hosts:')
        print('------------------')
        for l in host_ip:
            basic_search = bingsearch.SearchBing(l, limit, start)
            basic_search.process_vhost()
            results = basic_search.get_allhostnames()
            for result in results:
                result = re.sub(r'[[\<\/?]*[\w]*>]*', '', result)
                result = re.sub('<', '', result)
                result = re.sub('>', '', result)
                print((l + '\t' + result))
                vhost.append(l + ':' + result)
                full.append(l + ':' + result)
        vhost = sorted(set(vhost))
    else:
        pass

    # Shodan
    shodanres = []
    if shodan is True:
        import texttable
        tab = texttable.Texttable()
        header = ['IP address', 'Hostname', 'Org', 'Services:Ports', 'Technologies']
        tab.header(header)
        tab.set_cols_align(['c', 'c', 'c', 'c', 'c'])
        tab.set_cols_valign(['m', 'm', 'm', 'm', 'm'])
        tab.set_chars(['-', '|', '+', '#'])
        tab.set_cols_width([15, 20, 15, 15, 18])
        host_ip = list(set(host_ip))
        print('\033[94m[*] Searching Shodan. \033[0m')
        try:
            for ip in host_ip:
                print(('\tSearching for ' + ip))
                shodan = shodansearch.SearchShodan()
                rowdata = shodan.search_ip(ip)
                time.sleep(2)
                tab.add_row(rowdata)
            printedtable = tab.draw()
            print(printedtable)
        except Exception as e:
            print(f'\033[93m[!] An error occurred with Shodan: {e} \033[0m')
    else:
        pass

    # Here we need to add explosion mode.
    # We have to take out the TLDs to do this.
    if args.dns_tld is not False:
        counter = 0
        for word in vhost:
            search = googlesearch.SearchGoogle(word, limit, counter)
            search.process(google_dorking)
            emails = search.get_emails()
            hosts = search.get_hostnames()
            print(emails)
            print(hosts)
    else:
        pass

    # Reporting
    if filename != "":
        try:
            print('\n[*] Reporting started.')
            db = stash.stash_manager()
            scanboarddata = db.getscanboarddata()
            latestscanresults = db.getlatestscanresults(word)
            previousscanresults = db.getlatestscanresults(word, previousday=True)
            latestscanchartdata = db.latestscanchartdata(word)
            scanhistorydomain = db.getscanhistorydomain(word)
            pluginscanstatistics = db.getpluginscanstatistics()
            generator = statichtmlgenerator.HtmlGenerator(word)
            HTMLcode = generator.beginhtml()
            HTMLcode += generator.generatelatestscanresults(latestscanresults)
            HTMLcode += generator.generatepreviousscanresults(previousscanresults)
            graph = reportgraph.GraphGenerator(word)
            HTMLcode += graph.drawlatestscangraph(word, latestscanchartdata)
            HTMLcode += graph.drawscattergraphscanhistory(word, scanhistorydomain)
            HTMLcode += generator.generatepluginscanstatistics(pluginscanstatistics)
            HTMLcode += generator.generatedashboardcode(scanboarddata)
            HTMLcode += '<p><span style="color: #000000;">Report generated on ' + str(
                datetime.datetime.now()) + '</span></p>'
            HTMLcode += '''
            </body>
            </html>
            '''
            Html_file = open(filename, 'w')
            Html_file.write(HTMLcode)
            Html_file.close()
            print('[*] Reporting finished.')
            print('[*] Saving files.')
        except Exception as e:
            print(e)
            print('\n\033[93m[!] An error occurred while creating the output file.\n\n \033[0m')
            sys.exit(1)

        try:
            filename = filename.split('.')[0] + '.xml'
            file = open(filename, 'w')
            file.write('<?xml version="1.0" encoding="UTF-8"?><theHarvester>')
            for x in all_emails:
                file.write('<email>' + x + '</email>')
            for x in full:
                x = x.split(':')
                if len(x) == 2:
                    file.write(
                        '<host>' + '<ip>' + x[1] + '</ip><hostname>' + x[0] + '</hostname>' + '</host>')
                else:
                    file.write('<host>' + x + '</host>')
            for x in vhost:
                x = x.split(':')
                if len(x) == 2:
                    file.write(
                        '<vhost>' + '<ip>' + x[1] + '</ip><hostname>' + x[0] + '</hostname>' + '</vhost>')
                else:
                    file.write('<vhost>' + x + '</vhost>')
            if shodanres != []:
                shodanalysis = []
                for x in shodanres:
                    res = x.split('SAPO')
                    file.write('<shodan>')
                    file.write('<host>' + res[0] + '</host>')
                    file.write('<port>' + res[2] + '</port>')
                    file.write('<banner><!--' + res[1] + '--></banner>')
                    reg_server = re.compile('Server:.*')
                    temp = reg_server.findall(res[1])
                    if temp != []:
                        shodanalysis.append(res[0] + ':' + temp[0])
                    file.write('</shodan>')
                if shodanalysis != []:
                    shodanalysis = sorted(set(shodanalysis))
                    file.write('<servers>')
                    for x in shodanalysis:
                        file.write('<server>' + x + '</server>')
                    file.write('</servers>')

            file.write('</theHarvester>')
            file.flush()
            file.close()
            print('[*] Files saved.')
        except Exception as er:
            print(f'\033[93m[!] An error occurred while saving the XML file: {er} \033[0m')
        print('\n\n')
        sys.exit(0)


def entry_point():
    try:
        start()
    except KeyboardInterrupt:
        print('\n\n\033[93m[!] ctrl+c detected from user, quitting.\n\n \033[0m')
    except Exception as error_entry_point:
        print(error_entry_point)
        sys.exit(1)


if __name__ == '__main__':
    entry_point()<|MERGE_RESOLUTION|>--- conflicted
+++ resolved
@@ -333,7 +333,6 @@
                         else:
                             pass
 
-<<<<<<< HEAD
                 elif engineitem == 'suip':
                     print('\033[94m[*] Searching suip. \033[0m')
                     from theHarvester.discovery import suip
@@ -344,7 +343,7 @@
                         all_hosts.extend(hosts)
                         db = stash.stash_manager()
                         db.store_all(word, all_hosts, 'host', 'suip')
-=======
+
                 elif engineitem == 'spyse':
                     print('\033[94m[*] Searching Spyse. \033[0m')
                     from theHarvester.discovery import spyse
@@ -359,7 +358,7 @@
                         db = stash.stash_manager()
                         db.store_all(word, all_hosts, 'host', 'spyse')
                         # db.store_all(word, all_ip, 'ip', 'spyse')
->>>>>>> b18383ac
+
                     except Exception as e:
                         print(e)
 
