from theHarvester.lib import stash
from datetime import datetime
import plotly
import plotly.graph_objs as go

try:
    db = stash.StashManager()
    db.do_init()
except Exception as error:
    print(f'{error}')

<<<<<<< HEAD
class GraphGenerator:

    def __init__(self, domain):
        self.domain = domain
        self.bardata = []
        self.barcolumns = []
        self.scatterxdata = []
        self.scattercountemails = []
        self.scattercounthosts = []
        self.scattercountips = []
        self.scattercountshodans = []
        self.scattercountvhosts = []

    def drawlatestscangraph(self, domain, latestscandata):
        try:
            self.barcolumns = ['email', 'host', 'ip', 'shodan', 'vhost']
            self.bardata.append(latestscandata['email'])
            self.bardata.append(latestscandata['host'])
            self.bardata.append(latestscandata['ip'])
            self.bardata.append(latestscandata['shodan'])
            self.bardata.append(latestscandata['vhost'])
            layout = dict(title='Latest scan - number of targets identified for ' + domain,
                          xaxis=dict(title='Targets'),
                          yaxis=dict(title='Hits'),)
            barchartcode = plotly.offline.plot({
                'data': [go.Bar(x=self.barcolumns, y=self.bardata)],
                'layout': layout,
            }, auto_open=False, include_plotlyjs=False, filename='report.html', output_type='div')
            return barchartcode
        except Exception as e:
            print(f'Error generating HTML bar graph code for domain: {e}')

    def drawscattergraphscanhistory(self, domain, scanhistorydomain):
        try:
            scandata = scanhistorydomain
            for i in scandata:
                self.scatterxdata.append(datetime.date(datetime.strptime(i['date'], '%Y-%m-%d')))
                self.scattercountemails.append(int(i['email']))
                self.scattercounthosts.append(int(i['hosts']))
                self.scattercountips.append(int(i['ip']))
                self.scattercountshodans.append(int(i['shodan']))
                self.scattercountvhosts.append(int(i['vhost']))

            trace0 = go.Scatter(
                x=self.scatterxdata,
                y=self.scattercounthosts,
                mode='lines+markers',
                name='hosts')

            trace1 = go.Scatter(
                x=self.scatterxdata,
                y=self.scattercountips,
                mode='lines+markers',
                name='IP address')

            trace2 = go.Scatter(
                x=self.scatterxdata,
                y=self.scattercountvhosts,
                mode='lines+markers',
                name='vhost')

            trace3 = go.Scatter(
                x=self.scatterxdata,
                y=self.scattercountshodans,
                mode='lines+markers',
                name='shodan')

            trace4 = go.Scatter(
                x=self.scatterxdata,
                y=self.scattercountemails,
                mode='lines+markers',
                name='email')

=======

class GraphGenerator:

    def __init__(self, domain):
        self.domain = domain
        self.bardata = []
        self.barcolumns = []
        self.scatterxdata = []
        self.scattercountemails = []
        self.scattercounthosts = []
        self.scattercountips = []
        self.scattercountshodans = []
        self.scattercountvhosts = []

    def drawlatestscangraph(self, domain, latestscandata):
        try:
            self.barcolumns = ['email', 'host', 'ip', 'shodan', 'vhost']
            self.bardata.append(latestscandata['email'])
            self.bardata.append(latestscandata['host'])
            self.bardata.append(latestscandata['ip'])
            self.bardata.append(latestscandata['shodan'])
            self.bardata.append(latestscandata['vhost'])
            layout = dict(title='Latest scan - number of targets identified for ' + domain,
                          xaxis=dict(title='Targets'),
                          yaxis=dict(title='Hits'),)
            barchartcode = plotly.offline.plot({
                'data': [go.Bar(x=self.barcolumns, y=self.bardata)],
                'layout': layout,
            }, auto_open=False, include_plotlyjs=False, filename='report.html', output_type='div')
            return barchartcode
        except Exception as e:
            print(f'Error generating HTML bar graph code for domain: {e}')

    def drawscattergraphscanhistory(self, domain, scanhistorydomain):
        try:
            scandata = scanhistorydomain
            for i in scandata:
                self.scatterxdata.append(datetime.date(datetime.strptime(i['date'], '%Y-%m-%d')))
                self.scattercountemails.append(int(i['email']))
                self.scattercounthosts.append(int(i['hosts']))
                self.scattercountips.append(int(i['ip']))
                self.scattercountshodans.append(int(i['shodan']))
                self.scattercountvhosts.append(int(i['vhost']))

            trace0 = go.Scatter(
                x=self.scatterxdata,
                y=self.scattercounthosts,
                mode='lines+markers',
                name='hosts')

            trace1 = go.Scatter(
                x=self.scatterxdata,
                y=self.scattercountips,
                mode='lines+markers',
                name='IP address')

            trace2 = go.Scatter(
                x=self.scatterxdata,
                y=self.scattercountvhosts,
                mode='lines+markers',
                name='vhost')

            trace3 = go.Scatter(
                x=self.scatterxdata,
                y=self.scattercountshodans,
                mode='lines+markers',
                name='shodan')

            trace4 = go.Scatter(
                x=self.scatterxdata,
                y=self.scattercountemails,
                mode='lines+markers',
                name='email')

>>>>>>> c73c0f3c
            data = [trace0, trace1, trace2, trace3, trace4]
            layout = dict(title=f'Scanning history for {domain}', xaxis=dict(title='Date'),
                          yaxis=dict(title='Results'))
            scatterchartcode = plotly.offline.plot({
                'data': data,
                'layout': layout}, auto_open=False, include_plotlyjs=False, filename='report.html',
                output_type='div')
            return scatterchartcode
        except Exception as e:
            print(f'Error generating HTML for the historical graph for domain: {e}')<|MERGE_RESOLUTION|>--- conflicted
+++ resolved
@@ -8,82 +8,6 @@
     db.do_init()
 except Exception as error:
     print(f'{error}')
-
-<<<<<<< HEAD
-class GraphGenerator:
-
-    def __init__(self, domain):
-        self.domain = domain
-        self.bardata = []
-        self.barcolumns = []
-        self.scatterxdata = []
-        self.scattercountemails = []
-        self.scattercounthosts = []
-        self.scattercountips = []
-        self.scattercountshodans = []
-        self.scattercountvhosts = []
-
-    def drawlatestscangraph(self, domain, latestscandata):
-        try:
-            self.barcolumns = ['email', 'host', 'ip', 'shodan', 'vhost']
-            self.bardata.append(latestscandata['email'])
-            self.bardata.append(latestscandata['host'])
-            self.bardata.append(latestscandata['ip'])
-            self.bardata.append(latestscandata['shodan'])
-            self.bardata.append(latestscandata['vhost'])
-            layout = dict(title='Latest scan - number of targets identified for ' + domain,
-                          xaxis=dict(title='Targets'),
-                          yaxis=dict(title='Hits'),)
-            barchartcode = plotly.offline.plot({
-                'data': [go.Bar(x=self.barcolumns, y=self.bardata)],
-                'layout': layout,
-            }, auto_open=False, include_plotlyjs=False, filename='report.html', output_type='div')
-            return barchartcode
-        except Exception as e:
-            print(f'Error generating HTML bar graph code for domain: {e}')
-
-    def drawscattergraphscanhistory(self, domain, scanhistorydomain):
-        try:
-            scandata = scanhistorydomain
-            for i in scandata:
-                self.scatterxdata.append(datetime.date(datetime.strptime(i['date'], '%Y-%m-%d')))
-                self.scattercountemails.append(int(i['email']))
-                self.scattercounthosts.append(int(i['hosts']))
-                self.scattercountips.append(int(i['ip']))
-                self.scattercountshodans.append(int(i['shodan']))
-                self.scattercountvhosts.append(int(i['vhost']))
-
-            trace0 = go.Scatter(
-                x=self.scatterxdata,
-                y=self.scattercounthosts,
-                mode='lines+markers',
-                name='hosts')
-
-            trace1 = go.Scatter(
-                x=self.scatterxdata,
-                y=self.scattercountips,
-                mode='lines+markers',
-                name='IP address')
-
-            trace2 = go.Scatter(
-                x=self.scatterxdata,
-                y=self.scattercountvhosts,
-                mode='lines+markers',
-                name='vhost')
-
-            trace3 = go.Scatter(
-                x=self.scatterxdata,
-                y=self.scattercountshodans,
-                mode='lines+markers',
-                name='shodan')
-
-            trace4 = go.Scatter(
-                x=self.scatterxdata,
-                y=self.scattercountemails,
-                mode='lines+markers',
-                name='email')
-
-=======
 
 class GraphGenerator:
 
@@ -158,7 +82,6 @@
                 mode='lines+markers',
                 name='email')
 
->>>>>>> c73c0f3c
             data = [trace0, trace1, trace2, trace3, trace4]
             layout = dict(title=f'Scanning history for {domain}', xaxis=dict(title='Date'),
                           yaxis=dict(title='Results'))
