--- conflicted
+++ resolved
@@ -160,10 +160,7 @@
                             'rapiddns',
                             'rocketreach',
                             'securityTrails',
-<<<<<<< HEAD
-=======
                             'sitedossier',
->>>>>>> 18d4c914
                             'subdomainfinderc99',
                             'threatminer',
                             'urlscan',
@@ -282,11 +279,7 @@
 
     @classmethod
     async def fetch(cls, session, url, params: str = '', json: bool = False, proxy: str = "") -> Union[
-<<<<<<< HEAD
-        str, dict, list, bool]:
-=======
             str, dict, list, bool]:
->>>>>>> 18d4c914
         # This fetch method solely focuses on get requests
         try:
             # Wrap in try except due to 0x89 png/jpg files
