--- conflicted
+++ resolved
@@ -16,21 +16,12 @@
         dct = responses
 
         self.totalhosts: set = {
-<<<<<<< HEAD
-            host.split(',')[0].replace('www.', '') if ',' in host and self.word.replace('www.', '') in host.split(',')[
-                0] in host else
-            host.split(',')[1] for host in dct['FDNS_A']}
-
-        self.totalips: set = {ip.split(',')[0] for ip in dct['FDNS_A'] if
-                              re.match(r"^\d{1,3}\.\d{1,3}\.\d{1,3}\.\d{1,3}$", ip.split(',')[0])}
-
-=======
             host.split(',')[0].replace('www','') if ',' in host and self.word.replace('www.', '') in host.split(',')[0] in host else
             host.split(',')[1] for host in dct['FDNS_A']}
 
         self.totalips: set = {ip.split(',')[0]for ip in dct['FDNS_A'] if
                               re.match(r"^\d{1,3}\.\d{1,3}\.\d{1,3}\.\d{1,3}$", ip.split(',')[0])}
->>>>>>> 6a36cb38
+
     async def get_hostnames(self) -> set:
         return self.totalhosts
 
