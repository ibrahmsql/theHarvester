from theHarvester.lib.core import *
import requests
<<<<<<< HEAD
=======

>>>>>>> ecec0b7a

class SearchCrtsh:

    def __init__(self, word):
        self.word = word
        self.data = set()

    def do_search(self):
        try:
            data = set()
            url = f'https://crt.sh/?q=%25.{self.word}&output=json'
            headers = {'User-Agent': Core.get_user_agent()}
            request = requests.get(url, headers=headers, timeout=15)
            if request.ok:
                content = request.json()
<<<<<<< HEAD
                data = set([dct['name_value'][2:] if '*.' == dct['name_value'][:2] else dct['name_value'] for dct in content])
                return data
            return data
        except Exception as e:
            print(f'An exception has occurred in crtsh: {e}')
=======
                data = set(
                    [dct['name_value'][2:] if '*.' == dct['name_value'][:2] else dct['name_value'] for dct in content])
                return data
            return data
        except Exception:
            pass
>>>>>>> ecec0b7a

    def process(self):
        print('\tSearching results.')
        data = self.do_search()
        self.data = data

    def get_data(self):
        return self.data<|MERGE_RESOLUTION|>--- conflicted
+++ resolved
@@ -1,9 +1,6 @@
 from theHarvester.lib.core import *
 import requests
-<<<<<<< HEAD
-=======
 
->>>>>>> ecec0b7a
 
 class SearchCrtsh:
 
@@ -19,20 +16,11 @@
             request = requests.get(url, headers=headers, timeout=15)
             if request.ok:
                 content = request.json()
-<<<<<<< HEAD
                 data = set([dct['name_value'][2:] if '*.' == dct['name_value'][:2] else dct['name_value'] for dct in content])
-                return data
-            return data
-        except Exception as e:
-            print(f'An exception has occurred in crtsh: {e}')
-=======
-                data = set(
-                    [dct['name_value'][2:] if '*.' == dct['name_value'][:2] else dct['name_value'] for dct in content])
                 return data
             return data
         except Exception:
             pass
->>>>>>> ecec0b7a
 
     def process(self):
         print('\tSearching results.')
