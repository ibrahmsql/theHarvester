<<<<<<< HEAD
import asyncio

from theHarvester.lib.core import *
from theHarvester.discovery.constants import *
from theHarvester.parsers import myparser
import re
=======
from theHarvester.discovery.constants import *
from theHarvester.lib.core import *
from pprint import pprint
>>>>>>> 121e23b3


class SearchVirustotal:

    def __init__(self, word):
        #
        # self.key = Core.virustotal_key()
        self.key = ''
        if self.key is None:
            raise MissingKey('virustotal')
        self.word = word
<<<<<<< HEAD
        self.results = ""
        self.quantity = '100'
        self.counter = 0
=======
        self.key = Core.virustotal_key()
        if self.key is None:
            raise MissingKey('virustotal')
        self.totalhosts = set
>>>>>>> 121e23b3
        self.proxy = False
        self.hostnames = []

    async def do_search(self):
<<<<<<< HEAD
        # base = ""
        # &cursor=sadad
        # based on: https://developers.virustotal.com/reference/domains-relationships
        # base_url = "https://www.virustotal.com/api/v3/domains/apple.com/subdomains?limit=40"
        #
        headers = {
            'User-Agent': Core.get_user_agent(),
            "Accept": "application/json",
            "x-apikey": self.key
        }
        base_url = f"https://www.virustotal.com/api/v3/domains/{self.word}/subdomains?limit=40"
        cursor = ''
        count = 0
        fail_counter = 0
        counter = 0
        breakcon = False
        while True:
            if breakcon:
                break
            print(f'Inside loop current iteration: {counter} and cursor: {cursor}')
            # rate limit is 4 per minute
            # TODO add timer logic if proven to be needed
            # in the meantime sleeping 16 seconds should eliminate hitting the rate limit
            # incase rate limit is hit, fail counter exists and sleep for 65 seconds
            send_url = base_url + "&cursor=" + cursor if cursor != '' and len(cursor) > 2 else base_url
            print(f'my send_url: {send_url}')
            responses = await AsyncFetcher.fetch_all([send_url], headers=headers, proxy=self.proxy, json=True)
            jdata = responses[0]
            if 'data' not in jdata.keys():
                await asyncio.sleep(60 + 5)
                fail_counter += 1
            if 'meta' in jdata.keys():
                cursor = jdata['meta']['cursor'] if 'cursor' in jdata['meta'].keys() else ''
                print(f'Current cursor: {cursor} and printing jdata meta ')
                print(jdata['meta'])
                if len(cursor) == 0 and 'data' in jdata.keys():
                    # if cursor no longer is within the meta field have hit last entry
                    breakcon = True
            count += jdata['meta']['count']
            if count == 0 or fail_counter >= 2:
                break
            # if cursor == '' or count == 0 or fail_counter >= 2:
            #    break
            data = jdata['data']
            self.hostnames.extend(await self.get_hostnames(data, self.word))
            print(f'Current hostnames: {len(self.hostnames)} at {counter} and cursor: {cursor}')
            counter += 1
            await asyncio.sleep(16)
        self.hostnames = list(sorted(set(self.hostnames)))

    @staticmethod
    async def get_hostnames(data, word):
        total_subdomains = set()
        for attribute in data:
            total_subdomains.add(attribute['id'].replace('"', '').replace('www.', ''))
            attributes = attribute['attributes']
            # print(total_subdomains)
            # print(attribute.keys())
            # print(attributes.keys())
            total_subdomains.update(
                {value['value'].replace('"', '').replace('www.', '') for value in attributes['last_dns_records'] if
                 word in value['value']})
            if 'last_https_certificate' in attributes.keys():
                total_subdomains.update({value.replace('"', '').replace('www.', '') for value in
                                         attributes['last_https_certificate']['extensions']['subject_alternative_name']
                                         if word in value})
        total_subdomains = list(sorted(total_subdomains))
        # Other false positives may occur over time and yes there are other ways to parse this, feel free to implement
        # them and submit a PR or raise an issue if you run into this filtering not being enough
        # TODO  determine if parsing 'v=spf1 include:_spf-x.acme.com include:_spf-x.acme.com' is worth parsing
        total_subdomains = [x for x in total_subdomains if
                            not str(x).endswith('edgekey.net') and not str(x).endswith('akadns.net')
                            and 'include:_spf' not in str(x)]
        total_subdomains.sort()
        return total_subdomains

    async def process(self, proxy=False):
        self.proxy = proxy
        print('\tSearching results.')
        await self.do_search()


async def temp():
    import requests
    # &cursor=sadad
    # based on: https://developers.virustotal.com/reference/domains-relationships
    url = "https://www.virustotal.com/api/v3/domains/apple.com/subdomains?limit=40"

    headers = {
        "Accept": "application/json",
        "x-apikey": ""
    }

    response = requests.get(url, headers=headers)

async def main():
    try:
        x = SearchVirustotal(word='apple.com')
        await x.do_search()
        hostnames = x.hostnames
        print(f'Obtained a total of: {len(hostnames)}')
        import pprint as p
        p.pprint(hostnames, indent=4)
    except Exception as e:
        print(f'An exception has occurred: {e}')
        import traceback as t
        t.print_exc()

if __name__ == '__main__':

    asyncio.run(main())
    #subject_alternative_name, id, ca_information_access (parse subdomain), last_dns_records (value)
    import json

    # response = requests.get(url, headers=headers)

    #with open(r'temptwo.json', 'r') as fp:
    #    x = fp.read()
    #jdata = json.loads(x)

    #cursor_exists = False
    #cursor = ''
    #count = 0

    #
    # print(len(total_subdomains))
    # p.pprint(total_subdomains, indent=4)
    #i = 0

    #word = 'apple.com'

    # import pprint as p

    #'ade.apple.com.edgekey.net'
    #.akadns.net',
    # 'apple.com.edgekey.net',
    # 'apple.com.edgekey.net.globalredir.akadns.net',
=======
        url = f'https://www.virustotal.com/api/v3/domains/{self.word}/subdomains?limit=40'
        response = await AsyncFetcher.fetch_all([url], json=True, headers={'User-Agent': Core.get_user_agent(),
                                                                           'X-APIKEY': self.key},
                                                proxy=self.proxy)
        entry = [host for host in response]
        pprint(entry.items())

    # async def get_hostnames(self) -> set:
    #     return self.total_results

    async def process(self, proxy=False):
        self.proxy = proxy
        await self.do_search()
>>>>>>> 121e23b3
<|MERGE_RESOLUTION|>--- conflicted
+++ resolved
@@ -1,179 +1,19 @@
-<<<<<<< HEAD
-import asyncio
-
-from theHarvester.lib.core import *
-from theHarvester.discovery.constants import *
-from theHarvester.parsers import myparser
-import re
-=======
 from theHarvester.discovery.constants import *
 from theHarvester.lib.core import *
 from pprint import pprint
->>>>>>> 121e23b3
 
 
 class SearchVirustotal:
 
     def __init__(self, word):
-        #
-        # self.key = Core.virustotal_key()
-        self.key = ''
-        if self.key is None:
-            raise MissingKey('virustotal')
         self.word = word
-<<<<<<< HEAD
-        self.results = ""
-        self.quantity = '100'
-        self.counter = 0
-=======
         self.key = Core.virustotal_key()
         if self.key is None:
             raise MissingKey('virustotal')
         self.totalhosts = set
->>>>>>> 121e23b3
         self.proxy = False
-        self.hostnames = []
 
     async def do_search(self):
-<<<<<<< HEAD
-        # base = ""
-        # &cursor=sadad
-        # based on: https://developers.virustotal.com/reference/domains-relationships
-        # base_url = "https://www.virustotal.com/api/v3/domains/apple.com/subdomains?limit=40"
-        #
-        headers = {
-            'User-Agent': Core.get_user_agent(),
-            "Accept": "application/json",
-            "x-apikey": self.key
-        }
-        base_url = f"https://www.virustotal.com/api/v3/domains/{self.word}/subdomains?limit=40"
-        cursor = ''
-        count = 0
-        fail_counter = 0
-        counter = 0
-        breakcon = False
-        while True:
-            if breakcon:
-                break
-            print(f'Inside loop current iteration: {counter} and cursor: {cursor}')
-            # rate limit is 4 per minute
-            # TODO add timer logic if proven to be needed
-            # in the meantime sleeping 16 seconds should eliminate hitting the rate limit
-            # incase rate limit is hit, fail counter exists and sleep for 65 seconds
-            send_url = base_url + "&cursor=" + cursor if cursor != '' and len(cursor) > 2 else base_url
-            print(f'my send_url: {send_url}')
-            responses = await AsyncFetcher.fetch_all([send_url], headers=headers, proxy=self.proxy, json=True)
-            jdata = responses[0]
-            if 'data' not in jdata.keys():
-                await asyncio.sleep(60 + 5)
-                fail_counter += 1
-            if 'meta' in jdata.keys():
-                cursor = jdata['meta']['cursor'] if 'cursor' in jdata['meta'].keys() else ''
-                print(f'Current cursor: {cursor} and printing jdata meta ')
-                print(jdata['meta'])
-                if len(cursor) == 0 and 'data' in jdata.keys():
-                    # if cursor no longer is within the meta field have hit last entry
-                    breakcon = True
-            count += jdata['meta']['count']
-            if count == 0 or fail_counter >= 2:
-                break
-            # if cursor == '' or count == 0 or fail_counter >= 2:
-            #    break
-            data = jdata['data']
-            self.hostnames.extend(await self.get_hostnames(data, self.word))
-            print(f'Current hostnames: {len(self.hostnames)} at {counter} and cursor: {cursor}')
-            counter += 1
-            await asyncio.sleep(16)
-        self.hostnames = list(sorted(set(self.hostnames)))
-
-    @staticmethod
-    async def get_hostnames(data, word):
-        total_subdomains = set()
-        for attribute in data:
-            total_subdomains.add(attribute['id'].replace('"', '').replace('www.', ''))
-            attributes = attribute['attributes']
-            # print(total_subdomains)
-            # print(attribute.keys())
-            # print(attributes.keys())
-            total_subdomains.update(
-                {value['value'].replace('"', '').replace('www.', '') for value in attributes['last_dns_records'] if
-                 word in value['value']})
-            if 'last_https_certificate' in attributes.keys():
-                total_subdomains.update({value.replace('"', '').replace('www.', '') for value in
-                                         attributes['last_https_certificate']['extensions']['subject_alternative_name']
-                                         if word in value})
-        total_subdomains = list(sorted(total_subdomains))
-        # Other false positives may occur over time and yes there are other ways to parse this, feel free to implement
-        # them and submit a PR or raise an issue if you run into this filtering not being enough
-        # TODO  determine if parsing 'v=spf1 include:_spf-x.acme.com include:_spf-x.acme.com' is worth parsing
-        total_subdomains = [x for x in total_subdomains if
-                            not str(x).endswith('edgekey.net') and not str(x).endswith('akadns.net')
-                            and 'include:_spf' not in str(x)]
-        total_subdomains.sort()
-        return total_subdomains
-
-    async def process(self, proxy=False):
-        self.proxy = proxy
-        print('\tSearching results.')
-        await self.do_search()
-
-
-async def temp():
-    import requests
-    # &cursor=sadad
-    # based on: https://developers.virustotal.com/reference/domains-relationships
-    url = "https://www.virustotal.com/api/v3/domains/apple.com/subdomains?limit=40"
-
-    headers = {
-        "Accept": "application/json",
-        "x-apikey": ""
-    }
-
-    response = requests.get(url, headers=headers)
-
-async def main():
-    try:
-        x = SearchVirustotal(word='apple.com')
-        await x.do_search()
-        hostnames = x.hostnames
-        print(f'Obtained a total of: {len(hostnames)}')
-        import pprint as p
-        p.pprint(hostnames, indent=4)
-    except Exception as e:
-        print(f'An exception has occurred: {e}')
-        import traceback as t
-        t.print_exc()
-
-if __name__ == '__main__':
-
-    asyncio.run(main())
-    #subject_alternative_name, id, ca_information_access (parse subdomain), last_dns_records (value)
-    import json
-
-    # response = requests.get(url, headers=headers)
-
-    #with open(r'temptwo.json', 'r') as fp:
-    #    x = fp.read()
-    #jdata = json.loads(x)
-
-    #cursor_exists = False
-    #cursor = ''
-    #count = 0
-
-    #
-    # print(len(total_subdomains))
-    # p.pprint(total_subdomains, indent=4)
-    #i = 0
-
-    #word = 'apple.com'
-
-    # import pprint as p
-
-    #'ade.apple.com.edgekey.net'
-    #.akadns.net',
-    # 'apple.com.edgekey.net',
-    # 'apple.com.edgekey.net.globalredir.akadns.net',
-=======
         url = f'https://www.virustotal.com/api/v3/domains/{self.word}/subdomains?limit=40'
         response = await AsyncFetcher.fetch_all([url], json=True, headers={'User-Agent': Core.get_user_agent(),
                                                                            'X-APIKEY': self.key},
@@ -186,5 +26,4 @@
 
     async def process(self, proxy=False):
         self.proxy = proxy
-        await self.do_search()
->>>>>>> 121e23b3
+        await self.do_search()