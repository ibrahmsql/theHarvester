from theHarvester.lib.core import *
<<<<<<< HEAD
import json
=======
>>>>>>> 02014434
import grequests
import json


class SearchOtx:

    def __init__(self, word):
        self.word = word
        self.results = ''
        self.totalresults = ''
        self.totalhosts = set()
        self.totalips = set()

    def do_search(self):
        base_url = f'https://otx.alienvault.com/api/v1/indicators/domain/{self.word}/passive_dns'
        headers = {'User-Agent': Core.get_user_agent()}
        try:
            request = grequests.get(base_url, headers=headers)
            data = grequests.map([request])
            self.results = data[0].content.decode('UTF-8')
        except Exception as e:
            print(e)

        self.totalresults += self.results
        dct = json.loads(self.totalresults)
<<<<<<< HEAD
        self.totalhosts: set = {host['hostname'] for host in dct['passive_dns']}
        self.totalips: set = {ip['address'] for ip in dct['passive_dns'] if 'NXDOMAIN' not in ip['address']}
        # filter out ips that are just called NXDOMAIN

    def get_hostnames(self) -> set:
        return self.totalhosts

=======
        self.totalhosts = {host['hostname'] for host in dct['passive_dns']}
        self.totalips = {ip['address'] for ip in dct['passive_dns'] if 'NXDOMAIN' not in ip['address']}

    def get_hostnames(self) -> set:
        return self.totalhosts

>>>>>>> 02014434
    def get_ips(self) -> set:
        return self.totalips

    def process(self):
        self.do_search()
        print('\tSearching results.')<|MERGE_RESOLUTION|>--- conflicted
+++ resolved
@@ -1,10 +1,6 @@
 from theHarvester.lib.core import *
-<<<<<<< HEAD
 import json
-=======
->>>>>>> 02014434
 import grequests
-import json
 
 
 class SearchOtx:
@@ -28,22 +24,13 @@
 
         self.totalresults += self.results
         dct = json.loads(self.totalresults)
-<<<<<<< HEAD
         self.totalhosts: set = {host['hostname'] for host in dct['passive_dns']}
         self.totalips: set = {ip['address'] for ip in dct['passive_dns'] if 'NXDOMAIN' not in ip['address']}
         # filter out ips that are just called NXDOMAIN
 
     def get_hostnames(self) -> set:
         return self.totalhosts
-
-=======
-        self.totalhosts = {host['hostname'] for host in dct['passive_dns']}
-        self.totalips = {ip['address'] for ip in dct['passive_dns'] if 'NXDOMAIN' not in ip['address']}
-
-    def get_hostnames(self) -> set:
-        return self.totalhosts
-
->>>>>>> 02014434
+      
     def get_ips(self) -> set:
         return self.totalips
 
