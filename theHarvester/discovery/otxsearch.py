--- conflicted
+++ resolved
@@ -1,10 +1,4 @@
 from theHarvester.lib.core import *
-<<<<<<< HEAD
-import json
-=======
-# import json
-# import grequests
->>>>>>> f77b6fc3
 import re
 
 
