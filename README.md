![theHarvester](https://github.com/laramies/theHarvester/blob/master/theHarvester-logo.png)

![TheHarvester CI](https://github.com/laramies/theHarvester/workflows/TheHarvester%20Python%20CI/badge.svg) ![TheHarvester Docker Image CI](https://github.com/laramies/theHarvester/workflows/TheHarvester%20Docker%20Image%20CI/badge.svg) [![Language grade: Python](https://img.shields.io/lgtm/grade/python/g/laramies/theHarvester.svg?logo=lgtm&logoWidth=18)](https://lgtm.com/projects/g/laramies/theHarvester/context:python)
[![Rawsec's CyberSecurity Inventory](https://inventory.rawsec.ml/img/badges/Rawsec-inventoried-FF5050_flat_without_logo.svg)](https://inventory.rawsec.ml/)

What is this?
-------------
theHarvester is a very simple to use, yet powerful and effective tool designed to be used in the early stages of a<br>
penetration test or red team engagement. Use it for open source intelligence (OSINT) gathering to help determine a<br>
company's external threat landscape on the internet. The tool gathers emails, names, subdomains, IPs and URLs using<br>
multiple public data sources that include:

Passive:
--------
* anubis: Anubis-DB - https://github.com/jonluca/anubis

* baidu: Baidu search engine - www.baidu.com

* binaryedge: placeholder - www.binaryedge.io

* bing: Microsoft search engine - www.bing.com

* bingapi: Microsoft search engine, through the API (Requires an API key, see below.)

* bufferoverun: Uses data from Rapid7's Project Sonar - www.rapid7.com/research/project-sonar/

* censys: [Censys search engine](https://search.censys.io/), will use certificates searches to enumerate subdomains and gather emails (Requires an API key, see below.) - [censys.io](https://censys.io/)

* certspotter: Cert Spotter monitors Certificate Transparency logs - https://sslmate.com/certspotter/

* crtsh: Comodo Certificate search - https://crt.sh

* dnsdumpster: DNSdumpster search engine - https://dnsdumpster.com

* duckduckgo: DuckDuckGo search engine - www.duckduckgo.com

* fullhunt: The Next-Generation Attack Surface Security Platform - https://fullhunt.io

* github-code: GitHub code search engine (Requires a GitHub Personal Access Token, see below.) - www.github.com

* google: Google search engine (Optional Google dorking.) - www.google.com

* hackertarget: Online vulnerability scanners and network intelligence to help organizations - https://hackertarget.com

* hunter: Hunter search engine (Requires an API key, see below.) - www.hunter.io

* intelx: Intelx search engine (Requires an API key, see below.) - www.intelx.io

* linkedin: Google search engine, specific search for LinkedIn users - www.linkedin.com

* linkedin_links: specific search for LinkedIn users for target domain (Uses Google search.)
<<<<<<< HEAD
=======

* n45ht: - https://n45ht.or.id
>>>>>>> 82d2bab5

* omnisint: Project Crobat, A Centralised Searchable Open Source Project Sonar DNS Database - https://github.com/Cgboal/SonarSearch

* otx: AlienVault Open Threat Exchange - https://otx.alienvault.com

* pentesttools: Powerful Penetration Testing Tools, Easy to Use (Requires an API key, see below.) - https://pentest-tools.com/home

* projecdiscovery: We actively collect and maintain internet-wide assets data,
  to enhance research and analyse changes around DNS for better insights (Requires an API key, see below.) - https://chaos.projectdiscovery.io

* qwant: Qwant search engine - www.qwant.com

* rapiddns: DNS query tool which make querying subdomains or sites of a same IP easy! https://rapiddns.io

* rocketreach: Access real-time verified personal/professional emails, phone numbers, and social media links. - https://rocketreach.co

* securityTrails: Security Trails search engine, the world's largest repository of historical DNS data<br>
  (Requires an API key, see below.) - www.securitytrails.com

* shodan: Shodan search engine, will search for ports and banners from discovered hosts (Requires an API key, see below.) - www.shodanhq.com

* spyse: [Spyse is a search engine](https://spyse.com/) built for a quick cyber intelligence of IT infrastructures, networks, and even the smallest parts of the internet. (Requires an API key, see below.) - [spyse.com](https://spyse.com)

* sublist3r: Fast subdomains enumeration tool for penetration testers - https://api.sublist3r.com/search.php?domain=example.com

* threatcrowd: Open source threat intelligence - www.threatcrowd.org

* threatminer: Data mining for threat intelligence - https://www.threatminer.org/

* trello: Search trello boards (Uses Google search.)

* twitter: Twitter accounts related to a specific domain (Uses Google search.)

* urlscan: A sandbox for the web that is a URL and website scanner - https://urlscan.io

* vhost: Bing virtual hosts search

* virustotal: virustotal.com domain search

* yahoo: Yahoo search engine

* zoomeye: China version of shodan - https://www.zoomeye.org


Active:
-------
* DNS brute force: dictionary brute force enumeration
* Screenshots: Take screenshots of subdomains that were found

Modules that require an API key:
--------------------------------
Documentation to setup API keys can be found at - https://github.com/laramies/theHarvester/wiki/Installation#api-keys

* binaryedge - not free
* bing
* censys - API keys are required and can be retrieved from your [Censys account](https://search.censys.io/account/api).
<<<<<<< HEAD
=======
* fullhunt
>>>>>>> 82d2bab5
* github
* hunter - limited to 10 on the free plan so you will need to do -l 10 switch
* intelx
* pentesttools - not free
* projecdiscovery - invite only for now
* rocketreach - not free
* securityTrails
* shodan
* spyse - not free
<<<<<<< HEAD
* zoomeye - not free
=======
* zoomeye
>>>>>>> 82d2bab5

Install and dependencies:
-------------------------
* Python 3.7+
* https://github.com/laramies/theHarvester/wiki/Installation


Comments, bugs, and requests:
----------------------------
* [![Twitter Follow](https://img.shields.io/twitter/follow/laramies.svg?style=social&label=Follow)](https://twitter.com/laramies) Christian Martorella @laramies
  cmartorella@edge-security.com
* [![Twitter Follow](https://img.shields.io/twitter/follow/NotoriousRebel1.svg?style=social&label=Follow)](https://twitter.com/NotoriousRebel1) Matthew Brown @NotoriousRebel1
* [![Twitter Follow](https://img.shields.io/twitter/follow/jay_townsend1.svg?style=social&label=Follow)](https://twitter.com/jay_townsend1) Jay "L1ghtn1ng" Townsend @jay_townsend1


Main contributors:
------------------
* [![Twitter Follow](https://img.shields.io/twitter/follow/NotoriousRebel1.svg?style=social&label=Follow)](https://twitter.com/NotoriousRebel1) Matthew Brown @NotoriousRebel1
* [![Twitter Follow](https://img.shields.io/twitter/follow/jay_townsend1.svg?style=social&label=Follow)](https://twitter.com/jay_townsend1) Jay "L1ghtn1ng" Townsend @jay_townsend1
* [![Twitter Follow](https://img.shields.io/twitter/follow/discoverscripts.svg?style=social&label=Follow)](https://twitter.com/discoverscripts) Lee Baird @discoverscripts


Thanks:
-------
* John Matherly - Shodan project
* Ahmed Aboul Ela - subdomain names dictionaries (big and small)<|MERGE_RESOLUTION|>--- conflicted
+++ resolved
@@ -49,11 +49,8 @@
 * linkedin: Google search engine, specific search for LinkedIn users - www.linkedin.com
 
 * linkedin_links: specific search for LinkedIn users for target domain (Uses Google search.)
-<<<<<<< HEAD
-=======
 
 * n45ht: - https://n45ht.or.id
->>>>>>> 82d2bab5
 
 * omnisint: Project Crobat, A Centralised Searchable Open Source Project Sonar DNS Database - https://github.com/Cgboal/SonarSearch
 
@@ -110,10 +107,7 @@
 * binaryedge - not free
 * bing
 * censys - API keys are required and can be retrieved from your [Censys account](https://search.censys.io/account/api).
-<<<<<<< HEAD
-=======
 * fullhunt
->>>>>>> 82d2bab5
 * github
 * hunter - limited to 10 on the free plan so you will need to do -l 10 switch
 * intelx
@@ -123,11 +117,7 @@
 * securityTrails
 * shodan
 * spyse - not free
-<<<<<<< HEAD
-* zoomeye - not free
-=======
 * zoomeye
->>>>>>> 82d2bab5
 
 Install and dependencies:
 -------------------------
