![theHarvester](https://github.com/laramies/theHarvester/blob/master/theHarvester-logo.webp)

![TheHarvester CI](https://github.com/laramies/theHarvester/workflows/TheHarvester%20Python%20CI/badge.svg) ![TheHarvester Docker Image CI](https://github.com/laramies/theHarvester/workflows/TheHarvester%20Docker%20Image%20CI/badge.svg)
[![Rawsec's CyberSecurity Inventory](https://inventory.raw.pm/img/badges/Rawsec-inventoried-FF5050_flat_without_logo.svg)](https://inventory.raw.pm/)

What is this?
-------------
theHarvester is a simple to use, yet powerful tool designed to be used during the reconnaissance stage of a red<br>
team assessment or penetration test. It performs open source intelligence (OSINT) gathering to help determine<br>
a domain's external threat landscape. The tool gathers names, emails, IPs, subdomains, and URLs by using<br>
multiple public resources that include:<br>

Passive:
--------
* anubis: Anubis-DB - https://github.com/jonluca/anubis

* bevigil: CloudSEK BeVigil scans mobile application for OSINT assets and makes them available through an API - https://bevigil.com/osint-api

* baidu: Baidu search engine - www.baidu.com

* binaryedge: List of known subdomains from www.binaryedge.io

* bing: Microsoft search engine - www.bing.com

* bingapi: Microsoft search engine, through the API (Requires an API key, see below.)

* brave: Brave search engine - https://search.brave.com/

* bufferoverun: https://tls.bufferover.run

* censys: [Censys search engine](https://search.censys.io/), will use certificates searches to enumerate subdomains and gather emails (Requires an API key, see below.) - [censys.io](https://censys.io/)

* certspotter: Cert Spotter monitors Certificate Transparency logs - https://sslmate.com/certspotter/

* criminalip Specialized Cyber Threat Intelligence (CTI) search engine - https://www.criminalip.io

* crtsh: Comodo Certificate search - https://crt.sh

* dnsdumpster: DNSdumpster search engine - https://dnsdumpster.com

* duckduckgo: DuckDuckGo search engine - www.duckduckgo.com

* fullhunt: The Next-Generation Attack Surface Security Platform - https://fullhunt.io

* github-code: GitHub code search engine (Requires a GitHub Personal Access Token, see below.) - www.github.com

* hackertarget: Online vulnerability scanners and network intelligence to help organizations - https://hackertarget.com

* hunter: Hunter search engine (Requires an API key, see below.) - www.hunter.io

* hunterhow: Internet Search Engines For Security Researchers - https://hunter.how

* intelx: Intelx search engine (Requires an API key, see below.) - www.intelx.io

* omnisint: Project Crobat, A Centralised Searchable Open Source Project Sonar DNS Database - https://github.com/Cgboal/SonarSearch

* otx: AlienVault Open Threat Exchange - https://otx.alienvault.com

* Pentest-Tools.com: Cloud-based toolkit for offensive security testing, focused on web applications and network penetration testing (Requires an API key, see below.) - https://pentest-tools.com/

* projecdiscovery: We actively collect and maintain internet-wide assets data,
  to enhance research and analyse changes around DNS for better insights (Requires an API key, see below.) - https://chaos.projectdiscovery.io

* rapiddns: DNS query tool which make querying subdomains or sites of a same IP easy! https://rapiddns.io

* rocketreach: Access real-time verified personal/professional emails, phone numbers, and social media links. - https://rocketreach.co

* securityTrails: Security Trails search engine, the world's largest repository of historical DNS data<br>
  (Requires an API key, see below.) - www.securitytrails.com

* shodan: Shodan search engine, will search for ports and banners from discovered hosts (Requires an API key, see below.) - https://shodan.io
<<<<<<< HEAD
=======

* sitedossier: Find available information on a site
>>>>>>> 18d4c914

* subdomainfinderc99: A subdomain finder is a tool used to find the subdomains of a given domain - https://subdomainfinder.c99.nl

* threatminer: Data mining for threat intelligence - https://www.threatminer.org/

* urlscan: A sandbox for the web that is a URL and website scanner - https://urlscan.io

* vhost: Bing virtual hosts search

* virustotal: virustotal.com domain search

* yahoo: Yahoo search engine

* zoomeye: China version of shodan - https://www.zoomeye.org


Active:
-------
* DNS brute force: dictionary brute force enumeration
* Screenshots: Take screenshots of subdomains that were found

Modules that require an API key:
--------------------------------
Documentation to setup API keys can be found at - https://github.com/laramies/theHarvester/wiki/Installation#api-keys

* bevigil - Free upto 50 queries. Pricing can be found here: https://bevigil.com/pricing/osint
* binaryedge - $10/month
* bing
* bufferoverun - uses the free api
* censys - API keys are required and can be retrieved from your [Censys account](https://search.censys.io/account/api).
* criminalip
* fullhunt
* github
* hunter - limited to 10 on the free plan, so you will need to do -l 10 switch
* hunterhow
* intelx
* pentesttools - $
* projecdiscovery - invite only for now
* rocketreach - $
* securityTrails
* shodan - $
* zoomeye

Install and dependencies:
-------------------------
* Python 3.9+
* https://github.com/laramies/theHarvester/wiki/Installation


Comments, bugs, and requests:
-----------------------------
* [![Twitter Follow](https://img.shields.io/twitter/follow/laramies.svg?style=social&label=Follow)](https://twitter.com/laramies) Christian Martorella @laramies
  cmartorella@edge-security.com
* [![Twitter Follow](https://img.shields.io/twitter/follow/NotoriousRebel1.svg?style=social&label=Follow)](https://twitter.com/NotoriousRebel1) Matthew Brown @NotoriousRebel1
* [![Twitter Follow](https://img.shields.io/twitter/follow/jay_townsend1.svg?style=social&label=Follow)](https://twitter.com/jay_townsend1) Jay "L1ghtn1ng" Townsend @jay_townsend1


Main contributors:
------------------
* [![Twitter Follow](https://img.shields.io/twitter/follow/NotoriousRebel1.svg?style=social&label=Follow)](https://twitter.com/NotoriousRebel1) Matthew Brown @NotoriousRebel1
* [![Twitter Follow](https://img.shields.io/twitter/follow/jay_townsend1.svg?style=social&label=Follow)](https://twitter.com/jay_townsend1) Jay "L1ghtn1ng" Townsend @jay_townsend1
* [![Twitter Follow](https://img.shields.io/twitter/follow/discoverscripts.svg?style=social&label=Follow)](https://twitter.com/discoverscripts) Lee Baird @discoverscripts


Thanks:
-------
* John Matherly - Shodan project
* Ahmed Aboul Ela - subdomain names dictionaries (big and small)<|MERGE_RESOLUTION|>--- conflicted
+++ resolved
@@ -69,11 +69,8 @@
   (Requires an API key, see below.) - www.securitytrails.com
 
 * shodan: Shodan search engine, will search for ports and banners from discovered hosts (Requires an API key, see below.) - https://shodan.io
-<<<<<<< HEAD
-=======
 
 * sitedossier: Find available information on a site
->>>>>>> 18d4c914
 
 * subdomainfinderc99: A subdomain finder is a tool used to find the subdomains of a given domain - https://subdomainfinder.c99.nl
 
