--- conflicted
+++ resolved
@@ -12,21 +12,6 @@
             return keys['apikeys']['bing']['key']
 
     @staticmethod
-<<<<<<< HEAD
-    def censys_key():
-        with open('api-keys.yaml', 'r') as api_keys:
-            keys = yaml.safe_load(api_keys)
-            return keys['apikeys']['censys']
-
-    @staticmethod
-    def google_cse_key():
-        with open('api-keys.yaml', 'r') as api_keys:
-            keys = yaml.safe_load(api_keys)
-            return keys['apikeys']['googleCSE']
-
-    @staticmethod
-=======
->>>>>>> a9b98008
     def hunter_key():
         with open('api-keys.yaml', 'r') as api_keys:
             keys = yaml.safe_load(api_keys)
