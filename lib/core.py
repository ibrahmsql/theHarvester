# coding=utf-8

#from discovery import *
# from lib import stash
import os
import random
# import re
import sys
import yaml


class Core:
    @staticmethod
    def bing_key():
        with open('api-keys.yaml', 'r') as api_keys:
            keys = yaml.safe_load(api_keys)
            return keys['apikeys']['bing']['key']

    @staticmethod
    def google_cse_key():
        with open('api-keys.yaml', 'r') as api_keys:
            keys = yaml.safe_load(api_keys)
            return keys['apikeys']['googleCSE']

    @staticmethod
    def hunter_key():
        with open('api-keys.yaml', 'r') as api_keys:
            keys = yaml.safe_load(api_keys)
            return keys['apikeys']['hunter']['key']

    @staticmethod
    def security_trails_key():
        with open('api-keys.yaml', 'r') as api_keys:
            keys = yaml.safe_load(api_keys)
            return keys['apikeys']['securityTrails']['key']

    @staticmethod
    def shodan_key():
        with open('api-keys.yaml', 'r') as api_keys:
            keys = yaml.safe_load(api_keys)
            return keys['apikeys']['shodan']['key']

    @staticmethod
    def banner():
        print('\n\033[93m*******************************************************************')
        print("*  _   _                                            _             *")
        print("* | |_| |__   ___    /\  /\__ _ _ ____   _____  ___| |_ ___ _ __  *")
        print("* | __|  _ \ / _ \  / /_/ / _` | '__\ \ / / _ \/ __| __/ _ \ '__| *")
        print("* | |_| | | |  __/ / __  / (_| | |   \ V /  __/\__ \ ||  __/ |    *")
        print("*  \__|_| |_|\___| \/ /_/ \__,_|_|    \_/ \___||___/\__\___|_|    *")
        print('*                                                                 *')
<<<<<<< HEAD
        print('* theHarvester 3.0.6 v193                                         *')
=======
        print('* theHarvester 3.0.6 v206                                         *')
>>>>>>> 208ab145
        print('* Coded by Christian Martorella                                   *')
        print('* Edge-Security Research                                          *')
        print('* cmartorella@edge-security.com                                   *')
        print('*                                                                 *')
        print('******************************************************************* \n\n \033[0m')

    @staticmethod
    def get_supportedengines():
        supportedengines = {'baidu',
                            'bing',
                            'bingapi',
                            'censys',
                            'crtsh',
                            'cymon',
                            'dogpile',
                            'duckduckgo',
                            'google',
                            'googleCSE',
                            'google-certificates',
                            'google-profiles',
                            'hunter',
                            'linkedin',
                            'netcraft',
                            'pgp',
                            'securityTrails',
                            'threatcrowd',
                            'trello',
                            'twitter',
                            'vhost',
                            'virustotal',
                            'yahoo',
                            'all'
                            }
        return supportedengines

    @staticmethod
    def get_user_agent():
        # User-Agents from https://github.com/tamimibrahim17/List-of-user-agents
        user_agents = [
            'Mozilla/5.0 (Windows NT 6.2) AppleWebKit/537.36 (KHTML, like Gecko) Chrome/28.0.1464.0 Safari/537.36',
            'Mozilla/5.0 (compatible; MSIE 9.0; Windows NT 6.1; Trident/5.0) chromeframe/10.0.648.205',
            'Mozilla/5.0 (Macintosh; Intel Mac OS X 10_6_0) AppleWebKit/537.4 (KHTML, like Gecko) Chrome/22.0.1229.79 Safari/537.4',
            'Mozilla/5.0 (Macintosh; Intel Mac OS X 10_9_2) AppleWebKit/537.36 (KHTML, like Gecko) Chrome/36.0.1944.0 Safari/537.36',
            'Mozilla/5.0 (Windows; U; Windows NT 6.1; en-US; rv:1.9.2.13) Gecko/20101213 Opera/9.80 (Windows NT 6.1; U; zh-tw) Presto/2.7.62 Version/11.01',
            'Mozilla/5.0 (Windows NT 6.1) AppleWebKit/537.2 (KHTML, like Gecko) Chrome/22.0.1216.0 Safari/537.2',
            'Mozilla/5.0 (Windows NT 6.0) AppleWebKit/535.11 (KHTML, like Gecko) Chrome/17.0.963.66 Safari/535.11',
            'Mozilla/4.0 (compatible; MSIE 8.0; Windows NT 6.1; WOW64; Trident/4.0; SLCC2; .NET CLR 2.0.50727; InfoPath.2)',
            'Mozilla/5.0 (Windows NT 6.2; WOW64) AppleWebKit/535.11 (KHTML, like Gecko) Chrome/17.0.963.66 Safari/535.11',
            'Mozilla/5.0 (X11; CrOS i686 3912.101.0) AppleWebKit/537.36 (KHTML, like Gecko) Chrome/27.0.1453.116 Safari/537.36',
            'Mozilla/5.0 (Windows NT 6.2) AppleWebKit/535.11 (KHTML, like Gecko) Chrome/17.0.963.66 Safari/535.11',
            'Mozilla/5.0 (compatible; MSIE 9.0; Windows NT 6.0; Trident/5.0; chromeframe/11.0.696.57)',
            'Mozilla/5.0 (Linux; U; Android 2.3; en-us) AppleWebKit/999+ (KHTML, like Gecko) Safari/999.9',
            'Mozilla/5.0 (Macintosh; Intel Mac OS X 10_9_0) AppleWebKit/537.36 (KHTML, like Gecko) Chrome/32.0.1664.3 Safari/537.36',
            'Opera/9.80 (X11; Linux i686; U; ja) Presto/2.7.62 Version/11.01',
            'Mozilla/5.0 (Windows NT 4.0; WOW64) AppleWebKit/537.36 (KHTML, like Gecko) Chrome/37.0.2049.0 Safari/537.36',
            'Mozilla/5.0 (Macintosh; Intel Mac OS X 10_10_1) AppleWebKit/537.36 (KHTML, like Gecko) Chrome/37.0.2062.124 Safari/537.36',
            'Mozilla/5.0 (compatible; MSIE 10.0; Windows NT 6.1; Trident/6.0)',
            'Mozilla/5.0 (compatible; MSIE 8.0; Windows NT 5.1; Trident/4.0; SLCC1; .NET CLR 3.0.4506.2152; .NET CLR 3.5.30729; .NET CLR 1.1.4322)',
            'Mozilla/4.0 (compatible; MSIE 8.0; Windows NT 6.0; ja) Opera 11.00',
            'Mozilla/5.0 (compatible; MSIE 9.0; Windows NT 6.1; Win64; x64; Trident/5.0; .NET CLR 3.5.30729; .NET CLR 3.0.30729; .NET CLR 2.0.50727; Media Center PC 6.0)',
            'Mozilla/5.0 (X11; Linux x86_64) AppleWebKit/535.24 (KHTML, like Gecko) Chrome/19.0.1055.1 Safari/535.24',
            'Opera/9.80 (Windows NT 5.1; U; cs) Presto/2.7.62 Version/11.01',
            'Mozilla/5.0 (Windows; U; MSIE 9.0; Windows NT 9.0; en-US)',
            'Mozilla/5.0 (Windows NT 10.0) AppleWebKit/537.36 (KHTML, like Gecko) Chrome/40.0.2214.93 Safari/537.36',
            'Mozilla/5.0 (Windows NT 6.2; WOW64) AppleWebKit/537.1 (KHTML, like Gecko) Chrome/19.77.34.5 Safari/537.1',
            'Mozilla/5.0 (Windows NT 6.3; WOW64) AppleWebKit/537.36 (KHTML, like Gecko) Chrome/41.0.2226.0 Safari/537.36',
            'Mozilla/5.0 (Windows NT 6.2; WOW64) AppleWebKit/537.11 (KHTML, like Gecko) Chrome/23.0.1271.17 Safari/537.11',
            'Mozilla/5.0 (compatible; MSIE 8.0; Windows NT 6.0; Trident/4.0; InfoPath.1; SV1; .NET CLR 3.8.36217; WOW64; en-US)',
            'Mozilla/5.0 (Macintosh; Intel Mac OS X 10_9_3) AppleWebKit/537.36 (KHTML, like Gecko) Chrome/35.0.1916.47 Safari/537.36',
            'Mozilla/5.0 (Windows NT 6.0) AppleWebKit/536.5 (KHTML, like Gecko) Chrome/19.0.1084.36 Safari/536.5',
            'Mozilla/5.0 (X11; FreeBSD amd64) AppleWebKit/536.5 (KHTML like Gecko) Chrome/19.0.1084.56 Safari/1EA69',
            'Mozilla/5.0 (Windows NT 6.1; WOW64) AppleWebKit/536.6 (KHTML, like Gecko) Chrome/20.0.1092.0 Safari/536.6',
            'Mozilla/5.0 (Windows NT 6.1; WOW64) AppleWebKit/535.11 (KHTML, like Gecko) Chrome/17.0.963.66 Safari/535.11',
            'Mozilla/5.0 (Windows NT 6.2; Win64; x64) AppleWebKit/537.36 (KHTML, like Gecko) Chrome/32.0.1667.0 Safari/537.36',
            'Mozilla/5.0 (Windows NT 6.2) AppleWebKit/537.4 (KHTML, like Gecko) Chrome/22.0.1229.94 Safari/537.4',
            'Mozilla/5.0 (Windows NT 5.1) AppleWebKit/537.36 (KHTML, like Gecko) Chrome/41.0.2224.3 Safari/537.36',
            'Mozilla/5.0 (Windows NT 6.2; WOW64) AppleWebKit/537.36 (KHTML, like Gecko) Chrome/27.0.1453.93 Safari/537.36',
            'Mozilla/5.0 (compatible; MSIE 10.0; Macintosh; Intel Mac OS X 10_7_3; Trident/6.0)',
            'Mozilla/5.0 (Windows NT 5.1) AppleWebKit/537.36 (KHTML, like Gecko) Chrome/34.0.1847.116 Safari/537.36 Mozilla/5.0 (iPad; U; CPU OS 3_2 like Mac OS X; en-us) AppleWebKit/531.21.10 (KHTML, like Gecko) Version/4.0.4 Mobile/7B334b Safari/531.21.10',
            'Mozilla/5.0 (Linux; U; Android 2.3.5; zh-cn; HTC_IncredibleS_S710e Build/GRJ90) AppleWebKit/533.1 (KHTML, like Gecko) Version/4.0 Mobile Safari/533.1',
            'Mozilla/5.0 (compatible; MSIE 9.0; Windows NT 6.1; Trident/5.0; SLCC2; .NET CLR 2.0.50727; .NET CLR 3.5.30729; .NET CLR 3.0.30729; Media Center PC 6.0; InfoPath.2; .NET CLR 1.1.4322; .NET4.0C; Tablet PC 2.0)',
            'Mozilla/5.0 (Windows NT 6.2) AppleWebKit/537.36 (KHTML, like Gecko) Chrome/28.0.1467.0 Safari/537.36',
            'Mozilla/5.0 (X11; CrOS i686 1660.57.0) AppleWebKit/535.19 (KHTML, like Gecko) Chrome/18.0.1025.46 Safari/535.19',
            'Mozilla/5.0 (Windows NT 6.1; U; de; rv:1.9.1.6) Gecko/20091201 Firefox/3.5.6 Opera 11.01',
            'Mozilla/5.0 (compatible; MSIE 10.6; Windows NT 6.1; Trident/5.0; InfoPath.2; SLCC1; .NET CLR 3.0.4506.2152; .NET CLR 3.5.30729; .NET CLR 2.0.50727) 3gpp-gba UNTRUSTED/1.0',
            'Mozilla/5.0 (compatible; MSIE 9.0; Windows NT 6.1; WOW64; Trident/5.0; SLCC2; Media Center PC 6.0; InfoPath.3; MS-RTC LM 8; Zune 4.7)',
            'Mozilla/5.0 (compatible; MSIE 9.0; Windows NT 6.0; Trident/4.0; GTB7.4; InfoPath.3; SV1; .NET CLR 3.1.76908; WOW64; en-US)',
            'Opera/9.80 (X11; Linux x86_64; U; Ubuntu/10.10 (maverick); pl) Presto/2.7.62 Version/11.01',
            'Mozilla/5.0 (Windows NT 6.1) AppleWebKit/536.3 (KHTML, like Gecko) Chrome/19.0.1061.1 Safari/536.3',
            'Mozilla/4.0 (compatible; MSIE 8.0; Windows NT 6.2; Trident/4.0; SLCC2; .NET CLR 2.0.50727; .NET CLR 3.5.30729; .NET CLR 3.0.30729; Media Center PC 6.0)',
            'Mozilla/5.0 (compatible; MSIE 7.0; Windows NT 5.0; Trident/4.0; FBSMTWB; .NET CLR 2.0.34861; .NET CLR 3.0.3746.3218; .NET CLR 3.5.33652; msn OptimizedIE8;ENUS)',
            'Opera/9.80 (Windows NT 5.1; U; en) Presto/2.9.168 Version/11.51',
            'Opera/9.80 (Windows NT 6.1; U; zh-tw) Presto/2.7.62 Version/11.01',
            'Opera/9.80 (Windows NT 5.1; U; MRA 5.5 (build 02842); ru) Presto/2.7.62 Version/11.00',
            'Mozilla/5.0 (Linux; U; Android 2.3.3; zh-tw; HTC_Pyramid Build/GRI40) AppleWebKit/533.1 (KHTML, like Gecko) Version/4.0 Mobile Safari/533.1',
            'Opera/9.80 (Windows NT 6.1; U; cs) Presto/2.7.62 Version/11.01',
            'Mozilla/5.0 (Windows NT 6.1) AppleWebKit/537.36 (KHTML, like Gecko) Chrome/27.0.1453.93 Safari/537.36',
            'Opera/9.80 (Windows NT 6.1; U; es-ES) Presto/2.9.181 Version/12.00',
            'Opera/9.80 (Windows NT 5.1; U; ru) Presto/2.7.39 Version/11.00',
            'Mozilla/4.0 (compatible; MSIE 8.0; Windows NT 6.1; WOW64; Trident/4.0; SLCC2; .NET CLR 2.0.50727; InfoPath.3; .NET4.0C; .NET4.0E; .NET CLR 3.5.30729; .NET CLR 3.0.30729; MS-RTC LM 8)',
            'Opera/9.80 (Windows NT 5.2; U; ru) Presto/2.7.62 Version/11.01',
            'Mozilla/5.0 (Windows NT 6.1; U; nl; rv:1.9.1.6) Gecko/20091201 Firefox/3.5.6 Opera 11.01',
            'Mozilla/5.0 (compatible; MSIE 10.0; Windows NT 6.1; WOW64; Trident/6.0)',
            'Mozilla/5.0 (X11; CrOS i686 2268.111.0) AppleWebKit/536.11 (KHTML, like Gecko) Chrome/20.0.1132.57 Safari/536.11',
            'Opera/9.80 (Windows NT 6.1; WOW64; U; pt) Presto/2.10.229 Version/11.62',
            'Mozilla/4.0 (compatible; MSIE 8.0; Windows NT 6.1; WOW64; Trident/4.0; SLCC2; Media Center PC 6.0; InfoPath.2; MS-RTC LM 8',
            'Mozilla/5.0 (Windows NT 6.2; WOW64) AppleWebKit/537.14 (KHTML, like Gecko) Chrome/24.0.1292.0 Safari/537.14',
            'Mozilla/5.0 (Windows NT 6.2; WOW64) AppleWebKit/537.36 (KHTML, like Gecko) Chrome/30.0.1599.17 Safari/537.36',
            'Mozilla/5.0 (compatible; MSIE 9.0; Windows NT 6.1; Trident/5.0; yie8)',
            'Mozilla/5.0 (Windows NT 6.1; WOW64) AppleWebKit/537.36 (KHTML, like Gecko) Chrome/27.0.1453.93 Safari/537.36',
            'Opera/9.80 (Macintosh; Intel Mac OS X 10.6.8; U; de) Presto/2.9.168 Version/11.52',
            'Mozilla/5.0 (Windows NT 6.2; WOW64) AppleWebKit/537.36 (KHTML, like Gecko) Chrome/29.0.1547.2 Safari/537.36',
            'Mozilla/5.0 (compatible; MSIE 10.0; Windows NT 6.1; Trident/4.0; InfoPath.2; SV1; .NET CLR 2.0.50727; WOW64)',
            'Mozilla/5.0 (Windows NT 6.0; WOW64) AppleWebKit/535.19 (KHTML, like Gecko) Chrome/18.0.1025.45 Safari/535.19',
            'Mozilla/5.0 (Windows NT 6.2) AppleWebKit/537.11 (KHTML, like Gecko) Chrome/23.0.1271.26 Safari/537.11',
            'Opera/9.80 (Windows NT 5.1; U; zh-tw) Presto/2.8.131 Version/11.10',
            'Opera/9.80 (Windows NT 6.1; U; en-US) Presto/2.7.62 Version/11.01',
            'Mozilla/5.0 (compatible; MSIE 8.0; Windows NT 5.0; Trident/4.0; InfoPath.1; SV1; .NET CLR 3.0.4506.2152; .NET CLR 3.5.30729; .NET CLR 3.0.04506.30)',
            'Mozilla/5.0 (Linux; U; Android 2.3.4; fr-fr; HTC Desire Build/GRJ22) AppleWebKit/533.1 (KHTML, like Gecko) Version/4.0 Mobile Safari/533.1',
            'Mozilla/5.0 (Windows NT 5.1) Gecko/20100101 Firefox/14.0 Opera/12.0',
            'Mozilla/5.0 (compatible; MSIE 9.0; Windows NT 7.1; Trident/5.0)',
            'Mozilla/5.0 (Windows NT 6.1; WOW64) AppleWebKit/537.17 (KHTML, like Gecko) Chrome/24.0.1312.60 Safari/537.17',
            'Mozilla/5.0 (Windows NT 6.1; WOW64) AppleWebKit/536.3 (KHTML, like Gecko) Chrome/19.0.1061.1 Safari/536.3',
            'Opera/9.80 (X11; Linux i686; U; fr) Presto/2.7.62 Version/11.01',
            'Mozilla/4.0 (compatible; MSIE 8.0; X11; Linux x86_64; pl) Opera 11.00',
            'Opera/9.80 (X11; Linux i686; U; hu) Presto/2.9.168 Version/11.50',
            'Opera/9.80 (X11; Linux x86_64; U; bg) Presto/2.8.131 Version/11.10',
            'Mozilla/5.0 (Windows NT 6.1) AppleWebKit/537.36 (KHTML, like Gecko) Chrome/41.0.2228.0 Safari/537.36',
            'Mozilla/5.0 (Windows NT 5.1) AppleWebKit/537.36 (KHTML, like Gecko) Chrome/35.0.2309.372 Safari/537.36',
            'Mozilla/5.0 (Macintosh; Intel Mac OS X 10_8_2) AppleWebKit/537.13 (KHTML, like Gecko) Chrome/24.0.1290.1 Safari/537.13',
            'Mozilla/5.0 (X11; Linux x86_64) AppleWebKit/535.11 (KHTML, like Gecko) Chrome/17.0.963.66 Safari/535.11',
            'Opera/9.80 (Windows NT 6.0) Presto/2.12.388 Version/12.14',
            'Opera/9.80 (X11; Linux i686; U; it) Presto/2.7.62 Version/11.00',
            'Mozilla/5.0 (Windows NT 6.1; WOW64) AppleWebKit/537.1 (KHTML, like Gecko) Chrome/22.0.1207.1 Safari/537.1',
            'Mozilla/5.0 (Macintosh; Intel Mac OS X 10_7_5) AppleWebKit/537.36 (KHTML, like Gecko) Chrome/27.0.1453.93 Safari/537.36',
            'Mozilla/5.0 (Macintosh; Intel Mac OS X 10_6_8) AppleWebKit/535.19 (KHTML, like Gecko) Chrome/18.0.1025.11 Safari/535.19',
            'Opera/12.0(Windows NT 5.1;U;en)Presto/22.9.168 Version/12.00',
            'Mozilla/5.0 (Windows NT 5.1) AppleWebKit/535.11 (KHTML, like Gecko) Chrome/17.0.963.66 Safari/535.11',
            'Opera/9.80 (X11; Linux i686; U; es-ES) Presto/2.8.131 Version/11.11',
            'Mozilla/4.0 (compatible; MSIE 8.0; Windows NT 6.1; fr) Opera 11.00',
            'Mozilla/5.0 (compatible; MSIE 9.0; Windows NT 6.1; WOW64; Trident/5.0; SLCC2; .NET CLR 2.0.50727; .NET CLR 3.5.30729; .NET CLR 3.0.30729; Media Center PC 6.0; Zune 4.0; InfoPath.3; MS-RTC LM 8; .NET4.0C; .NET4.0E)',
            'Mozilla/5.0 (compatible; MSIE 9.0; Windows NT 6.1; Trident/4.0; GTB7.4; InfoPath.1; SV1; .NET CLR 2.8.52393; WOW64; en-US)',
            'Mozilla/5.0 (Windows NT 6.2; WOW64) AppleWebKit/537.13 (KHTML, like Gecko) Chrome/24.0.1290.1 Safari/537.13',
            'Opera/9.80 (Windows NT 5.1; U; it) Presto/2.7.62 Version/11.00',
            'Mozilla/5.0 (Linux; U; Android 2.3.3; ko-kr; LG-LU3000 Build/GRI40) AppleWebKit/533.1 (KHTML, like Gecko) Version/4.0 Mobile Safari/533.1',
            'Opera/9.80 (Windows NT 6.0; U; pl) Presto/2.7.62 Version/11.01',
            'Mozilla/5.0 (Windows NT 6.2) AppleWebKit/536.3 (KHTML, like Gecko) Chrome/19.0.1062.0 Safari/536.3',
            'Opera/9.80 (Windows NT 6.1; U; fi) Presto/2.7.62 Version/11.00',
            'Mozilla/5.0 (Windows NT 6.2; WOW64) AppleWebKit/535.24 (KHTML, like Gecko) Chrome/19.0.1055.1 Safari/535.24',
            'Mozilla/5.0 (Windows NT 6.1; WOW64) AppleWebKit/537.36 (KHTML, like Gecko) Chrome/41.0.2227.0 Safari/537.36',
            'Mozilla/5.0 (Windows NT 6.0; WOW64) AppleWebKit/535.11 (KHTML, like Gecko) Chrome/17.0.963.66 Safari/535.11',
            'Mozilla/5.0 (Windows NT 6.1; WOW64) AppleWebKit/536.3 (KHTML, like Gecko) Chrome/19.0.1063.0 Safari/536.3',
            'Opera/12.80 (Windows NT 5.1; U; en) Presto/2.10.289 Version/12.02',
            'Mozilla/4.0 (compatible; MSIE 10.0; Windows NT 6.1; Trident/5.0)',
            'Mozilla/4.0 (compatible; MSIE 8.0; Windows NT 5.1; pl) Opera 11.00',
            'Mozilla/5.0 (compatible; MSIE 9.0; Windows NT 6.1; Win64; x64; Trident/5.0',
            'Mozilla/5.0 (Macintosh; Intel Mac OS X 10_7_2) AppleWebKit/535.24 (KHTML, like Gecko) Chrome/19.0.1055.1 Safari/535.24',
            'Mozilla/5.0 (Windows NT 6.2; WOW64) AppleWebKit/537.15 (KHTML, like Gecko) Chrome/24.0.1295.0 Safari/537.15',
            'Mozilla/5.0 (Windows NT 5.1) AppleWebKit/537.36 (KHTML, like Gecko) Chrome/27.0.1453.93 Safari/537.36',
            'Mozilla/5.0 (X11; Linux i686) AppleWebKit/535.11 (KHTML, like Gecko) Chrome/17.0.963.66 Safari/535.11',
            'Mozilla/5.0 (Macintosh; Intel Mac OS X 10_8_3) AppleWebKit/537.36 (KHTML, like Gecko) Chrome/27.0.1453.93 Safari/537.36',
            'Mozilla/5.0 (compatible; MSIE 8.0; Windows NT 6.1; Trident/4.0; GTB7.4; InfoPath.2; SV1; .NET CLR 3.3.69573; WOW64; en-US)',
            'Mozilla/5.0 (Linux; U; Android 2.3.3; en-us; HTC_DesireS_S510e Build/GRI40) AppleWebKit/533.1 (KHTML, like Gecko) Version/4.0 Mobile',
            'Mozilla/5.0 (Windows NT 5.1) AppleWebKit/537.36 (KHTML, like Gecko) Chrome/35.0.3319.102 Safari/537.36',
            'Opera/9.80 (Windows NT 6.0; U; pl) Presto/2.10.229 Version/11.62',
            'Mozilla/5.0 (compatible; MSIE 8.0; Windows NT 6.0; Trident/4.0; WOW64; Trident/4.0; SLCC2; .NET CLR 2.0.50727; .NET CLR 3.5.30729; .NET CLR 3.0.30729; .NET CLR 1.0.3705; .NET CLR 1.1.4322)',
            'Mozilla/5.0 (Linux; U; Android 2.3.3; en-us; HTC_DesireS_S510e Build/GRI40) AppleWebKit/533.1 (KHTML, like Gecko) Version/4.0 Mobile Safari/533.1',
            'Opera/9.80 (Windows NT 6.1; Opera Tablet/15165; U; en) Presto/2.8.149 Version/11.1',
            'Opera/9.80 (Windows NT 5.1; U; zh-sg) Presto/2.9.181 Version/12.00',
            'Opera/9.80 (Windows NT 6.1; U; en-GB) Presto/2.7.62 Version/11.00',
            'Mozilla/5.0 (Macintosh; Intel Mac OS X 10_10_1) AppleWebKit/537.36 (KHTML, like Gecko) Chrome/41.0.2227.1 Safari/537.36',
            'Mozilla/4.0 (compatible; MSIE 8.0; Windows NT 6.1; de) Opera 11.01',
            'Mozilla/5.0 (Windows NT 6.2) AppleWebKit/536.3 (KHTML, like Gecko) Chrome/19.0.1061.1 Safari/536.3',
            'Mozilla/4.0 (compatible; MSIE 8.0; Windows NT 6.0; en) Opera 11.00',
            'Mozilla/5.0 (compatible, MSIE 11, Windows NT 6.3; Trident/7.0;  rv:11.0) like Gecko',
            'Mozilla/5.0 (Windows NT 6.2) AppleWebKit/536.3 (KHTML, like Gecko) Chrome/19.0.1061.0 Safari/536.3',
            'Opera/9.80 (Windows NT 6.1; U; ko) Presto/2.7.62 Version/11.00',
            'Mozilla/5.0 (Macintosh; Intel Mac OS X 10_7_4) AppleWebKit/537.13 (KHTML, like Gecko) Chrome/24.0.1290.1 Safari/537.13',
            'Mozilla/5.0 (compatible; MSIE 9.0; Windows NT 6.1; WOW64; Trident/5.0; SLCC2; Media Center PC 6.0; InfoPath.3; MS-RTC LM 8; Zune 4.7',
            'Mozilla/5.0 (Windows NT 6.0; rv:2.0) Gecko/20100101 Firefox/4.0 Opera 12.14',
            'Mozilla/5.0 (X11; Linux x86_64) AppleWebKit/537.36 (KHTML, like Gecko) Chrome/33.0.1750.517 Safari/537.36',
            'Mozilla/5.0 (compatible; MSIE 8.0; Windows NT 5.1; Trident/4.0; InfoPath.2; SLCC1; .NET CLR 3.0.4506.2152; .NET CLR 3.5.30729; .NET CLR 2.0.50727)',
            'Mozilla/5.0 (Windows NT 5.1) AppleWebKit/537.36 (KHTML, like Gecko) Chrome/36.0.1985.67 Safari/537.36',
            'Mozilla/5.0 (Macintosh; Intel Mac OS X 10_7_2) AppleWebKit/535.19 (KHTML, like Gecko) Chrome/18.0.1025.45 Safari/535.19',
            'Mozilla/5.0 (Windows NT 5.1) AppleWebKit/537.36 (KHTML, like Gecko) Chrome/35.0.2117.157 Safari/537.36',
            'Opera/9.80 (Windows NT 6.1; U; zh-cn) Presto/2.6.37 Version/11.00',
            'Mozilla/5.0 (Windows; U; MSIE 9.0; WIndows NT 9.0; en-US))',
            'Mozilla/5.0 (compatible; MSIE 9.0; Windows NT 6.0) Opera 12.14',
            'Mozilla/5.0 (compatible; MSIE 8.0; Windows NT 5.1; Trident/4.0; .NET CLR 1.1.4322; .NET CLR 2.0.50727)',
            'Mozilla/5.0 (Linux; U; Android 2.3.3; zh-tw; HTC Pyramid Build/GRI40) AppleWebKit/533.1 (KHTML, like Gecko) Version/4.0 Mobile Safari/533.1',
            'Mozilla/5.0 (Windows NT 6.2) AppleWebKit/537.13 (KHTML, like Gecko) Chrome/24.0.1290.1 Safari/537.13',
            'Mozilla/5.0 (Windows NT 6.0; U; ja; rv:1.9.1.6) Gecko/20091201 Firefox/3.5.6 Opera 11.00',
            'Mozilla/5.0 (compatible; MSIE 9.0; Windows NT 6.1; Trident/5.0; chromeframe/11.0.696.57)',
            'Opera/9.80 (X11; Linux i686; U; ru) Presto/2.8.131 Version/11.11',
            'Mozilla/5.0 (compatible; MSIE 9.0; Windows NT 6.1; Trident/5.0; chromeframe/13.0.782.215)',
            'Mozilla/5.0 (Macintosh; Intel Mac OS X 10_7_3) AppleWebKit/535.20 (KHTML, like Gecko) Chrome/19.0.1036.7 Safari/535.20',
            'Mozilla/5.0 (Macintosh; Intel Mac OS X 10_7_3) AppleWebKit/535.22 (KHTML, like Gecko) Chrome/19.0.1047.0 Safari/535.22',
            'Mozilla/5.0 (compatible; MSIE 8.0; Windows NT 6.0; Trident/4.0; .NET CLR 2.7.58687; SLCC2; Media Center PC 5.0; Zune 3.4; Tablet PC 3.6; InfoPath.3)',
            'Mozilla/5.0 (Windows NT 6.1; WOW64) AppleWebKit/537.36 (KHTML, like Gecko) Chrome/36.0.1985.67 Safari/537.36',
            'Mozilla/5.0 (X11; Linux x86_64) AppleWebKit/537.36 (KHTML, like Gecko) Chrome/41.0.2227.0 Safari/537.36',
            'Opera/9.80 (Macintosh; Intel Mac OS X 10.6.8; U; fr) Presto/2.9.168 Version/11.52',
            'Mozilla/5.0 (Macintosh; Intel Mac OS X 10_8_0) AppleWebKit/537.36 (KHTML, like Gecko) Chrome/32.0.1664.3 Safari/537.36',
            'Mozilla/5.0 (Windows NT 6.3; WOW64) AppleWebKit/537.36 (KHTML, like Gecko) Chrome/41.0.2225.0 Safari/537.36',
            'Mozilla/5.0 (X11; NetBSD) AppleWebKit/537.36 (KHTML, like Gecko) Chrome/27.0.1453.116 Safari/537.36',
            'Mozilla/5.0 (Windows NT 5.1; U; en; rv:1.8.1) Gecko/20061208 Firefox/5.0 Opera 11.11',
            'Mozilla/5.0 (Macintosh; AMD Mac OS X 10_8_2) AppleWebKit/535.22 (KHTML, like Gecko) Chrome/18.6.872',
            'Mozilla/5.0 (X11; OpenBSD i386) AppleWebKit/537.36 (KHTML, like Gecko) Chrome/36.0.1985.125 Safari/537.36',
            'Mozilla/5.0 (compatible; MSIE 10.0; Windows NT 6.1; Trident/5.0)',
            'Mozilla/5.0 (Linux; U; Android 4.0.3; de-ch; HTC Sensation Build/IML74K) AppleWebKit/534.30 (KHTML, like Gecko) Version/4.0 Mobile Safari/534.30',
            'Mozilla/5.0 (Windows NT 6.3; Win64; x64) AppleWebKit/537.36 (KHTML, like Gecko) Chrome/37.0.2049.0 Safari/537.36',
            'Mozilla/5.0 (Windows NT 6.0) yi; AppleWebKit/345667.12221 (KHTML, like Gecko) Chrome/23.0.1271.26 Safari/453667.1221',
            'Mozilla/1.22 (compatible; MSIE 10.0; Windows 3.1)',
            'Opera/9.80 (Windows NT 5.1; U;) Presto/2.7.62 Version/11.01',
            'Opera/9.80 (X11; Linux i686; Ubuntu/14.10) Presto/2.12.388 Version/12.16',
            'Mozilla/5.0 (Linux; U; Android 4.0.3; ko-kr; LG-L160L Build/IML74K) AppleWebkit/534.30 (KHTML, like Gecko) Version/4.0 Mobile Safari/534.30',
            'Mozilla/5.0 (X11; Linux x86_64) AppleWebKit/535.21 (KHTML, like Gecko) Chrome/19.0.1042.0 Safari/535.21',
            'Mozilla/5.0 (Linux; U; Android 2.3.5; en-us; HTC Vision Build/GRI40) AppleWebKit/533.1 (KHTML, like Gecko) Version/4.0 Mobile Safari/533.1',
            'Mozilla/5.0 (compatible; MSIE 10.0; Windows NT 7.0; InfoPath.3; .NET CLR 3.1.40767; Trident/6.0; en-IN)',
            'Mozilla/5.0 (Macintosh; Intel Mac OS X 10_8_2) AppleWebKit/537.17 (KHTML, like Gecko) Chrome/24.0.1309.0 Safari/537.17',
            'Mozilla/5.0 (Windows NT 6.1; WOW64) AppleWebKit/537.36 (KHTML, like Gecko) Chrome/31.0.1623.0 Safari/537.36',
            'Mozilla/5.0 (X11; Linux x86_64) AppleWebKit/537.36 (KHTML, like Gecko) Chrome/34.0.1847.137 Safari/4E423F',
            'Opera/9.80 (Windows NT 6.1; U; zh-cn) Presto/2.7.62 Version/11.01',
            'Mozilla/5.0 (compatible; MSIE 8.0; Windows NT 5.1; SLCC1; .NET CLR 1.1.4322)',
            'Mozilla/5.0 (Macintosh; Intel Mac OS X 10_5_8) AppleWebKit/535.19 (KHTML, like Gecko) Chrome/18.0.1025.151 Safari/535.19',
            'Opera/9.80 (Windows NT 6.1; U; sv) Presto/2.7.62 Version/11.01',
            'Mozilla/5.0 (Windows NT 6.1; WOW64) AppleWebKit/537.36 (KHTML, like Gecko) Chrome/29.0.1547.62 Safari/537.36',
            'Mozilla/4.0 (compatible; MSIE 8.0; Windows NT 6.1; WOW64; Trident/4.0; SLCC2; Media Center PC 6.0; InfoPath.2; MS-RTC LM 8)',
            'Mozilla/5.0 (Windows NT 5.1) AppleWebKit/536.3 (KHTML, like Gecko) Chrome/19.0.1063.0 Safari/536.3',
            'Mozilla/5.0 (Windows NT 6.1; WOW64) AppleWebKit/536.3 (KHTML, like Gecko) Chrome/19.0.1062.0 Safari/536.3',
            'Mozilla/5.0 (Windows NT 6.1) AppleWebKit/537.13 (KHTML, like Gecko) Chrome/24.0.1284.0 Safari/537.13',
            'Mozilla/5.0 (Macintosh; Intel Mac OS X 10_6_8) AppleWebKit/535.19 (KHTML, like Gecko) Chrome/18.0.1025.166 Safari/535.19',
            'Mozilla/5.0 (X11; Linux x86_64) AppleWebKit/536.5 (KHTML, like Gecko) Chrome/19.0.1084.9 Safari/536.5',
            'Opera/9.80 (X11; Linux x86_64; U; fr) Presto/2.9.168 Version/11.50',
            'Mozilla/5.0 (compatible; MSIE 9.0; Windows NT 6.1; Win64; x64; Trident/5.0; .NET CLR 2.0.50727; SLCC2; .NET CLR 3.5.30729; .NET CLR 3.0.30729; Media Center PC 6.0; Zune 4.0; Tablet PC 2.0; InfoPath.3; .NET4.0C; .NET4.0E)',
            'Mozilla/5.0 (compatible; MSIE 9.0; Windows NT 6.1; WOW64; Trident/5.0; chromeframe/12.0.742.112)',
            'Mozilla/4.0 (Compatible; MSIE 8.0; Windows NT 5.2; Trident/6.0)',
            'Opera/12.0(Windows NT 5.2;U;en)Presto/22.9.168 Version/12.00',
            'Mozilla/5.0 (Windows NT 6.4; WOW64) AppleWebKit/537.36 (KHTML, like Gecko) Chrome/41.0.2225.0 Safari/537.36',
            'Opera/9.80 (X11; Linux x86_64; U; pl) Presto/2.7.62 Version/11.00',
            'Mozilla/5.0 (Windows NT 6.1) AppleWebKit/537.36 (KHTML, like Gecko) Chrome/28.0.1468.0 Safari/537.36',
            'Opera/9.80 (Windows NT 6.0; U; en) Presto/2.8.99 Version/11.10',
            'Opera/9.80 (Windows NT 6.0; U; en) Presto/2.7.39 Version/11.00',
            'Mozilla/5.0 (Linux; U; Android 2.3.3; zh-tw; HTC_Pyramid Build/GRI40) AppleWebKit/533.1 (KHTML, like Gecko) Version/4.0 Mobile Safari',
            'Mozilla/5.0 (Windows NT 5.1; U; pl; rv:1.9.1.6) Gecko/20091201 Firefox/3.5.6 Opera 11.00',
            'Mozilla/5.0 (Windows NT 6.1; WOW64; Trident/7.0; AS; rv:11.0) like Gecko',
            'Mozilla/5.0 (Macintosh; Intel Mac OS X 10_8_0) AppleWebKit/536.3 (KHTML, like Gecko) Chrome/19.0.1063.0 Safari/536.3',
            'Mozilla/5.0 (Windows NT 6.1) AppleWebKit/535.11 (KHTML, like Gecko) Chrome/17.0.963.66 Safari/535.11',
            'Mozilla/5.0 (Windows NT 6.1) AppleWebKit/537.36 (KHTML, like Gecko) Chrome/27.0.1453.90 Safari/537.36',
            'Mozilla/4.0 (compatible; MSIE 8.0; Windows NT 6.1; WOW64; Trident/4.0; SLCC2; .NET CLR 2.0.50727; Media Center PC 6.0; .NET CLR 3.5.30729; .NET CLR 3.0.30729; .NET4.0C)',
            'Mozilla/5.0 (Windows NT 5.1) AppleWebKit/537.36 (KHTML, like Gecko) Chrome/34.0.1866.237 Safari/537.36',
            'Mozilla/5.0 (compatible; MSIE 9.0; Windows NT 6.1; de) Opera 11.51',
            'Mozilla/5.0 (Windows NT 5.1) AppleWebKit/537.11 (KHTML, like Gecko) Chrome/23.0.1271.6 Safari/537.11',
            'Mozilla/5.0 (Macintosh; Intel Mac OS X 10_8_2) AppleWebKit/537.11 (KHTML, like Gecko) Chrome/23.0.1271.6 Safari/537.11',
            'Opera/9.80 (Windows NT 6.1; U; pl) Presto/2.7.62 Version/11.00',
            'Mozilla/5.0 (compatible; MSIE 8.0; Windows NT 5.2; Trident/4.0; Media Center PC 4.0; SLCC1; .NET CLR 3.0.04320)',
            'Mozilla/5.0 (Macintosh; Intel Mac OS X 10_6_8) AppleWebKit/535.19 (KHTML, like Gecko) Chrome/18.0.1025.45 Safari/535.19',
            'Mozilla/5.0 (X11; CrOS i686 4319.74.0) AppleWebKit/537.36 (KHTML, like Gecko) Chrome/29.0.1547.57 Safari/537.36',
            'Mozilla/5.0 (Windows NT 6.1) AppleWebKit/535.2 (KHTML, like Gecko) Chrome/18.6.872.0 Safari/535.2 UNTRUSTED/1.0 3gpp-gba UNTRUSTED/1.0',
            'Mozilla/5.0 (compatible; MSIE 9.0; Windows NT 6.1; WOW64; Trident/5.0; .NET CLR 3.5.30729; .NET CLR 3.0.30729; .NET CLR 2.0.50727; Media Center PC 6.0)',
            'Mozilla/5.0 (Windows NT 5.1) AppleWebKit/537.36 (KHTML, like Gecko) Chrome/31.0.1650.16 Safari/537.36',
            'Opera/9.80 (Windows NT 6.1 x64; U; en) Presto/2.7.62 Version/11.00',
            'Mozilla/5.0 (Linux; U; Android 2.3.4; en-us; T-Mobile myTouch 3G Slide Build/GRI40) AppleWebKit/533.1 (KHTML, like Gecko) Version/4.0 Mobile Safari/533.1',
            'Mozilla/5.0 (X11; Linux i686) AppleWebKit/535.21 (KHTML, like Gecko) Chrome/19.0.1041.0 Safari/535.21',
            'Mozilla/5.0 (Windows NT 6.2; WOW64) AppleWebKit/537.36 (KHTML, like Gecko) Chrome/27.0.1500.55 Safari/537.36',
            'Mozilla/5.0 (Windows NT 6.2) AppleWebKit/536.6 (KHTML, like Gecko) Chrome/20.0.1090.0 Safari/536.6',
            'Mozilla/5.0 (X11; Linux x86_64) AppleWebKit/535.19 (KHTML, like Gecko) Ubuntu/11.10 Chromium/18.0.1025.142 Chrome/18.0.1025.142 Safari/535.19',
            'Mozilla/5.0 (Windows NT 5.1; U; de; rv:1.9.1.6) Gecko/20091201 Firefox/3.5.6 Opera 11.00'
        ]
        return random.choice(user_agents)

    # TODO use this method when -b all is called to replace lines 383-635 in theHarvester.py
    # TODO and to find the best approch of getting the
    #  word, limit and start etc vars from the arguments and importing libs that are needed
    # @staticmethod
    # def engine_all_search():
    #     print(('Full harvest on ' + word))
    #     all_emails = []
    #     all_hosts = []
    #     try:
    #         print('[*] Searching Baidu.')
    #         search = baidusearch.SearchBaidu(word, limit)
    #         search.process()
    #         all_emails = filter(search.get_emails())
    #         hosts = filter(search.get_hostnames())
    #         all_hosts.extend(hosts)
    #         db = stash.stash_manager()
    #         db.store_all(word, all_hosts, 'host', 'baidu')
    #         db.store_all(word, all_emails, 'email', 'baidu')
    #     except Exception:
    #         pass
    #
    #     print('[*] Searching Bing.')
    #     bingapi = 'no'
    #     search = bingsearch.SearchBing(word, limit, start)
    #     search.process(bingapi)
    #     emails = filter(search.get_emails())
    #     hosts = filter(search.get_hostnames())
    #     all_hosts.extend(hosts)
    #     db = stash.stash_manager()
    #     db.store_all(word, all_hosts, 'host', 'bing')
    #     all_emails.extend(emails)
    #     all_emails = sorted(set(all_emails))
    #     db.store_all(word, all_emails, 'email', 'bing')
    #
    #     print('[*] Searching Censys.')
    #     from discovery import censys
    #     search = censys.SearchCensys(word, limit)
    #     search.process()
    #     ips = search.get_ipaddresses()
    #     setips = set(ips)
    #     uniqueips = list(setips)  # Remove duplicates.
    #     all_ip.extend(uniqueips)
    #     hosts = filter(search.get_hostnames())
    #     sethosts = set(hosts)
    #     uniquehosts = list(sethosts)  # Remove duplicates.
    #     all_hosts.extend(uniquehosts)
    #     db = stash.stash_manager()
    #     db.store_all(word, uniquehosts, 'host', 'censys')
    #     db.store_all(word, uniqueips, 'ip', 'censys')
    #
    #     print('[*] Searching CRT.sh.')
    #     search = crtsh.search_crtsh(word)
    #     search.process()
    #     hosts = filter(search.get_hostnames())
    #     all_hosts.extend(hosts)
    #     db = stash.stash_manager()
    #     db.store_all(word, all_hosts, 'host', 'CRTsh')
    #
    #     # cymon
    #     print('\033[94m[*] Searching Cymon. \033[0m')
    #     from discovery import cymon
    #     # Import locally or won't work.
    #     search = cymon.search_cymon(word)
    #     search.process()
    #     all_ip = search.get_ipaddresses()
    #     db = stash.stash_manager()
    #     db.store_all(word, all_ip, 'ip', 'cymon')
    #
    #     print('\033[94m[*] Searching Dogpile. \033[0m')
    #     search = dogpilesearch.SearchDogpile(word, limit)
    #     search.process()
    #     emails = filter(search.get_emails())
    #     hosts = filter(search.get_hostnames())
    #     all_hosts.extend(hosts)
    #     all_emails.extend(emails)
    #     db = stash.stash_manager()
    #     db.store_all(word, all_hosts, 'email', 'dogpile')
    #     db.store_all(word, all_hosts, 'host', 'dogpile')
    #
    #     print('[*] Searching DuckDuckGo.')
    #     from discovery import duckduckgosearch
    #     search = duckduckgosearch.SearchDuckDuckGo(word, limit)
    #     search.process()
    #     emails = filter(search.get_emails())
    #     hosts = filter(search.get_hostnames())
    #     all_hosts.extend(hosts)
    #     all_emails.extend(emails)
    #     db = stash.stash_manager()
    #     db.store_all(word, all_hosts, 'email', 'duckduckgo')
    #     db.store_all(word, all_hosts, 'host', 'duckduckgo')
    #
    #     print('[*] Searching Google.')
    #     search = googlesearch.search_google(word, limit, start)
    #     search.process(google_dorking)
    #     emails = filter(search.get_emails())
    #     hosts = filter(search.get_hostnames())
    #     all_emails.extend(emails)
    #     db = stash.stash_manager()
    #     db.store_all(word, all_emails, 'email', 'google')
    #     all_hosts.extend(hosts)
    #     db = stash.stash_manager()
    #     db.store_all(word, all_hosts, 'host', 'google')
    #
    #     print('[*] Searching Google Certificate transparency report.')
    #     search = googlecertificates.SearchGoogleCertificates(word, limit, start)
    #     search.process()
    #     domains = filter(search.get_domains())
    #     all_hosts.extend(domains)
    #     db = stash.stash_manager()
    #     db.store_all(word, all_hosts, 'host', 'google-certificates')
    #
    #     try:
    #         print('[*] Searching Google profiles.')
    #         search = googlesearch.search_google(word, limit, start)
    #         search.process_profiles()
    #         people = search.get_profiles()
    #         db = stash.stash_manager()
    #         db.store_all(word, people, 'name', 'google-profile')
    #         print('\nUsers from Google profiles:')
    #         print('---------------------------')
    #         for users in people:
    #             print(users)
    #     except Exception:
    #         pass
    #
    #     print('[*] Searching Hunter.')
    #     from discovery import huntersearch
    #     # Import locally.
    #     try:
    #         search = huntersearch.SearchHunter(word, limit, start)
    #         search.process()
    #         emails = filter(search.get_emails())
    #         hosts = filter(search.get_hostnames())
    #         all_hosts.extend(hosts)
    #         db = stash.stash_manager()
    #         db.store_all(word, hosts, 'host', 'hunter')
    #         all_emails.extend(emails)
    #         all_emails = sorted(set(all_emails))
    #         db.store_all(word, all_emails, 'email', 'hunter')
    #     except Exception as e:
    #         if isinstance(e, MissingKey):
    #             print(e)
    #         else:
    #             pass
    #
    #     print('\033[94m[*] Searching Linkedin. \033[0m')
    #     search = linkedinsearch.SearchLinkedin(word, limit)
    #     search.process()
    #     people = search.get_people()
    #     db = stash.stash_manager()
    #     db.store_all(word, people, 'name', 'linkedin')
    #
    #     if len(people) == 0:
    #         print('\n[*] No users found.\n\n')
    #     else:
    #         print('\n[*] Users found: ' + str(len(people)))
    #         print('---------------------')
    #         for user in sorted(list(set(people))):
    #             print(user)
    #
    #     print('[*] Searching Netcraft.')
    #     search = netcraft.SearchNetcraft(word)
    #     search.process()
    #     hosts = filter(search.get_hostnames())
    #     all_hosts.extend(hosts)
    #     db = stash.stash_manager()
    #     db.store_all(word, all_hosts, 'host', 'netcraft')
    #
    #     print('[*] Searching PGP key server.')
    #     try:
    #         search = pgpsearch.SearchPgp(word)
    #         search.process()
    #         emails = filter(search.get_emails())
    #         hosts = filter(search.get_hostnames())
    #         sethosts = set(hosts)
    #         uniquehosts = list(sethosts)  # Remove duplicates.
    #         all_hosts.extend(uniquehosts)
    #         db = stash.stash_manager()
    #         db.store_all(word, all_hosts, 'host', 'PGP')
    #         all_emails.extend(emails)
    #         db = stash.stash_manager()
    #         db.store_all(word, all_emails, 'email', 'PGP')
    #     except Exception:
    #         pass
    #
    #     print('[*] Searching Threatcrowd.')
    #     try:
    #         search = threatcrowd.search_threatcrowd(word)
    #         search.process()
    #         hosts = filter(search.get_hostnames())
    #         all_hosts.extend(hosts)
    #         db = stash.stash_manager()
    #         db.store_all(word, all_hosts, 'host', 'threatcrowd')
    #     except Exception:
    #         pass
    #
    #     print('[*] Searching Trello.')
    #     from discovery import trello
    #     # Import locally or won't work.
    #     search = trello.search_trello(word, limit)
    #     search.process()
    #     emails = filter(search.get_emails())
    #     all_emails.extend(emails)
    #     info = search.get_urls()
    #     hosts = filter(info[0])
    #     trello_info = (info[1], True)
    #     all_hosts.extend(hosts)
    #     db = stash.stash_manager()
    #     db.store_all(word, hosts, 'host', 'trello')
    #     db.store_all(word, emails, 'email', 'trello')
    #
    #     try:
    #         print('[*] Searching Twitter.')
    #         search = twittersearch.search_twitter(word, limit)
    #         search.process()
    #         people = search.get_people()
    #         db = stash.stash_manager()
    #         db.store_all(word, people, 'name', 'twitter')
    #         print('\nUsers from Twitter:')
    #         print('-------------------')
    #         for user in people:
    #             print(user)
    #     except Exception:
    #         pass
    #
    #     print('\n[*] Virtual hosts:')
    #     print('------------------')
    #     for l in host_ip:
    #         search = bingsearch.SearchBing(l, limit, start)
    #         search.process_vhost()
    #         res = search.get_allhostnames()
    #         for x in res:
    #             x = re.sub(r'[[\<\/?]*[\w]*>]*', '', x)
    #             x = re.sub('<', '', x)
    #             x = re.sub('>', '', x)
    #             print((l + '\t' + x))
    #             vhost.append(l + ':' + x)
    #             full.append(l + ':' + x)
    #     vhost = sorted(set(vhost))
    #
    #     print('[*] Searching VirusTotal.')
    #     search = virustotal.search_virustotal(word)
    #     search.process()
    #     hosts = filter(search.get_hostnames())
    #     all_hosts.extend(hosts)
    #     db = stash.stash_manager()
    #     db.store_all(word, all_hosts, 'host', 'virustotal')
    #
    #     print('[*] Searching Yahoo.')
    #     search = yahoosearch.search_yahoo(word, limit)
    #     search.process()
    #     hosts = search.get_hostnames()
    #     emails = search.get_emails()
    #     all_hosts.extend(filter(hosts))
    #     all_emails.extend(filter(emails))
    #     db = stash.stash_manager()
    #     db.store_all(word, all_hosts, 'host', 'yahoo')
    #     db.store_all(word, all_emails, 'email', 'yahoo')<|MERGE_RESOLUTION|>--- conflicted
+++ resolved
@@ -49,11 +49,7 @@
         print("* | |_| | | |  __/ / __  / (_| | |   \ V /  __/\__ \ ||  __/ |    *")
         print("*  \__|_| |_|\___| \/ /_/ \__,_|_|    \_/ \___||___/\__\___|_|    *")
         print('*                                                                 *')
-<<<<<<< HEAD
-        print('* theHarvester 3.0.6 v193                                         *')
-=======
         print('* theHarvester 3.0.6 v206                                         *')
->>>>>>> 208ab145
         print('* Coded by Christian Martorella                                   *')
         print('* Edge-Security Research                                          *')
         print('* cmartorella@edge-security.com                                   *')
