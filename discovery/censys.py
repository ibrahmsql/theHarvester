--- conflicted
+++ resolved
@@ -15,7 +15,6 @@
         self.total_resultshosts = ""
         self.total_resultscerts = ""
         self.server = "censys.io"
-<<<<<<< HEAD
         self.userAgent = ["(Mozilla/5.0 (Windows; U; Windows NT 6.0;en-US; rv:1.9.2) Gecko/20100115 Firefox/3.6",
           "Mozilla/5.0 (Windows NT 10.0; Win64; x64) AppleWebKit/537.36 (KHTML, like Gecko) Chrome/60.0.3112.113 Safari/537.36"
           ,("Mozilla/5.0 (Linux; Android 7.0; SM-G892A Build/NRD90M; wv) " +
@@ -35,15 +34,6 @@
             responsehost = requests.get(self.urlhost, headers=headers)
             self.resultshosts = responsehost.text
             self.total_resultshosts += self.resultshosts
-=======
-
-    def do_search(self):
-        try:
-            headers = {'user-agent': getUserAgent(), 'Accept': '*/*', 'Referer': self.url}
-            response = requests.get(self.url, headers=headers)
-            self.results = response.text
-            self.total_results += self.results
->>>>>>> 73539615
         except Exception as e:
             print("Error occurred in the Censys module downloading pages from Censys - IP search: " + str(e))
 
@@ -57,7 +47,6 @@
             print("Error occurred in the Censys module downloading pages from Censys - certificates search: " + str(e))
 
     def process(self):
-<<<<<<< HEAD
         try:
             self.urlhost = "https://" + self.server + "/ipv4/_search?q=" + str(self.word) + "&page=1"
             self.urlcert = "https://"+ self.server + "/certificates/_search?q=" + str(self.word) + "&page=1"
@@ -88,23 +77,6 @@
                     print("Error occurred in the Censys module requesting the pages: " + str(e))
         except Exception as e:
             print("Error occurred in the main Censys module: " + str(e))
-=======
-        self.url = "https://" + self.server + "/ipv4/_search?q=" + str(self.word) + "&page=1"
-        self.do_search()
-        self.counter = 2
-        pages = censysparser.parser(self)
-        totalpages = pages.search_numberofpages()
-        while self.counter <= totalpages:
-            try:
-                self.page = str(self.counter)
-                self.url = "https://" + self.server + "/ipv4/_search?q=" + str(self.word) + "&page=" + str(self.page)
-                print("\t - Searching Censys results page " + self.page + "...")
-                self.do_search()
-                time.sleep(getDelay())
-            except Exception as e:
-                print("Error occurred: " + str(e))
-            self.counter += 1
->>>>>>> 73539615
 
     def get_hostnames(self):
         try:
@@ -120,8 +92,4 @@
             ips = censysparser.parser(self)
             return ips.search_ipaddresses()
         except Exception as e:
-<<<<<<< HEAD
             print("Error occurred in the main Censys module - IP address search: " + str(e))
-=======
-            print("Error occurred: " + str(e))
->>>>>>> 73539615
