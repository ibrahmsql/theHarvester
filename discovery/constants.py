--- conflicted
+++ resolved
@@ -1,306 +1,3 @@
-<<<<<<< HEAD
-<<<<<<< HEAD
-"""
-Module that contains constants used across plugins
-Contains list of user agents, api_keys, and a function to get random delay and user agent.
-As well as a defined User Agent for Google Search
-User-Agents from: https://github.com/tamimibrahim17/List-of-user-agents
-"""
-
-import random
-
-googleUA = "Mozilla/5.0 (Windows NT 6.2) AppleWebKit/537.36 (KHTML, like Gecko) Chrome/28.0.1464.0 Safari/537.36"
-
-b = ''  # define bing api key here
-
-gk = ''  # define googleCSE api key here
-
-gi = ''  # define googleCSEid here
-
-h = ''  # define hunter api key here
-
-se = ''  # define securityTrails api key here
-
-sh = ''  # define shodan api key here
-
-user_agents = [
-    "Mozilla/5.0 (Windows NT 6.2) AppleWebKit/537.36 (KHTML, like Gecko) Chrome/28.0.1464.0 Safari/537.36",
-    "Mozilla/5.0 (compatible; MSIE 9.0; Windows NT 6.1; Trident/5.0) chromeframe/10.0.648.205",
-    "Mozilla/5.0 (Macintosh; Intel Mac OS X 10_6_0) AppleWebKit/537.4 (KHTML, like Gecko) Chrome/22.0.1229.79 Safari/537.4",
-    "Mozilla/5.0 (Macintosh; Intel Mac OS X 10_9_2) AppleWebKit/537.36 (KHTML, like Gecko) Chrome/36.0.1944.0 Safari/537.36",
-    "Mozilla/5.0 (Windows; U; Windows NT 6.1; en-US; rv:1.9.2.13) Gecko/20101213 Opera/9.80 (Windows NT 6.1; U; zh-tw) Presto/2.7.62 Version/11.01",
-    "Mozilla/5.0 (Windows NT 6.1) AppleWebKit/537.2 (KHTML, like Gecko) Chrome/22.0.1216.0 Safari/537.2",
-    "Mozilla/5.0 (Windows NT 6.0) AppleWebKit/535.11 (KHTML, like Gecko) Chrome/17.0.963.66 Safari/535.11",
-    "Mozilla/4.0 (compatible; MSIE 8.0; Windows NT 6.1; WOW64; Trident/4.0; SLCC2; .NET CLR 2.0.50727; InfoPath.2)",
-    "Mozilla/5.0 (Windows NT 6.2; WOW64) AppleWebKit/535.11 (KHTML, like Gecko) Chrome/17.0.963.66 Safari/535.11",
-    "Mozilla/5.0 (X11; CrOS i686 3912.101.0) AppleWebKit/537.36 (KHTML, like Gecko) Chrome/27.0.1453.116 Safari/537.36",
-    "Mozilla/5.0 (Windows NT 6.2) AppleWebKit/535.11 (KHTML, like Gecko) Chrome/17.0.963.66 Safari/535.11",
-    "Mozilla/5.0 (compatible; MSIE 9.0; Windows NT 6.0; Trident/5.0; chromeframe/11.0.696.57)",
-    "Mozilla/5.0 (Linux; U; Android 2.3; en-us) AppleWebKit/999+ (KHTML, like Gecko) Safari/999.9",
-    "Mozilla/5.0 (Macintosh; Intel Mac OS X 10_9_0) AppleWebKit/537.36 (KHTML, like Gecko) Chrome/32.0.1664.3 Safari/537.36",
-    "Opera/9.80 (X11; Linux i686; U; ja) Presto/2.7.62 Version/11.01",
-    "Mozilla/5.0 (Windows NT 4.0; WOW64) AppleWebKit/537.36 (KHTML, like Gecko) Chrome/37.0.2049.0 Safari/537.36",
-    "Mozilla/5.0 (Macintosh; Intel Mac OS X 10_10_1) AppleWebKit/537.36 (KHTML, like Gecko) Chrome/37.0.2062.124 Safari/537.36",
-    "Mozilla/5.0 (compatible; MSIE 10.0; Windows NT 6.1; Trident/6.0)",
-    "Mozilla/5.0 (compatible; MSIE 8.0; Windows NT 5.1; Trident/4.0; SLCC1; .NET CLR 3.0.4506.2152; .NET CLR 3.5.30729; .NET CLR 1.1.4322)",
-    "Mozilla/4.0 (compatible; MSIE 8.0; Windows NT 6.0; ja) Opera 11.00",
-    "Mozilla/5.0 (compatible; MSIE 9.0; Windows NT 6.1; Win64; x64; Trident/5.0; .NET CLR 3.5.30729; .NET CLR 3.0.30729; .NET CLR 2.0.50727; Media Center PC 6.0)",
-    "Mozilla/5.0 (X11; Linux x86_64) AppleWebKit/535.24 (KHTML, like Gecko) Chrome/19.0.1055.1 Safari/535.24",
-    "Opera/9.80 (Windows NT 5.1; U; cs) Presto/2.7.62 Version/11.01",
-    "Mozilla/5.0 (Windows; U; MSIE 9.0; Windows NT 9.0; en-US)",
-    "Mozilla/5.0 (Windows NT 10.0) AppleWebKit/537.36 (KHTML, like Gecko) Chrome/40.0.2214.93 Safari/537.36",
-    "Mozilla/5.0 (Windows NT 6.2; WOW64) AppleWebKit/537.1 (KHTML, like Gecko) Chrome/19.77.34.5 Safari/537.1",
-    "Mozilla/5.0 (Windows NT 6.3; WOW64) AppleWebKit/537.36 (KHTML, like Gecko) Chrome/41.0.2226.0 Safari/537.36",
-    "Mozilla/5.0 (Windows NT 6.2; WOW64) AppleWebKit/537.11 (KHTML, like Gecko) Chrome/23.0.1271.17 Safari/537.11",
-    "Mozilla/5.0 (compatible; MSIE 8.0; Windows NT 6.0; Trident/4.0; InfoPath.1; SV1; .NET CLR 3.8.36217; WOW64; en-US)",
-    "Mozilla/5.0 (Macintosh; Intel Mac OS X 10_9_3) AppleWebKit/537.36 (KHTML, like Gecko) Chrome/35.0.1916.47 Safari/537.36",
-    "Mozilla/5.0 (Windows NT 6.0) AppleWebKit/536.5 (KHTML, like Gecko) Chrome/19.0.1084.36 Safari/536.5",
-    "Mozilla/5.0 (X11; FreeBSD amd64) AppleWebKit/536.5 (KHTML like Gecko) Chrome/19.0.1084.56 Safari/1EA69",
-    "Mozilla/5.0 (Windows NT 6.1; WOW64) AppleWebKit/536.6 (KHTML, like Gecko) Chrome/20.0.1092.0 Safari/536.6",
-    "Mozilla/5.0 (Windows NT 6.1; WOW64) AppleWebKit/535.11 (KHTML, like Gecko) Chrome/17.0.963.66 Safari/535.11",
-    "Mozilla/5.0 (Windows NT 6.2; Win64; x64) AppleWebKit/537.36 (KHTML, like Gecko) Chrome/32.0.1667.0 Safari/537.36",
-    "Mozilla/5.0 (Windows NT 6.2) AppleWebKit/537.4 (KHTML, like Gecko) Chrome/22.0.1229.94 Safari/537.4",
-    "Mozilla/5.0 (Windows NT 5.1) AppleWebKit/537.36 (KHTML, like Gecko) Chrome/41.0.2224.3 Safari/537.36",
-    "Mozilla/5.0 (Windows NT 6.2; WOW64) AppleWebKit/537.36 (KHTML, like Gecko) Chrome/27.0.1453.93 Safari/537.36",
-    "Mozilla/5.0 (compatible; MSIE 10.0; Macintosh; Intel Mac OS X 10_7_3; Trident/6.0)",
-    "Mozilla/5.0 (Windows NT 5.1) AppleWebKit/537.36 (KHTML, like Gecko) Chrome/34.0.1847.116 Safari/537.36 Mozilla/5.0 (iPad; U; CPU OS 3_2 like Mac OS X; en-us) AppleWebKit/531.21.10 (KHTML, like Gecko) Version/4.0.4 Mobile/7B334b Safari/531.21.10",
-    "Mozilla/5.0 (Linux; U; Android 2.3.5; zh-cn; HTC_IncredibleS_S710e Build/GRJ90) AppleWebKit/533.1 (KHTML, like Gecko) Version/4.0 Mobile Safari/533.1",
-    "Mozilla/5.0 (compatible; MSIE 9.0; Windows NT 6.1; Trident/5.0; SLCC2; .NET CLR 2.0.50727; .NET CLR 3.5.30729; .NET CLR 3.0.30729; Media Center PC 6.0; InfoPath.2; .NET CLR 1.1.4322; .NET4.0C; Tablet PC 2.0)",
-    "Mozilla/5.0 (Windows NT 6.2) AppleWebKit/537.36 (KHTML, like Gecko) Chrome/28.0.1467.0 Safari/537.36",
-    "Mozilla/5.0 (X11; CrOS i686 1660.57.0) AppleWebKit/535.19 (KHTML, like Gecko) Chrome/18.0.1025.46 Safari/535.19",
-    "Mozilla/5.0 (Windows NT 6.1; U; de; rv:1.9.1.6) Gecko/20091201 Firefox/3.5.6 Opera 11.01",
-    "Mozilla/5.0 (compatible; MSIE 10.6; Windows NT 6.1; Trident/5.0; InfoPath.2; SLCC1; .NET CLR 3.0.4506.2152; .NET CLR 3.5.30729; .NET CLR 2.0.50727) 3gpp-gba UNTRUSTED/1.0",
-    "Mozilla/5.0 (compatible; MSIE 9.0; Windows NT 6.1; WOW64; Trident/5.0; SLCC2; Media Center PC 6.0; InfoPath.3; MS-RTC LM 8; Zune 4.7)",
-    "Mozilla/5.0 (compatible; MSIE 9.0; Windows NT 6.0; Trident/4.0; GTB7.4; InfoPath.3; SV1; .NET CLR 3.1.76908; WOW64; en-US)",
-    "Opera/9.80 (X11; Linux x86_64; U; Ubuntu/10.10 (maverick); pl) Presto/2.7.62 Version/11.01",
-    "Mozilla/5.0 (Windows NT 6.1) AppleWebKit/536.3 (KHTML, like Gecko) Chrome/19.0.1061.1 Safari/536.3",
-    "Mozilla/4.0 (compatible; MSIE 8.0; Windows NT 6.2; Trident/4.0; SLCC2; .NET CLR 2.0.50727; .NET CLR 3.5.30729; .NET CLR 3.0.30729; Media Center PC 6.0)",
-    "Mozilla/5.0 (compatible; MSIE 7.0; Windows NT 5.0; Trident/4.0; FBSMTWB; .NET CLR 2.0.34861; .NET CLR 3.0.3746.3218; .NET CLR 3.5.33652; msn OptimizedIE8;ENUS)",
-    "Opera/9.80 (Windows NT 5.1; U; en) Presto/2.9.168 Version/11.51",
-    "Opera/9.80 (Windows NT 6.1; U; zh-tw) Presto/2.7.62 Version/11.01",
-    "Opera/9.80 (Windows NT 5.1; U; MRA 5.5 (build 02842); ru) Presto/2.7.62 Version/11.00",
-    "Mozilla/5.0 (Linux; U; Android 2.3.3; zh-tw; HTC_Pyramid Build/GRI40) AppleWebKit/533.1 (KHTML, like Gecko) Version/4.0 Mobile Safari/533.1",
-    "Opera/9.80 (Windows NT 6.1; U; cs) Presto/2.7.62 Version/11.01",
-    "Mozilla/5.0 (Windows NT 6.1) AppleWebKit/537.36 (KHTML, like Gecko) Chrome/27.0.1453.93 Safari/537.36",
-    "Opera/9.80 (Windows NT 6.1; U; es-ES) Presto/2.9.181 Version/12.00",
-    "Opera/9.80 (Windows NT 5.1; U; ru) Presto/2.7.39 Version/11.00",
-    "Mozilla/4.0 (compatible; MSIE 8.0; Windows NT 6.1; WOW64; Trident/4.0; SLCC2; .NET CLR 2.0.50727; InfoPath.3; .NET4.0C; .NET4.0E; .NET CLR 3.5.30729; .NET CLR 3.0.30729; MS-RTC LM 8)",
-    "Opera/9.80 (Windows NT 5.2; U; ru) Presto/2.7.62 Version/11.01",
-    "Mozilla/5.0 (Windows NT 6.1; U; nl; rv:1.9.1.6) Gecko/20091201 Firefox/3.5.6 Opera 11.01",
-    "Mozilla/5.0 (compatible; MSIE 10.0; Windows NT 6.1; WOW64; Trident/6.0)",
-    "Mozilla/5.0 (X11; CrOS i686 2268.111.0) AppleWebKit/536.11 (KHTML, like Gecko) Chrome/20.0.1132.57 Safari/536.11",
-    "Opera/9.80 (Windows NT 6.1; WOW64; U; pt) Presto/2.10.229 Version/11.62",
-    "Mozilla/4.0 (compatible; MSIE 8.0; Windows NT 6.1; WOW64; Trident/4.0; SLCC2; Media Center PC 6.0; InfoPath.2; MS-RTC LM 8",
-    "Mozilla/5.0 (Windows NT 6.2; WOW64) AppleWebKit/537.14 (KHTML, like Gecko) Chrome/24.0.1292.0 Safari/537.14",
-    "Mozilla/5.0 (Windows NT 6.2; WOW64) AppleWebKit/537.36 (KHTML, like Gecko) Chrome/30.0.1599.17 Safari/537.36",
-    "Mozilla/5.0 (compatible; MSIE 9.0; Windows NT 6.1; Trident/5.0; yie8)",
-    "Mozilla/5.0 (Windows NT 6.1; WOW64) AppleWebKit/537.36 (KHTML, like Gecko) Chrome/27.0.1453.93 Safari/537.36",
-    "Opera/9.80 (Macintosh; Intel Mac OS X 10.6.8; U; de) Presto/2.9.168 Version/11.52",
-    "Mozilla/5.0 (Windows NT 6.2; WOW64) AppleWebKit/537.36 (KHTML, like Gecko) Chrome/29.0.1547.2 Safari/537.36",
-    "Mozilla/5.0 (compatible; MSIE 10.0; Windows NT 6.1; Trident/4.0; InfoPath.2; SV1; .NET CLR 2.0.50727; WOW64)",
-    "Mozilla/5.0 (Windows NT 6.0; WOW64) AppleWebKit/535.19 (KHTML, like Gecko) Chrome/18.0.1025.45 Safari/535.19",
-    "Mozilla/5.0 (Windows NT 6.2) AppleWebKit/537.11 (KHTML, like Gecko) Chrome/23.0.1271.26 Safari/537.11",
-    "Opera/9.80 (Windows NT 5.1; U; zh-tw) Presto/2.8.131 Version/11.10",
-    "Opera/9.80 (Windows NT 6.1; U; en-US) Presto/2.7.62 Version/11.01",
-    "Mozilla/5.0 (compatible; MSIE 8.0; Windows NT 5.0; Trident/4.0; InfoPath.1; SV1; .NET CLR 3.0.4506.2152; .NET CLR 3.5.30729; .NET CLR 3.0.04506.30)",
-    "Mozilla/5.0 (Linux; U; Android 2.3.4; fr-fr; HTC Desire Build/GRJ22) AppleWebKit/533.1 (KHTML, like Gecko) Version/4.0 Mobile Safari/533.1",
-    "Mozilla/5.0 (Windows NT 5.1) Gecko/20100101 Firefox/14.0 Opera/12.0",
-    "Mozilla/5.0 (compatible; MSIE 9.0; Windows NT 7.1; Trident/5.0)",
-    "Mozilla/5.0 (Windows NT 6.1; WOW64) AppleWebKit/537.17 (KHTML, like Gecko) Chrome/24.0.1312.60 Safari/537.17",
-    "Mozilla/5.0 (Windows NT 6.1; WOW64) AppleWebKit/536.3 (KHTML, like Gecko) Chrome/19.0.1061.1 Safari/536.3",
-    "Opera/9.80 (X11; Linux i686; U; fr) Presto/2.7.62 Version/11.01",
-    "Mozilla/4.0 (compatible; MSIE 8.0; X11; Linux x86_64; pl) Opera 11.00",
-    "Opera/9.80 (X11; Linux i686; U; hu) Presto/2.9.168 Version/11.50",
-    "Opera/9.80 (X11; Linux x86_64; U; bg) Presto/2.8.131 Version/11.10",
-    "Mozilla/5.0 (Windows NT 6.1) AppleWebKit/537.36 (KHTML, like Gecko) Chrome/41.0.2228.0 Safari/537.36",
-    "Mozilla/5.0 (Windows NT 5.1) AppleWebKit/537.36 (KHTML, like Gecko) Chrome/35.0.2309.372 Safari/537.36",
-    "Mozilla/5.0 (Macintosh; Intel Mac OS X 10_8_2) AppleWebKit/537.13 (KHTML, like Gecko) Chrome/24.0.1290.1 Safari/537.13",
-    "Mozilla/5.0 (X11; Linux x86_64) AppleWebKit/535.11 (KHTML, like Gecko) Chrome/17.0.963.66 Safari/535.11",
-    "Opera/9.80 (Windows NT 6.0) Presto/2.12.388 Version/12.14",
-    "Opera/9.80 (X11; Linux i686; U; it) Presto/2.7.62 Version/11.00",
-    "Mozilla/5.0 (Windows NT 6.1; WOW64) AppleWebKit/537.1 (KHTML, like Gecko) Chrome/22.0.1207.1 Safari/537.1",
-    "Mozilla/5.0 (Macintosh; Intel Mac OS X 10_7_5) AppleWebKit/537.36 (KHTML, like Gecko) Chrome/27.0.1453.93 Safari/537.36",
-    "Mozilla/5.0 (Macintosh; Intel Mac OS X 10_6_8) AppleWebKit/535.19 (KHTML, like Gecko) Chrome/18.0.1025.11 Safari/535.19",
-    "Opera/12.0(Windows NT 5.1;U;en)Presto/22.9.168 Version/12.00",
-    "Mozilla/5.0 (Windows NT 5.1) AppleWebKit/535.11 (KHTML, like Gecko) Chrome/17.0.963.66 Safari/535.11",
-    "Opera/9.80 (X11; Linux i686; U; es-ES) Presto/2.8.131 Version/11.11",
-    "Mozilla/4.0 (compatible; MSIE 8.0; Windows NT 6.1; fr) Opera 11.00",
-    "Mozilla/5.0 (compatible; MSIE 9.0; Windows NT 6.1; WOW64; Trident/5.0; SLCC2; .NET CLR 2.0.50727; .NET CLR 3.5.30729; .NET CLR 3.0.30729; Media Center PC 6.0; Zune 4.0; InfoPath.3; MS-RTC LM 8; .NET4.0C; .NET4.0E)",
-    "Mozilla/5.0 (compatible; MSIE 9.0; Windows NT 6.1; Trident/4.0; GTB7.4; InfoPath.1; SV1; .NET CLR 2.8.52393; WOW64; en-US)",
-    "Mozilla/5.0 (Windows NT 6.2; WOW64) AppleWebKit/537.13 (KHTML, like Gecko) Chrome/24.0.1290.1 Safari/537.13",
-    "Opera/9.80 (Windows NT 5.1; U; it) Presto/2.7.62 Version/11.00",
-    "Mozilla/5.0 (Linux; U; Android 2.3.3; ko-kr; LG-LU3000 Build/GRI40) AppleWebKit/533.1 (KHTML, like Gecko) Version/4.0 Mobile Safari/533.1",
-    "Opera/9.80 (Windows NT 6.0; U; pl) Presto/2.7.62 Version/11.01",
-    "Mozilla/5.0 (Windows NT 6.2) AppleWebKit/536.3 (KHTML, like Gecko) Chrome/19.0.1062.0 Safari/536.3",
-    "Opera/9.80 (Windows NT 6.1; U; fi) Presto/2.7.62 Version/11.00",
-    "Mozilla/5.0 (Windows NT 6.2; WOW64) AppleWebKit/535.24 (KHTML, like Gecko) Chrome/19.0.1055.1 Safari/535.24",
-    "Mozilla/5.0 (Windows NT 6.1; WOW64) AppleWebKit/537.36 (KHTML, like Gecko) Chrome/41.0.2227.0 Safari/537.36",
-    "Mozilla/5.0 (Windows NT 6.0; WOW64) AppleWebKit/535.11 (KHTML, like Gecko) Chrome/17.0.963.66 Safari/535.11",
-    "Mozilla/5.0 (Windows NT 6.1; WOW64) AppleWebKit/536.3 (KHTML, like Gecko) Chrome/19.0.1063.0 Safari/536.3",
-    "Opera/12.80 (Windows NT 5.1; U; en) Presto/2.10.289 Version/12.02",
-    "Mozilla/4.0 (compatible; MSIE 10.0; Windows NT 6.1; Trident/5.0)",
-    "Mozilla/4.0 (compatible; MSIE 8.0; Windows NT 5.1; pl) Opera 11.00",
-    "Mozilla/5.0 (compatible; MSIE 9.0; Windows NT 6.1; Win64; x64; Trident/5.0",
-    "Mozilla/5.0 (Macintosh; Intel Mac OS X 10_7_2) AppleWebKit/535.24 (KHTML, like Gecko) Chrome/19.0.1055.1 Safari/535.24",
-    "Mozilla/5.0 (Windows NT 6.2; WOW64) AppleWebKit/537.15 (KHTML, like Gecko) Chrome/24.0.1295.0 Safari/537.15",
-    "Mozilla/5.0 (Windows NT 5.1) AppleWebKit/537.36 (KHTML, like Gecko) Chrome/27.0.1453.93 Safari/537.36",
-    "Mozilla/5.0 (X11; Linux i686) AppleWebKit/535.11 (KHTML, like Gecko) Chrome/17.0.963.66 Safari/535.11",
-    "Mozilla/5.0 (Macintosh; Intel Mac OS X 10_8_3) AppleWebKit/537.36 (KHTML, like Gecko) Chrome/27.0.1453.93 Safari/537.36",
-    "Mozilla/5.0 (compatible; MSIE 8.0; Windows NT 6.1; Trident/4.0; GTB7.4; InfoPath.2; SV1; .NET CLR 3.3.69573; WOW64; en-US)",
-    "Mozilla/5.0 (Linux; U; Android 2.3.3; en-us; HTC_DesireS_S510e Build/GRI40) AppleWebKit/533.1 (KHTML, like Gecko) Version/4.0 Mobile",
-    "Mozilla/5.0 (Windows NT 5.1) AppleWebKit/537.36 (KHTML, like Gecko) Chrome/35.0.3319.102 Safari/537.36",
-    "Opera/9.80 (Windows NT 6.0; U; pl) Presto/2.10.229 Version/11.62",
-    "Mozilla/5.0 (compatible; MSIE 8.0; Windows NT 6.0; Trident/4.0; WOW64; Trident/4.0; SLCC2; .NET CLR 2.0.50727; .NET CLR 3.5.30729; .NET CLR 3.0.30729; .NET CLR 1.0.3705; .NET CLR 1.1.4322)",
-    "Mozilla/5.0 (Linux; U; Android 2.3.3; en-us; HTC_DesireS_S510e Build/GRI40) AppleWebKit/533.1 (KHTML, like Gecko) Version/4.0 Mobile Safari/533.1",
-    "Opera/9.80 (Windows NT 6.1; Opera Tablet/15165; U; en) Presto/2.8.149 Version/11.1",
-    "Opera/9.80 (Windows NT 5.1; U; zh-sg) Presto/2.9.181 Version/12.00",
-    "Opera/9.80 (Windows NT 6.1; U; en-GB) Presto/2.7.62 Version/11.00",
-    "Mozilla/5.0 (Macintosh; Intel Mac OS X 10_10_1) AppleWebKit/537.36 (KHTML, like Gecko) Chrome/41.0.2227.1 Safari/537.36",
-    "Mozilla/4.0 (compatible; MSIE 8.0; Windows NT 6.1; de) Opera 11.01",
-    "Mozilla/5.0 (Windows NT 6.2) AppleWebKit/536.3 (KHTML, like Gecko) Chrome/19.0.1061.1 Safari/536.3",
-    "Mozilla/4.0 (compatible; MSIE 8.0; Windows NT 6.0; en) Opera 11.00",
-    "Mozilla/5.0 (compatible, MSIE 11, Windows NT 6.3; Trident/7.0;  rv:11.0) like Gecko",
-    "Mozilla/5.0 (Windows NT 6.2) AppleWebKit/536.3 (KHTML, like Gecko) Chrome/19.0.1061.0 Safari/536.3",
-    "Opera/9.80 (Windows NT 6.1; U; ko) Presto/2.7.62 Version/11.00",
-    "Mozilla/5.0 (Macintosh; Intel Mac OS X 10_7_4) AppleWebKit/537.13 (KHTML, like Gecko) Chrome/24.0.1290.1 Safari/537.13",
-    "Mozilla/5.0 (compatible; MSIE 9.0; Windows NT 6.1; WOW64; Trident/5.0; SLCC2; Media Center PC 6.0; InfoPath.3; MS-RTC LM 8; Zune 4.7",
-    "Mozilla/5.0 (Windows NT 6.0; rv:2.0) Gecko/20100101 Firefox/4.0 Opera 12.14",
-    "Mozilla/5.0 (compatible; MSIE 9.0; Windows NT 6.1; Trident/5.0; FunWebProducts)",
-    "Mozilla/5.0 (X11; Linux x86_64) AppleWebKit/537.36 (KHTML, like Gecko) Chrome/33.0.1750.517 Safari/537.36",
-    "Mozilla/5.0 (compatible; MSIE 8.0; Windows NT 5.1; Trident/4.0; InfoPath.2; SLCC1; .NET CLR 3.0.4506.2152; .NET CLR 3.5.30729; .NET CLR 2.0.50727)",
-    "Mozilla/5.0 (Windows NT 5.1) AppleWebKit/537.36 (KHTML, like Gecko) Chrome/36.0.1985.67 Safari/537.36",
-    "Mozilla/5.0 (Macintosh; Intel Mac OS X 10_7_2) AppleWebKit/535.19 (KHTML, like Gecko) Chrome/18.0.1025.45 Safari/535.19",
-    "Mozilla/5.0 (Windows NT 5.1) AppleWebKit/537.36 (KHTML, like Gecko) Chrome/35.0.2117.157 Safari/537.36",
-    "Opera/9.80 (Windows NT 6.1; U; zh-cn) Presto/2.6.37 Version/11.00",
-    "Mozilla/5.0 (Windows; U; MSIE 9.0; WIndows NT 9.0; en-US))",
-    "Mozilla/5.0 (compatible; MSIE 9.0; Windows NT 6.0) Opera 12.14",
-    "Mozilla/5.0 (compatible; MSIE 8.0; Windows NT 5.1; Trident/4.0; .NET CLR 1.1.4322; .NET CLR 2.0.50727)",
-    "Mozilla/5.0 (Linux; U; Android 2.3.3; zh-tw; HTC Pyramid Build/GRI40) AppleWebKit/533.1 (KHTML, like Gecko) Version/4.0 Mobile Safari/533.1",
-    "Mozilla/5.0 (Windows NT 6.2) AppleWebKit/537.13 (KHTML, like Gecko) Chrome/24.0.1290.1 Safari/537.13",
-    "Mozilla/5.0 (Windows NT 6.0; U; ja; rv:1.9.1.6) Gecko/20091201 Firefox/3.5.6 Opera 11.00",
-    "Mozilla/5.0 (compatible; MSIE 9.0; Windows NT 6.1; Trident/5.0; chromeframe/11.0.696.57)",
-    "Opera/9.80 (X11; Linux i686; U; ru) Presto/2.8.131 Version/11.11",
-    "Mozilla/5.0 (compatible; MSIE 9.0; Windows NT 6.1; Trident/5.0; chromeframe/13.0.782.215)",
-    "Mozilla/5.0 (Macintosh; Intel Mac OS X 10_7_3) AppleWebKit/535.20 (KHTML, like Gecko) Chrome/19.0.1036.7 Safari/535.20",
-    "Mozilla/5.0 (Macintosh; Intel Mac OS X 10_7_3) AppleWebKit/535.22 (KHTML, like Gecko) Chrome/19.0.1047.0 Safari/535.22",
-    "Mozilla/5.0 (compatible; MSIE 8.0; Windows NT 6.0; Trident/4.0; .NET CLR 2.7.58687; SLCC2; Media Center PC 5.0; Zune 3.4; Tablet PC 3.6; InfoPath.3)",
-    "Mozilla/5.0 (Windows NT 6.1; WOW64) AppleWebKit/537.36 (KHTML, like Gecko) Chrome/36.0.1985.67 Safari/537.36",
-    "Mozilla/5.0 (X11; Linux x86_64) AppleWebKit/537.36 (KHTML, like Gecko) Chrome/41.0.2227.0 Safari/537.36",
-    "Opera/9.80 (Macintosh; Intel Mac OS X 10.6.8; U; fr) Presto/2.9.168 Version/11.52",
-    "Mozilla/5.0 (Macintosh; Intel Mac OS X 10_8_0) AppleWebKit/537.36 (KHTML, like Gecko) Chrome/32.0.1664.3 Safari/537.36",
-    "Mozilla/5.0 (Windows NT 6.3; WOW64) AppleWebKit/537.36 (KHTML, like Gecko) Chrome/41.0.2225.0 Safari/537.36",
-    "Mozilla/5.0 (X11; NetBSD) AppleWebKit/537.36 (KHTML, like Gecko) Chrome/27.0.1453.116 Safari/537.36",
-    "Mozilla/5.0 (Windows NT 5.1; U; en; rv:1.8.1) Gecko/20061208 Firefox/5.0 Opera 11.11",
-    "Mozilla/5.0 (Macintosh; AMD Mac OS X 10_8_2) AppleWebKit/535.22 (KHTML, like Gecko) Chrome/18.6.872",
-    "Mozilla/5.0 (X11; OpenBSD i386) AppleWebKit/537.36 (KHTML, like Gecko) Chrome/36.0.1985.125 Safari/537.36",
-    "Mozilla/5.0 (compatible; MSIE 10.0; Windows NT 6.1; Trident/5.0)",
-    "Mozilla/5.0 (Linux; U; Android 4.0.3; de-ch; HTC Sensation Build/IML74K) AppleWebKit/534.30 (KHTML, like Gecko) Version/4.0 Mobile Safari/534.30",
-    "Mozilla/5.0 (Windows NT 6.3; Win64; x64) AppleWebKit/537.36 (KHTML, like Gecko) Chrome/37.0.2049.0 Safari/537.36",
-    "Mozilla/5.0 (Windows NT 6.0) yi; AppleWebKit/345667.12221 (KHTML, like Gecko) Chrome/23.0.1271.26 Safari/453667.1221",
-    "Mozilla/1.22 (compatible; MSIE 10.0; Windows 3.1)",
-    "Opera/9.80 (Windows NT 5.1; U;) Presto/2.7.62 Version/11.01",
-    "Opera/9.80 (X11; Linux i686; Ubuntu/14.10) Presto/2.12.388 Version/12.16",
-    "Mozilla/5.0 (Linux; U; Android 4.0.3; ko-kr; LG-L160L Build/IML74K) AppleWebkit/534.30 (KHTML, like Gecko) Version/4.0 Mobile Safari/534.30",
-    "Mozilla/5.0 (X11; Linux x86_64) AppleWebKit/535.21 (KHTML, like Gecko) Chrome/19.0.1042.0 Safari/535.21",
-    "Mozilla/5.0 (Linux; U; Android 2.3.5; en-us; HTC Vision Build/GRI40) AppleWebKit/533.1 (KHTML, like Gecko) Version/4.0 Mobile Safari/533.1",
-    "Mozilla/5.0 (compatible; MSIE 10.0; Windows NT 7.0; InfoPath.3; .NET CLR 3.1.40767; Trident/6.0; en-IN)",
-    "Mozilla/5.0 (Macintosh; Intel Mac OS X 10_8_2) AppleWebKit/537.17 (KHTML, like Gecko) Chrome/24.0.1309.0 Safari/537.17",
-    "Mozilla/5.0 (Windows NT 6.1; WOW64) AppleWebKit/537.36 (KHTML, like Gecko) Chrome/31.0.1623.0 Safari/537.36",
-    "Mozilla/5.0 (X11; Linux x86_64) AppleWebKit/537.36 (KHTML, like Gecko) Chrome/34.0.1847.137 Safari/4E423F",
-    "Opera/9.80 (Windows NT 6.1; U; zh-cn) Presto/2.7.62 Version/11.01",
-    "Mozilla/5.0 (compatible; MSIE 8.0; Windows NT 5.1; SLCC1; .NET CLR 1.1.4322)",
-    "Mozilla/5.0 (Macintosh; Intel Mac OS X 10_5_8) AppleWebKit/535.19 (KHTML, like Gecko) Chrome/18.0.1025.151 Safari/535.19",
-    "Opera/9.80 (Windows NT 6.1; U; sv) Presto/2.7.62 Version/11.01",
-    "Mozilla/5.0 (Windows NT 6.1; WOW64) AppleWebKit/537.36 (KHTML, like Gecko) Chrome/29.0.1547.62 Safari/537.36",
-    "Mozilla/4.0 (compatible; MSIE 8.0; Windows NT 6.1; WOW64; Trident/4.0; SLCC2; Media Center PC 6.0; InfoPath.2; MS-RTC LM 8)",
-    "Mozilla/5.0 (Windows NT 5.1) AppleWebKit/536.3 (KHTML, like Gecko) Chrome/19.0.1063.0 Safari/536.3",
-    "Mozilla/5.0 (Windows NT 6.1; WOW64) AppleWebKit/536.3 (KHTML, like Gecko) Chrome/19.0.1062.0 Safari/536.3",
-    "Mozilla/5.0 (Windows NT 6.1) AppleWebKit/537.13 (KHTML, like Gecko) Chrome/24.0.1284.0 Safari/537.13",
-    "Mozilla/5.0 (Macintosh; Intel Mac OS X 10_6_8) AppleWebKit/535.19 (KHTML, like Gecko) Chrome/18.0.1025.166 Safari/535.19",
-    "Mozilla/5.0 (X11; Linux x86_64) AppleWebKit/536.5 (KHTML, like Gecko) Chrome/19.0.1084.9 Safari/536.5",
-    "Opera/9.80 (X11; Linux x86_64; U; fr) Presto/2.9.168 Version/11.50",
-    "Mozilla/5.0 (compatible; MSIE 9.0; Windows NT 6.1; Win64; x64; Trident/5.0; .NET CLR 2.0.50727; SLCC2; .NET CLR 3.5.30729; .NET CLR 3.0.30729; Media Center PC 6.0; Zune 4.0; Tablet PC 2.0; InfoPath.3; .NET4.0C; .NET4.0E)",
-    "Mozilla/5.0 (compatible; MSIE 9.0; Windows NT 6.1; WOW64; Trident/5.0; chromeframe/12.0.742.112)",
-    "Mozilla/4.0 (Compatible; MSIE 8.0; Windows NT 5.2; Trident/6.0)",
-    "Opera/12.0(Windows NT 5.2;U;en)Presto/22.9.168 Version/12.00",
-    "Mozilla/5.0 (Windows NT 6.4; WOW64) AppleWebKit/537.36 (KHTML, like Gecko) Chrome/41.0.2225.0 Safari/537.36",
-    "Opera/9.80 (X11; Linux x86_64; U; pl) Presto/2.7.62 Version/11.00",
-    "Mozilla/5.0 (Windows NT 6.1) AppleWebKit/537.36 (KHTML, like Gecko) Chrome/28.0.1468.0 Safari/537.36",
-    "Opera/9.80 (Windows NT 6.0; U; en) Presto/2.8.99 Version/11.10",
-    "Opera/9.80 (Windows NT 6.0; U; en) Presto/2.7.39 Version/11.00",
-    "Mozilla/5.0 (Linux; U; Android 2.3.3; zh-tw; HTC_Pyramid Build/GRI40) AppleWebKit/533.1 (KHTML, like Gecko) Version/4.0 Mobile Safari",
-    "Mozilla/5.0 (Windows NT 5.1; U; pl; rv:1.9.1.6) Gecko/20091201 Firefox/3.5.6 Opera 11.00",
-    "Mozilla/5.0 (Windows NT 6.1; WOW64; Trident/7.0; AS; rv:11.0) like Gecko",
-    "Mozilla/5.0 (Macintosh; Intel Mac OS X 10_8_0) AppleWebKit/536.3 (KHTML, like Gecko) Chrome/19.0.1063.0 Safari/536.3",
-    "Mozilla/5.0 (Windows NT 6.1) AppleWebKit/535.11 (KHTML, like Gecko) Chrome/17.0.963.66 Safari/535.11",
-    "Mozilla/5.0 (Windows NT 6.1) AppleWebKit/537.36 (KHTML, like Gecko) Chrome/27.0.1453.90 Safari/537.36",
-    "Mozilla/4.0 (compatible; MSIE 8.0; Windows NT 6.1; WOW64; Trident/4.0; SLCC2; .NET CLR 2.0.50727; Media Center PC 6.0; .NET CLR 3.5.30729; .NET CLR 3.0.30729; .NET4.0C)",
-    "Mozilla/5.0 (Windows NT 5.1) AppleWebKit/537.36 (KHTML, like Gecko) Chrome/34.0.1866.237 Safari/537.36",
-    "Mozilla/5.0 (compatible; MSIE 9.0; Windows NT 6.1; de) Opera 11.51",
-    "Mozilla/5.0 (Windows NT 5.1) AppleWebKit/537.11 (KHTML, like Gecko) Chrome/23.0.1271.6 Safari/537.11",
-    "Mozilla/5.0 (Macintosh; Intel Mac OS X 10_8_2) AppleWebKit/537.11 (KHTML, like Gecko) Chrome/23.0.1271.6 Safari/537.11",
-    "Opera/9.80 (Windows NT 6.1; U; pl) Presto/2.7.62 Version/11.00",
-    "Mozilla/5.0 (compatible; MSIE 8.0; Windows NT 5.2; Trident/4.0; Media Center PC 4.0; SLCC1; .NET CLR 3.0.04320)",
-    "Mozilla/5.0 (Macintosh; Intel Mac OS X 10_6_8) AppleWebKit/535.19 (KHTML, like Gecko) Chrome/18.0.1025.45 Safari/535.19",
-    "Mozilla/5.0 (X11; CrOS i686 4319.74.0) AppleWebKit/537.36 (KHTML, like Gecko) Chrome/29.0.1547.57 Safari/537.36",
-    "Mozilla/5.0 (Windows NT 6.1) AppleWebKit/535.2 (KHTML, like Gecko) Chrome/18.6.872.0 Safari/535.2 UNTRUSTED/1.0 3gpp-gba UNTRUSTED/1.0",
-    "Mozilla/5.0 (compatible; MSIE 9.0; Windows NT 6.1; WOW64; Trident/5.0; .NET CLR 3.5.30729; .NET CLR 3.0.30729; .NET CLR 2.0.50727; Media Center PC 6.0)",
-    "Mozilla/5.0 (Windows NT 5.1) AppleWebKit/537.36 (KHTML, like Gecko) Chrome/31.0.1650.16 Safari/537.36",
-    "Opera/9.80 (Windows NT 6.1 x64; U; en) Presto/2.7.62 Version/11.00",
-    "Mozilla/5.0 (Linux; U; Android 2.3.4; en-us; T-Mobile myTouch 3G Slide Build/GRI40) AppleWebKit/533.1 (KHTML, like Gecko) Version/4.0 Mobile Safari/533.1",
-    "Mozilla/5.0 (X11; Linux i686) AppleWebKit/535.21 (KHTML, like Gecko) Chrome/19.0.1041.0 Safari/535.21",
-    "Mozilla/5.0 (Windows NT 6.2; WOW64) AppleWebKit/537.36 (KHTML, like Gecko) Chrome/27.0.1500.55 Safari/537.36",
-    "Mozilla/5.0 (Windows NT 6.2) AppleWebKit/536.6 (KHTML, like Gecko) Chrome/20.0.1090.0 Safari/536.6",
-    "Mozilla/5.0 (X11; Linux x86_64) AppleWebKit/535.19 (KHTML, like Gecko) Ubuntu/11.10 Chromium/18.0.1025.142 Chrome/18.0.1025.142 Safari/535.19",
-    "Mozilla/5.0 (Windows NT 5.1; U; de; rv:1.9.1.6) Gecko/20091201 Firefox/3.5.6 Opera 11.00"
-]
-
-
-def filter(lst):
-    """
-    Method that filters list
-    :param lst: list to be filtered
-    :return: new filtered list
-    """
-    lst = set(lst)  # remove duplicates
-    new_lst = []
-    for item in lst:
-        if (item[0].isalpha() or item[0].isdigit()) and ('xxx' not in item) and ('..' not in item):
-            new_lst.append(item.lower())
-    return new_lst
-
-
-def getDelay():
-    return random.randint(1, 3) - .5
-
-
-def getUserAgent():
-    return random.choice(user_agents)
-
-
-def search(text):
-    # helper function to check if google has blocked traffic
-    for line in text.strip().splitlines():
-        if 'This page appears when Google automatically detects requests coming from your computer network' in line:
-            print('\tGoogle is blocking your IP due to too many automated requests, wait or change your IP')
-            return True
-    return False
-
-
-class MissingKey(Exception):
-    """This class is for when a user is missing their api key or cse id"""
-
-    def __init__(self, identity_flag):
-        if identity_flag:  # flag that checks what kind of error was raised
-            self.message = '\tMissing API key!'
-        else:
-            self.message = '\tMissing CSE id!'
-
-    def __str__(self):
-        return self.message
-=======
-=======
->>>>>>> de773b8c
 """
 Module that contains constants used across plugins
 Contains list of user agents, api_keys, and a function to get random delay and user agent.
@@ -597,9 +294,4 @@
             self.message = '\tMissing CSE id!'
 
     def __str__(self):
-<<<<<<< HEAD
-        return self.message
->>>>>>> de773b8c23299397a00230e80c0c4fccb92dccc6
-=======
-        return self.message
->>>>>>> de773b8c
+        return self.message