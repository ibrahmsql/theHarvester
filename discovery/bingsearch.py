<<<<<<< HEAD
<<<<<<< HEAD
import sys
import myparser
import time
import requests
from discovery.constants import *

class search_bing:

    def __init__(self, word, limit, start):
        self.word = word.replace(' ', '%20')
        self.results = ""
        self.totalresults = ""
        self.server = "www.bing.com"
        self.apiserver = "api.search.live.net"
        self.hostname = "www.bing.com"
        self.quantity = "50"
        self.limit = int(limit)
        self.bingApi = b
        self.counter = start

    def do_search(self):
        headers = {
            'Host': self.hostname,
            'Cookie':'SRCHHPGUSR=ADLT=DEMOTE&NRSLT=50',
            'Accept-Language': 'en-us,en',
            'User-agent': getUserAgent()
        }
        h = requests.get(url=('http://'+self.server + "/search?q=%40" + self.word + "&count=50&first=" + str(self.counter)),headers=headers)
        self.results = h.text
        self.totalresults += self.results

    def do_search_api(self):
        url = 'https://api.cognitive.microsoft.com/bing/v7.0/search?'
        params = {
            'q': self.word,
            'count': str(self.limit),
            'offset': '0',
            'mkt': 'en-us',
            'safesearch': 'Off'
        }
        headers = {'User-Agent': getUserAgent(), 'Ocp-Apim-Subscription-Key': self.bingApi}
        h = requests.get(url=url, headers=headers, params=params)
        self.results = h.text
        self.totalresults += self.results

    def do_search_vhost(self):
        headers = {
            'Host': self.hostname,
            'Cookie': 'mkt=en-US;ui=en-US;SRCHHPGUSR=NEWWND=0&ADLT=DEMOTE&NRSLT=50',
            'Accept-Language': 'en-us,en',
            'User-agent': getUserAgent()
        }
        url = 'http://' + self.server + "/search?q=ip:" + self.word + "&go=&count=50&FORM=QBHL&qs=n&first=" + str(self.counter)
        h = requests.get(url=url, headers=headers)
        self.results = h.text
        self.totalresults += self.results

    def get_emails(self):
        rawres = myparser.parser(self.totalresults, self.word)
        return rawres.emails()

    def get_hostnames(self):
        rawres = myparser.parser(self.totalresults, self.word)
        return rawres.hostnames()

    def get_allhostnames(self):
        rawres = myparser.parser(self.totalresults, self.word)
        return rawres.hostnames_all()

    def process(self, api):
        if api == "yes":
            if self.bingApi == "":
                raise MissingKey(True)
        while (self.counter < self.limit):
            if api == "yes":
                self.do_search_api()
                time.sleep(getDelay())
            else:
                self.do_search()
                time.sleep(getDelay())
            self.counter += 50
            print("\tSearching " + str(self.counter) + " results...")

    def process_vhost(self):
        # Maybe it is good to use other limit for this.
        while (self.counter < self.limit):
            self.do_search_vhost()
            self.counter += 50
=======
=======
>>>>>>> de773b8c
from parsers import myparser
import time
import requests
from discovery.constants import *


class search_bing:

    def __init__(self, word, limit, start):
        self.word = word.replace(' ', '%20')
        self.results = ""
        self.totalresults = ""
        self.server = "www.bing.com"
        self.apiserver = "api.search.live.net"
        self.hostname = "www.bing.com"
        self.quantity = "50"
        self.limit = int(limit)
        self.bingApi = bingAPI_key
        self.counter = start

    def do_search(self):
        headers = {
            'Host': self.hostname,
            'Cookie':'SRCHHPGUSR=ADLT=DEMOTE&NRSLT=50',
            'Accept-Language': 'en-us,en',
            'User-agent': getUserAgent()
        }
        h = requests.get(url=('http://'+self.server + "/search?q=%40" + self.word + "&count=50&first=" + str(self.counter)),headers=headers)
        self.results = h.text
        self.totalresults += self.results

    def do_search_api(self):
        url = 'https://api.cognitive.microsoft.com/bing/v7.0/search?'
        params = {
            'q': self.word,
            'count': str(self.limit),
            'offset': '0',
            'mkt': 'en-us',
            'safesearch': 'Off'
        }
        headers = {'User-Agent': getUserAgent(), 'Ocp-Apim-Subscription-Key': self.bingApi}
        h = requests.get(url=url, headers=headers, params=params)
        self.results = h.text
        self.totalresults += self.results

    def do_search_vhost(self):
        headers = {
            'Host': self.hostname,
            'Cookie': 'mkt=en-US;ui=en-US;SRCHHPGUSR=NEWWND=0&ADLT=DEMOTE&NRSLT=50',
            'Accept-Language': 'en-us,en',
            'User-agent': getUserAgent()
        }
        url = 'http://' + self.server + "/search?q=ip:" + self.word + "&go=&count=50&FORM=QBHL&qs=n&first=" + str(self.counter)
        h = requests.get(url=url, headers=headers)
        self.results = h.text
        self.totalresults += self.results

    def get_emails(self):
        rawres = myparser.parser(self.totalresults, self.word)
        return rawres.emails()

    def get_hostnames(self):
        rawres = myparser.parser(self.totalresults, self.word)
        return rawres.hostnames()

    def get_allhostnames(self):
        rawres = myparser.parser(self.totalresults, self.word)
        return rawres.hostnames_all()

    def process(self, api):
        if api == "yes":
            if self.bingApi == "":
                raise MissingKey(True)
        while self.counter < self.limit:
            if api == "yes":
                self.do_search_api()
                time.sleep(getDelay())
            else:
                self.do_search()
                time.sleep(getDelay())
            self.counter += 50
            print("\tSearching " + str(self.counter) + " results...")

    def process_vhost(self):
        # Maybe it is good to use other limit for this.
        while self.counter < self.limit:
            self.do_search_vhost()
<<<<<<< HEAD
            self.counter += 50
>>>>>>> de773b8c23299397a00230e80c0c4fccb92dccc6
=======
            self.counter += 50
>>>>>>> de773b8c
<|MERGE_RESOLUTION|>--- conflicted
+++ resolved
@@ -1,96 +1,3 @@
-<<<<<<< HEAD
-<<<<<<< HEAD
-import sys
-import myparser
-import time
-import requests
-from discovery.constants import *
-
-class search_bing:
-
-    def __init__(self, word, limit, start):
-        self.word = word.replace(' ', '%20')
-        self.results = ""
-        self.totalresults = ""
-        self.server = "www.bing.com"
-        self.apiserver = "api.search.live.net"
-        self.hostname = "www.bing.com"
-        self.quantity = "50"
-        self.limit = int(limit)
-        self.bingApi = b
-        self.counter = start
-
-    def do_search(self):
-        headers = {
-            'Host': self.hostname,
-            'Cookie':'SRCHHPGUSR=ADLT=DEMOTE&NRSLT=50',
-            'Accept-Language': 'en-us,en',
-            'User-agent': getUserAgent()
-        }
-        h = requests.get(url=('http://'+self.server + "/search?q=%40" + self.word + "&count=50&first=" + str(self.counter)),headers=headers)
-        self.results = h.text
-        self.totalresults += self.results
-
-    def do_search_api(self):
-        url = 'https://api.cognitive.microsoft.com/bing/v7.0/search?'
-        params = {
-            'q': self.word,
-            'count': str(self.limit),
-            'offset': '0',
-            'mkt': 'en-us',
-            'safesearch': 'Off'
-        }
-        headers = {'User-Agent': getUserAgent(), 'Ocp-Apim-Subscription-Key': self.bingApi}
-        h = requests.get(url=url, headers=headers, params=params)
-        self.results = h.text
-        self.totalresults += self.results
-
-    def do_search_vhost(self):
-        headers = {
-            'Host': self.hostname,
-            'Cookie': 'mkt=en-US;ui=en-US;SRCHHPGUSR=NEWWND=0&ADLT=DEMOTE&NRSLT=50',
-            'Accept-Language': 'en-us,en',
-            'User-agent': getUserAgent()
-        }
-        url = 'http://' + self.server + "/search?q=ip:" + self.word + "&go=&count=50&FORM=QBHL&qs=n&first=" + str(self.counter)
-        h = requests.get(url=url, headers=headers)
-        self.results = h.text
-        self.totalresults += self.results
-
-    def get_emails(self):
-        rawres = myparser.parser(self.totalresults, self.word)
-        return rawres.emails()
-
-    def get_hostnames(self):
-        rawres = myparser.parser(self.totalresults, self.word)
-        return rawres.hostnames()
-
-    def get_allhostnames(self):
-        rawres = myparser.parser(self.totalresults, self.word)
-        return rawres.hostnames_all()
-
-    def process(self, api):
-        if api == "yes":
-            if self.bingApi == "":
-                raise MissingKey(True)
-        while (self.counter < self.limit):
-            if api == "yes":
-                self.do_search_api()
-                time.sleep(getDelay())
-            else:
-                self.do_search()
-                time.sleep(getDelay())
-            self.counter += 50
-            print("\tSearching " + str(self.counter) + " results...")
-
-    def process_vhost(self):
-        # Maybe it is good to use other limit for this.
-        while (self.counter < self.limit):
-            self.do_search_vhost()
-            self.counter += 50
-=======
-=======
->>>>>>> de773b8c
 from parsers import myparser
 import time
 import requests
@@ -178,9 +85,4 @@
         # Maybe it is good to use other limit for this.
         while self.counter < self.limit:
             self.do_search_vhost()
-<<<<<<< HEAD
-            self.counter += 50
->>>>>>> de773b8c23299397a00230e80c0c4fccb92dccc6
-=======
-            self.counter += 50
->>>>>>> de773b8c
+            self.counter += 50