<<<<<<< HEAD
<<<<<<< HEAD
from discovery.shodan import Shodan
import sys
from discovery.constants import *

class search_shodan():

    def __init__(self, host):
        self.host = host
        self.key = sh
        if self.key == "":
            raise MissingKey(True)
        self.api = Shodan(self.key)
        
    def run(self):
        try:
            result = self.api.host(self.host)
            #for service in result['data']:
            #    print ("%s:%s" % (service['ip_str'], service['port']))
            #   print ("%s" % (service['product']))
            #    print ("%s" % (service['hostnames']))
            return result
        except Exception as e:
            print("SHODAN empty reply or error in the call")
            return "error"
=======
=======
>>>>>>> de773b8c
from discovery.shodan import Shodan
from discovery.constants import *


class search_shodan():

    def __init__(self, host):
        self.host = host
        self.key = shodanAPI_key
        if self.key == "":
            raise MissingKey(True)
        self.api = Shodan(self.key)
        
    def run(self):
        try:
            result = self.api.host(self.host)
            #for service in result['data']:
            #    print ("%s:%s" % (service['ip_str'], service['port']))
            #   print ("%s" % (service['product']))
            #    print ("%s" % (service['hostnames']))
            return result
        except Exception as e:
            print("SHODAN empty reply or error in the call")
<<<<<<< HEAD
            return "error"
>>>>>>> de773b8c23299397a00230e80c0c4fccb92dccc6
=======
            return "error"
>>>>>>> de773b8c
<|MERGE_RESOLUTION|>--- conflicted
+++ resolved
@@ -1,32 +1,3 @@
-<<<<<<< HEAD
-<<<<<<< HEAD
-from discovery.shodan import Shodan
-import sys
-from discovery.constants import *
-
-class search_shodan():
-
-    def __init__(self, host):
-        self.host = host
-        self.key = sh
-        if self.key == "":
-            raise MissingKey(True)
-        self.api = Shodan(self.key)
-        
-    def run(self):
-        try:
-            result = self.api.host(self.host)
-            #for service in result['data']:
-            #    print ("%s:%s" % (service['ip_str'], service['port']))
-            #   print ("%s" % (service['product']))
-            #    print ("%s" % (service['hostnames']))
-            return result
-        except Exception as e:
-            print("SHODAN empty reply or error in the call")
-            return "error"
-=======
-=======
->>>>>>> de773b8c
 from discovery.shodan import Shodan
 from discovery.constants import *
 
@@ -39,20 +10,15 @@
         if self.key == "":
             raise MissingKey(True)
         self.api = Shodan(self.key)
-        
+
     def run(self):
         try:
             result = self.api.host(self.host)
-            #for service in result['data']:
+            # for service in result['data']:
             #    print ("%s:%s" % (service['ip_str'], service['port']))
             #   print ("%s" % (service['product']))
             #    print ("%s" % (service['hostnames']))
             return result
         except Exception as e:
             print("SHODAN empty reply or error in the call")
-<<<<<<< HEAD
-            return "error"
->>>>>>> de773b8c23299397a00230e80c0c4fccb92dccc6
-=======
-            return "error"
->>>>>>> de773b8c
+            return "error"