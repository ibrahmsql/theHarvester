--- conflicted
+++ resolved
@@ -5,14 +5,9 @@
 
 [packages]
 aiodns = "==2.0.0"
-<<<<<<< HEAD
-aiohttp = "==3.5.4"
+aiohttp = "==3.6.2"
 aiosqlite = "==0.11.0"
-beautifulsoup4 = "==4.8.1"
-=======
-aiohttp = "==3.6.2"
 beautifulsoup4 = "==4.8.2"
->>>>>>> 2599a905
 dnspython = "==1.16.0"
 grequests = "==0.4.0"
 netaddr = "==0.7.19"
