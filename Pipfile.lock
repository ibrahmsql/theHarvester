{
    "_meta": {
        "hash": {
<<<<<<< HEAD
            "sha256": "a9d7f1782e363ad4fc6074be0b08e3fc9de9e02bf6f2c04d16912ce465fe2416"
=======
            "sha256": "10e41f239b4e90372bce0ce6697d9f2b25d1777111df365d1fc3fb288f0d731f"
>>>>>>> 4ffedee6
        },
        "pipfile-spec": 6,
        "requires": {},
        "sources": [
            {
                "name": "pypi",
                "url": "https://pypi.python.org/simple",
                "verify_ssl": true
            }
        ]
    },
    "default": {
        "aiodns": {
            "hashes": [
                "sha256:815fdef4607474295d68da46978a54481dd1e7be153c7d60f9e72773cd38d77d",
                "sha256:aaa5ac584f40fe778013df0aa6544bf157799bd3f608364b451840ed2c8688de"
            ],
            "index": "pypi",
            "version": "==2.0.0"
        },
        "aiohttp": {
            "hashes": [
                "sha256:1e984191d1ec186881ffaed4581092ba04f7c61582a177b187d3a2f07ed9719e",
                "sha256:259ab809ff0727d0e834ac5e8a283dc5e3e0ecc30c4d80b3cd17a4139ce1f326",
                "sha256:2f4d1a4fdce595c947162333353d4a44952a724fba9ca3205a3df99a33d1307a",
                "sha256:32e5f3b7e511aa850829fbe5aa32eb455e5534eaa4b1ce93231d00e2f76e5654",
                "sha256:344c780466b73095a72c616fac5ea9c4665add7fc129f285fbdbca3cccf4612a",
                "sha256:460bd4237d2dbecc3b5ed57e122992f60188afe46e7319116da5eb8a9dfedba4",
                "sha256:4c6efd824d44ae697814a2a85604d8e992b875462c6655da161ff18fd4f29f17",
                "sha256:50aaad128e6ac62e7bf7bd1f0c0a24bc968a0c0590a726d5a955af193544bcec",
                "sha256:6206a135d072f88da3e71cc501c59d5abffa9d0bb43269a6dcd28d66bfafdbdd",
                "sha256:65f31b622af739a802ca6fd1a3076fd0ae523f8485c52924a89561ba10c49b48",
                "sha256:ae55bac364c405caa23a4f2d6cfecc6a0daada500274ffca4a9230e7129eac59",
                "sha256:b778ce0c909a2653741cb4b1ac7015b5c130ab9c897611df43ae6a58523cb965"
            ],
            "index": "pypi",
            "version": "==3.6.2"
        },
        "aiomultiprocess": {
            "hashes": [
                "sha256:341d53af9b7fedf6425d9c09636d029035d63eecaa54caaff7354145a969c65e"
            ],
            "index": "pypi",
            "version": "==0.7.0"
        },
        "aiosqlite": {
            "hashes": [
                "sha256:50688c40632ae249f986ab3ae2c66a45c0535b84a5d4aae0e0be572b5fed6909",
                "sha256:6e92961ae9e606b43b05e29b129e346b29e400fcbd63e3c0c564d89230257645"
            ],
            "index": "pypi",
            "version": "==0.13.0"
        },
        "appdirs": {
            "hashes": [
                "sha256:7d5d0167b2b1ba821647616af46a749d1c653740dd0d2415100fe26e27afdf41",
                "sha256:a841dacd6b99318a741b166adb07e19ee71a274450e68237b4650ca1055ab128"
            ],
            "version": "==1.4.4"
        },
        "async-timeout": {
            "hashes": [
                "sha256:0c3c816a028d47f659d6ff5c745cb2acf1f966da1fe5c19c77a70282b25f4c5f",
                "sha256:4291ca197d287d274d0b6cb5d6f8f8f82d434ed288f962539ff18cc9012f9ea3"
            ],
            "version": "==3.0.1"
        },
        "attrs": {
            "hashes": [
                "sha256:08a96c641c3a74e44eb59afb61a24f2cb9f4d7188748e76ba4bb5edfa3cb7d1c",
                "sha256:f7b7ce16570fe9965acd6d30101a28f62fb4a7f9e926b3bbc9b61f8b04247e72"
            ],
            "version": "==19.3.0"
        },
        "beautifulsoup4": {
            "hashes": [
                "sha256:73cc4d115b96f79c7d77c1c7f7a0a8d4c57860d1041df407dd1aae7f07a77fd7",
                "sha256:a6237df3c32ccfaee4fd201c8f5f9d9df619b93121d01353a64a73ce8c6ef9a8",
                "sha256:e718f2342e2e099b640a34ab782407b7b676f47ee272d6739e60b8ea23829f2c"
            ],
            "index": "pypi",
            "version": "==4.9.1"
        },
        "certifi": {
            "hashes": [
                "sha256:5930595817496dd21bb8dc35dad090f1c2cd0adfaf21204bf6732ca5d8ee34d3",
                "sha256:8fc0819f1f30ba15bdb34cceffb9ef04d99f420f68eb75d901e9560b8749fc41"
            ],
            "index": "pypi",
            "version": "==2020.6.20"
        },
        "cffi": {
            "hashes": [
                "sha256:001bf3242a1bb04d985d63e138230802c6c8d4db3668fb545fb5005ddf5bb5ff",
                "sha256:00789914be39dffba161cfc5be31b55775de5ba2235fe49aa28c148236c4e06b",
                "sha256:028a579fc9aed3af38f4892bdcc7390508adabc30c6af4a6e4f611b0c680e6ac",
                "sha256:14491a910663bf9f13ddf2bc8f60562d6bc5315c1f09c704937ef17293fb85b0",
                "sha256:1cae98a7054b5c9391eb3249b86e0e99ab1e02bb0cc0575da191aedadbdf4384",
                "sha256:2089ed025da3919d2e75a4d963d008330c96751127dd6f73c8dc0c65041b4c26",
                "sha256:2d384f4a127a15ba701207f7639d94106693b6cd64173d6c8988e2c25f3ac2b6",
                "sha256:337d448e5a725bba2d8293c48d9353fc68d0e9e4088d62a9571def317797522b",
                "sha256:399aed636c7d3749bbed55bc907c3288cb43c65c4389964ad5ff849b6370603e",
                "sha256:3b911c2dbd4f423b4c4fcca138cadde747abdb20d196c4a48708b8a2d32b16dd",
                "sha256:3d311bcc4a41408cf5854f06ef2c5cab88f9fded37a3b95936c9879c1640d4c2",
                "sha256:62ae9af2d069ea2698bf536dcfe1e4eed9090211dbaafeeedf5cb6c41b352f66",
                "sha256:66e41db66b47d0d8672d8ed2708ba91b2f2524ece3dee48b5dfb36be8c2f21dc",
                "sha256:675686925a9fb403edba0114db74e741d8181683dcf216be697d208857e04ca8",
                "sha256:7e63cbcf2429a8dbfe48dcc2322d5f2220b77b2e17b7ba023d6166d84655da55",
                "sha256:8a6c688fefb4e1cd56feb6c511984a6c4f7ec7d2a1ff31a10254f3c817054ae4",
                "sha256:8c0ffc886aea5df6a1762d0019e9cb05f825d0eec1f520c51be9d198701daee5",
                "sha256:95cd16d3dee553f882540c1ffe331d085c9e629499ceadfbda4d4fde635f4b7d",
                "sha256:99f748a7e71ff382613b4e1acc0ac83bf7ad167fb3802e35e90d9763daba4d78",
                "sha256:b8c78301cefcf5fd914aad35d3c04c2b21ce8629b5e4f4e45ae6812e461910fa",
                "sha256:c420917b188a5582a56d8b93bdd8e0f6eca08c84ff623a4c16e809152cd35793",
                "sha256:c43866529f2f06fe0edc6246eb4faa34f03fe88b64a0a9a942561c8e22f4b71f",
                "sha256:cab50b8c2250b46fe738c77dbd25ce017d5e6fb35d3407606e7a4180656a5a6a",
                "sha256:cef128cb4d5e0b3493f058f10ce32365972c554572ff821e175dbc6f8ff6924f",
                "sha256:cf16e3cf6c0a5fdd9bc10c21687e19d29ad1fe863372b5543deaec1039581a30",
                "sha256:e56c744aa6ff427a607763346e4170629caf7e48ead6921745986db3692f987f",
                "sha256:e577934fc5f8779c554639376beeaa5657d54349096ef24abe8c74c5d9c117c3",
                "sha256:f2b0fa0c01d8a0c7483afd9f31d7ecf2d71760ca24499c8697aeb5ca37dc090c"
            ],
            "version": "==1.14.0"
        },
        "chardet": {
            "hashes": [
                "sha256:84ab92ed1c4d4f16916e05906b6b75a6c0fb5db821cc65e70cbd64a3e2a5eaae",
                "sha256:fc323ffcaeaed0e0a02bf4d117757b98aed530d9ed4531e3e15460124c106691"
            ],
            "version": "==3.0.4"
        },
        "click": {
            "hashes": [
                "sha256:d2b5255c7c6349bc1bd1e59e08cd12acbbd63ce649f2588755783aa94dfb6b1a",
                "sha256:dacca89f4bfadd5de3d7489b7c8a566eee0d3676333fbb50030263894c38c0dc"
            ],
            "version": "==7.1.2"
        },
        "click-plugins": {
            "hashes": [
                "sha256:46ab999744a9d831159c3411bb0c79346d94a444df9a3a3742e9ed63645f264b",
                "sha256:5d262006d3222f5057fd81e1623d4443e41dcda5dc815c06b442aa3c02889fc8"
            ],
            "version": "==1.1.1"
        },
        "colorama": {
            "hashes": [
                "sha256:7d73d2a99753107a36ac6b455ee49046802e59d9d076ef8e47b61499fa29afff",
                "sha256:e96da0d330793e2cb9485e9ddfd918d456036c7149416295932478192f4436a1"
            ],
            "version": "==0.4.3"
        },
        "dnspython": {
            "hashes": [
                "sha256:36c5e8e38d4369a08b6780b7f27d790a292b2b08eea01607865bf0936c558e01",
                "sha256:f69c21288a962f4da86e56c4905b49d11aba7938d3d740e80d9e366ee4f1632d"
            ],
            "index": "pypi",
            "version": "==1.16.0"
        },
        "fastapi": {
            "hashes": [
<<<<<<< HEAD
                "sha256:912bc1a1b187146fd74dd45e17ea10aede3d962c921142c412458e911c50dc4c",
                "sha256:b1a96ea772f10cd0235eb09d6e282b1f5e6135dad5121ed80d6beb8fa932e075"
            ],
            "index": "pypi",
            "version": "==0.55.1"
        },
        "h11": {
            "hashes": [
                "sha256:33d4bca7be0fa039f4e84d50ab00531047e53d6ee8ffbc83501ea602c169cae1",
                "sha256:4bc6d6a1238b7615b266ada57e0618568066f57dd6fa967d1290ec9309b2f2f1"
            ],
            "version": "==0.9.0"
        },
        "httptools": {
            "hashes": [
                "sha256:0a4b1b2012b28e68306575ad14ad5e9120b34fccd02a81eb08838d7e3bbb48be",
                "sha256:3592e854424ec94bd17dc3e0c96a64e459ec4147e6d53c0a42d0ebcef9cb9c5d",
                "sha256:41b573cf33f64a8f8f3400d0a7faf48e1888582b6f6e02b82b9bd4f0bf7497ce",
                "sha256:56b6393c6ac7abe632f2294da53f30d279130a92e8ae39d8d14ee2e1b05ad1f2",
                "sha256:86c6acd66765a934e8730bf0e9dfaac6fdcf2a4334212bd4a0a1c78f16475ca6",
                "sha256:96da81e1992be8ac2fd5597bf0283d832287e20cb3cfde8996d2b00356d4e17f",
                "sha256:96eb359252aeed57ea5c7b3d79839aaa0382c9d3149f7d24dd7172b1bcecb009",
                "sha256:a2719e1d7a84bb131c4f1e0cb79705034b48de6ae486eb5297a139d6a3296dce",
                "sha256:ac0aa11e99454b6a66989aa2d44bca41d4e0f968e395a0a8f164b401fefe359a",
                "sha256:bc3114b9edbca5a1eb7ae7db698c669eb53eb8afbbebdde116c174925260849c",
                "sha256:fa3cd71e31436911a44620473e873a256851e1f53dee56669dae403ba41756a4",
                "sha256:fea04e126014169384dee76a153d4573d90d0cbd1d12185da089f73c78390437"
            ],
            "markers": "sys_platform != 'win32' and sys_platform != 'cygwin' and platform_python_implementation != 'PyPy'",
            "version": "==0.1.1"
=======
                "sha256:92e59b77eef7d6eaa80b16d275adda06b5f33b12d777e3fc5521b2f7f4718e13",
                "sha256:d7499761d5ca901cdf5b6b73018d14729593f8ab1ea22d241f82fa574fc406ad"
            ],
            "index": "pypi",
            "version": "==0.58.1"
>>>>>>> 4ffedee6
        },
        "idna": {
            "hashes": [
                "sha256:b307872f855b18632ce0c21c5e45be78c0ea7ae4c15c828c20788b26921eb3f6",
                "sha256:b97d804b1e9b523befed77c48dacec60e6dcb0b5391d57af6a65a312a90648c0"
            ],
            "version": "==2.10"
        },
        "lxml": {
            "hashes": [
                "sha256:06748c7192eab0f48e3d35a7adae609a329c6257495d5e53878003660dc0fec6",
                "sha256:0790ddca3f825dd914978c94c2545dbea5f56f008b050e835403714babe62a5f",
                "sha256:1aa7a6197c1cdd65d974f3e4953764eee3d9c7b67e3966616b41fab7f8f516b7",
                "sha256:22c6d34fdb0e65d5f782a4d1a1edb52e0a8365858dafb1c08cb1d16546cf0786",
                "sha256:2754d4406438c83144f9ffd3628bbe2dcc6d62b20dbc5c1ec4bc4385e5d44b42",
                "sha256:27ee0faf8077c7c1a589573b1450743011117f1aa1a91d5ae776bbc5ca6070f2",
                "sha256:2b02c106709466a93ed424454ce4c970791c486d5fcdf52b0d822a7e29789626",
                "sha256:2d1ddce96cf15f1254a68dba6935e6e0f1fe39247de631c115e84dd404a6f031",
                "sha256:4f282737d187ae723b2633856085c31ae5d4d432968b7f3f478a48a54835f5c4",
                "sha256:51bb4edeb36d24ec97eb3e6a6007be128b720114f9a875d6b370317d62ac80b9",
                "sha256:7eee37c1b9815e6505847aa5e68f192e8a1b730c5c7ead39ff317fde9ce29448",
                "sha256:7fd88cb91a470b383aafad554c3fe1ccf6dfb2456ff0e84b95335d582a799804",
                "sha256:9144ce36ca0824b29ebc2e02ca186e54040ebb224292072250467190fb613b96",
                "sha256:925baf6ff1ef2c45169f548cc85204433e061360bfa7d01e1be7ae38bef73194",
                "sha256:a636346c6c0e1092ffc202d97ec1843a75937d8c98aaf6771348ad6422e44bb0",
                "sha256:a87dbee7ad9dce3aaefada2081843caf08a44a8f52e03e0a4cc5819f8398f2f4",
                "sha256:a9e3b8011388e7e373565daa5e92f6c9cb844790dc18e43073212bb3e76f7007",
                "sha256:afb53edf1046599991fb4a7d03e601ab5f5422a5435c47ee6ba91ec3b61416a6",
                "sha256:b26719890c79a1dae7d53acac5f089d66fd8cc68a81f4e4bd355e45470dc25e1",
                "sha256:b7462cdab6fffcda853338e1741ce99706cdf880d921b5a769202ea7b94e8528",
                "sha256:b77975465234ff49fdad871c08aa747aae06f5e5be62866595057c43f8d2f62c",
                "sha256:c47a8a5d00060122ca5908909478abce7bbf62d812e3fc35c6c802df8fb01fe7",
                "sha256:c79e5debbe092e3c93ca4aee44c9a7631bdd407b2871cb541b979fd350bbbc29",
                "sha256:d8d40e0121ca1606aa9e78c28a3a7d88a05c06b3ca61630242cded87d8ce55fa",
                "sha256:ee2be8b8f72a2772e72ab926a3bccebf47bb727bda41ae070dc91d1fb759b726",
                "sha256:f95d28193c3863132b1f55c1056036bf580b5a488d908f7d22a04ace8935a3a9",
                "sha256:fadd2a63a2bfd7fb604508e553d1cf68eca250b2fbdbd81213b5f6f2fbf23529"
            ],
            "index": "pypi",
            "version": "==4.5.1"
        },
        "multidict": {
            "hashes": [
                "sha256:1ece5a3369835c20ed57adadc663400b5525904e53bae59ec854a5d36b39b21a",
                "sha256:275ca32383bc5d1894b6975bb4ca6a7ff16ab76fa622967625baeebcf8079000",
                "sha256:3750f2205b800aac4bb03b5ae48025a64e474d2c6cc79547988ba1d4122a09e2",
                "sha256:4538273208e7294b2659b1602490f4ed3ab1c8cf9dbdd817e0e9db8e64be2507",
                "sha256:5141c13374e6b25fe6bf092052ab55c0c03d21bd66c94a0e3ae371d3e4d865a5",
                "sha256:51a4d210404ac61d32dada00a50ea7ba412e6ea945bbe992e4d7a595276d2ec7",
                "sha256:5cf311a0f5ef80fe73e4f4c0f0998ec08f954a6ec72b746f3c179e37de1d210d",
                "sha256:6513728873f4326999429a8b00fc7ceddb2509b01d5fd3f3be7881a257b8d463",
                "sha256:7388d2ef3c55a8ba80da62ecfafa06a1c097c18032a501ffd4cabbc52d7f2b19",
                "sha256:9456e90649005ad40558f4cf51dbb842e32807df75146c6d940b6f5abb4a78f3",
                "sha256:c026fe9a05130e44157b98fea3ab12969e5b60691a276150db9eda71710cd10b",
                "sha256:d14842362ed4cf63751648e7672f7174c9818459d169231d03c56e84daf90b7c",
                "sha256:e0d072ae0f2a179c375f67e3da300b47e1a83293c554450b29c900e50afaae87",
                "sha256:f07acae137b71af3bb548bd8da720956a3bc9f9a0b87733e0899226a2317aeb7",
                "sha256:fbb77a75e529021e7c4a8d4e823d88ef4d23674a202be4f5addffc72cbb91430",
                "sha256:fcfbb44c59af3f8ea984de67ec7c306f618a3ec771c2843804069917a8f2e255",
                "sha256:feed85993dbdb1dbc29102f50bca65bdc68f2c0c8d352468c25b54874f23c39d"
            ],
            "version": "==4.7.6"
        },
        "netaddr": {
            "hashes": [
                "sha256:9666d0232c32d2656e5e5f8d735f58fd6c7457ce52fc21c98d45f2af78f990ac",
                "sha256:d6cc57c7a07b1d9d2e917aa8b36ae8ce61c35ba3fcd1b83ca31c5a0ee2b5a243"
            ],
            "index": "pypi",
            "version": "==0.8.0"
        },
        "plotly": {
            "hashes": [
<<<<<<< HEAD
                "sha256:0c7950c6396b060dd66110f286e21a3485d0912aea22b73b8faf358484fb81e9",
                "sha256:d3fea527fe3dfdd55d7334318f107b05a8407474a0fffe6cd4726c9b99e624f1"
            ],
            "index": "pypi",
            "version": "==4.8.1"
=======
                "sha256:ce55e1a9669ea7455574ddbfe2fb52636eb63a6c29387ee0c0a929ed2325f916",
                "sha256:fe34a751dd4558b8483de86f0edf480f352fca0e6948799e23848a2355427a97"
            ],
            "index": "pypi",
            "version": "==4.8.2"
>>>>>>> 4ffedee6
        },
        "pycares": {
            "hashes": [
                "sha256:050f00b39ed77ea8a4e555f09417d4b1a6b5baa24bb9531a3e15d003d2319b3f",
                "sha256:0a24d2e580a8eb567140d7b69f12cb7de90c836bd7b6488ec69394d308605ac3",
                "sha256:0c5bd1f6f885a219d5e972788d6eef7b8043b55c3375a845e5399638436e0bba",
                "sha256:11c628402cc8fc8ef461076d4e47f88afc1f8609989ebbff0dbffcd54c97239f",
                "sha256:18dfd4fd300f570d6c4536c1d987b7b7673b2a9d14346592c5d6ed716df0d104",
                "sha256:1917b82494907a4a342db420bc4dd5bac355a5fa3984c35ba9bf51422b020b48",
                "sha256:1b90fa00a89564df059fb18e796458864cc4e00cb55e364dbf921997266b7c55",
                "sha256:1d8d177c40567de78108a7835170f570ab04f09084bfd32df9919c0eaec47aa1",
                "sha256:236286f81664658b32c141c8e79d20afc3d54f6e2e49dfc8b702026be7265855",
                "sha256:2e4f74677542737fb5af4ea9a2e415ec5ab31aa67e7b8c3c969fdb15c069f679",
                "sha256:48a7750f04e69e1f304f4332b755728067e7c4b1abe2760bba1cacd9ff7a847a",
                "sha256:7d86e62b700b21401ffe7fd1bbfe91e08489416fecae99c6570ab023c6896022",
                "sha256:7e2d7effd08d2e5a3cb95d98a7286ebab71ab2fbce84fa93cc2dd56caf7240dd",
                "sha256:81edb016d9e43dde7473bc3999c29cdfee3a6b67308fed1ea21049f458e83ae0",
                "sha256:96c90e11b4a4c7c0b8ff5aaaae969c5035493136586043ff301979aae0623941",
                "sha256:9a0a1845f8cb2e62332bca0aaa9ad5494603ac43fb60d510a61d5b5b170d7216",
                "sha256:a05bbfdfd41f8410a905a818f329afe7510cbd9ee65c60f8860a72b6c64ce5dc",
                "sha256:a5089fd660f0b0d228b14cdaa110d0d311edfa5a63f800618dbf1321dcaef66b",
                "sha256:c457a709e6f2befea7e2996c991eda6d79705dd075f6521593ba6ebc1485b811",
                "sha256:c5cb72644b04e5e5abfb1e10a0e7eb75da6684ea0e60871652f348e412cf3b11",
                "sha256:cce46dd4717debfd2aab79d6d7f0cbdf6b1e982dc4d9bebad81658d59ede07c2",
                "sha256:cfdd1f90bcf373b00f4b2c55ea47868616fe2f779f792fc913fa82a3d64ffe43",
                "sha256:d88a279cbc5af613f73e86e19b3f63850f7a2e2736e249c51995dedcc830b1bb",
                "sha256:eba9a9227438da5e78fc8eee32f32eb35d9a50cf0a0bd937eb6275c7cc3015fe",
                "sha256:eee7b6a5f5b5af050cb7d66ab28179287b416f06d15a8974ac831437fec51336",
                "sha256:f41ac1c858687e53242828c9f59c2e7b0b95dbcd5bdd09c7e5d3c48b0f89a25a",
                "sha256:f8deaefefc3a589058df1b177275f79233e8b0eeee6734cf4336d80164ecd022",
                "sha256:fa78e919f3bd7d6d075db262aa41079b4c02da315c6043c6f43881e2ebcdd623",
                "sha256:fadb97d2e02dabdc15a0091591a972a938850d79ddde23d385d813c1731983f0"
            ],
            "version": "==3.1.1"
        },
        "pycparser": {
            "hashes": [
                "sha256:2d475327684562c3a96cc71adf7dc8c4f0565175cf86b6d7a404ff4c771f15f0",
                "sha256:7582ad22678f0fcd81102833f60ef8d0e57288b6b5fb00323d101be910e35705"
            ],
            "version": "==2.20"
        },
        "pydantic": {
            "hashes": [
                "sha256:0a1cdf24e567d42dc762d3fed399bd211a13db2e8462af9dfa93b34c41648efb",
                "sha256:2007eb062ed0e57875ce8ead12760a6e44bf5836e6a1a7ea81d71eeecf3ede0f",
                "sha256:20a15a303ce1e4d831b4e79c17a4a29cb6740b12524f5bba3ea363bff65732bc",
                "sha256:2a6904e9f18dea58f76f16b95cba6a2f20b72d787abd84ecd67ebc526e61dce6",
                "sha256:3714a4056f5bdbecf3a41e0706ec9b228c9513eee2ad884dc2c568c4dfa540e9",
                "sha256:473101121b1bd454c8effc9fe66d54812fdc128184d9015c5aaa0d4e58a6d338",
                "sha256:68dece67bff2b3a5cc188258e46b49f676a722304f1c6148ae08e9291e284d98",
                "sha256:70f27d2f0268f490fe3de0a9b6fca7b7492b8fd6623f9fecd25b221ebee385e3",
                "sha256:8433dbb87246c0f562af75d00fa80155b74e4f6924b0db6a2078a3cd2f11c6c4",
                "sha256:8be325fc9da897029ee48d1b5e40df817d97fe969f3ac3fd2434ba7e198c55d5",
                "sha256:93b9f265329d9827f39f0fca68f5d72cc8321881cdc519a1304fa73b9f8a75bd",
                "sha256:9be755919258d5d168aeffbe913ed6e8bd562e018df7724b68cabdee3371e331",
                "sha256:ab863853cb502480b118187d670f753be65ec144e1654924bec33d63bc8b3ce2",
                "sha256:b96ce81c4b5ca62ab81181212edfd057beaa41411cd9700fbcb48a6ba6564b4e",
                "sha256:da8099fca5ee339d5572cfa8af12cf0856ae993406f0b1eb9bb38c8a660e7416",
                "sha256:e2c753d355126ddd1eefeb167fa61c7037ecd30b98e7ebecdc0d1da463b4ea09",
                "sha256:f0018613c7a0d19df3240c2a913849786f21b6539b9f23d85ce4067489dfacfa"
            ],
            "version": "==1.5.1"
        },
<<<<<<< HEAD
=======
        "pyee": {
            "hashes": [
                "sha256:a0fee808414a4fc077d81be80dfe785879430b03101088747714c045292751c0",
                "sha256:c908d1ecb32918bbf7dbb895a093153b0ca1ed8f04fc067d98bd4c5917aeb3d8"
            ],
            "version": "==7.0.2"
        },
        "pyppeteer": {
            "hashes": [
                "sha256:153c62666fe1d55b3941d1634733c02cafb47188fcf282987371e863d58f22e9",
                "sha256:27d1f1a54e233428b4de3489d516db7d4805f67442bb77a7718cc04d7a40debb"
            ],
            "index": "pypi",
            "version": "==0.2.2"
        },
>>>>>>> 4ffedee6
        "pyyaml": {
            "hashes": [
                "sha256:06a0d7ba600ce0b2d2fe2e78453a470b5a6e000a985dd4a4e54e436cc36b0e97",
                "sha256:240097ff019d7c70a4922b6869d8a86407758333f02203e0fc6ff79c5dcede76",
                "sha256:4f4b913ca1a7319b33cfb1369e91e50354d6f07a135f3b901aca02aa95940bd2",
                "sha256:69f00dca373f240f842b2931fb2c7e14ddbacd1397d57157a9b005a6a9942648",
                "sha256:73f099454b799e05e5ab51423c7bcf361c58d3206fa7b0d555426b1f4d9a3eaf",
                "sha256:74809a57b329d6cc0fdccee6318f44b9b8649961fa73144a98735b0aaf029f1f",
                "sha256:7739fc0fa8205b3ee8808aea45e968bc90082c10aef6ea95e855e10abf4a37b2",
                "sha256:95f71d2af0ff4227885f7a6605c37fd53d3a106fcab511b8860ecca9fcf400ee",
                "sha256:b8eac752c5e14d3eca0e6dd9199cd627518cb5ec06add0de9d32baeee6fe645d",
                "sha256:cc8955cfbfc7a115fa81d85284ee61147059a753344bc51098f3ccd69b0d7e0c",
                "sha256:d13155f591e6fcc1ec3b30685d50bf0711574e2c0dfffd7644babf8b5102ca1a"
            ],
            "index": "pypi",
            "version": "==5.3.1"
        },
        "requests": {
            "hashes": [
                "sha256:b3559a131db72c33ee969480840fff4bb6dd111de7dd27c8ee1f820f4f00231b",
                "sha256:fe75cc94a9443b9246fc7049224f75604b113c36acb93f87b80ed42c44cbb898"
            ],
            "index": "pypi",
            "version": "==2.24.0"
        },
        "retrying": {
            "hashes": [
                "sha256:08c039560a6da2fe4f2c426d0766e284d3b736e355f8dd24b37367b0bb41973b"
            ],
            "index": "pypi",
            "version": "==1.3.3"
        },
        "shodan": {
            "hashes": [
                "sha256:31b0740ffaf7c5196a26a0b1edf7d271dffe54ea52bb1b34ba87aa231b5c339b"
            ],
            "index": "pypi",
            "version": "==1.23.0"
        },
        "six": {
            "hashes": [
                "sha256:30639c035cdb23534cd4aa2dd52c3bf48f06e5f4a941509c8bafd8ce11080259",
                "sha256:8b74bedcbbbaca38ff6d7491d76f2b06b3592611af620f8426e82dddb04a5ced"
            ],
            "version": "==1.15.0"
        },
        "soupsieve": {
            "hashes": [
                "sha256:1634eea42ab371d3d346309b93df7870a88610f0725d47528be902a0d95ecc55",
                "sha256:a59dc181727e95d25f781f0eb4fd1825ff45590ec8ff49eadfd7f1a537cc0232"
            ],
            "version": "==2.0.1"
        },
        "starlette": {
            "hashes": [
<<<<<<< HEAD
                "sha256:6169ee78ded501095d1dda7b141a1dc9f9934d37ad23196e180150ace2c6449b",
                "sha256:a9bb130fa7aa736eda8a814b6ceb85ccf7a209ed53843d0d61e246b380afa10f"
            ],
            "version": "==0.13.2"
=======
                "sha256:04fe51d86fd9a594d9b71356ed322ccde5c9b448fc716ac74155e5821a922f8d",
                "sha256:0fb4b38d22945b46acb880fedee7ee143fd6c0542992501be8c45c0ed737dd1a"
            ],
            "version": "==0.13.4"
>>>>>>> 4ffedee6
        },
        "texttable": {
            "hashes": [
                "sha256:7dc282a5b22564fe0fdc1c771382d5dd9a54742047c61558e071c8cd595add86",
                "sha256:eff3703781fbc7750125f50e10f001195174f13825a92a45e9403037d539b4f4"
            ],
            "index": "pypi",
            "version": "==1.6.2"
        },
        "tqdm": {
            "hashes": [
                "sha256:63ef7a6d3eb39f80d6b36e4867566b3d8e5f1fe3d6cb50c5e9ede2b3198ba7b7",
                "sha256:7810e627bcf9d983a99d9ff8a0c09674400fd2927eddabeadf153c14a2ec8656"
            ],
            "version": "==4.47.0"
        },
        "urllib3": {
            "hashes": [
                "sha256:3018294ebefce6572a474f0604c2021e33b3fd8006ecd11d62107a5d2a963527",
                "sha256:88206b0eb87e6d677d424843ac5209e3fb9d0190d0ee169599165ec25e9d9115"
            ],
            "version": "==1.25.9"
        },
        "uvicorn": {
            "hashes": [
                "sha256:50577d599775dac2301bac8bd5b540d19a9560144143c5bdab13cba92783b6e7",
                "sha256:596eaa8645b6dbc24d6610e335f8ddf5f925b4c4b86fdc7146abb0bf0da65d17"
            ],
            "index": "pypi",
            "version": "==0.11.5"
        },
        "uvloop": {
            "hashes": [
                "sha256:08b109f0213af392150e2fe6f81d33261bb5ce968a288eb698aad4f46eb711bd",
                "sha256:123ac9c0c7dd71464f58f1b4ee0bbd81285d96cdda8bc3519281b8973e3a461e",
                "sha256:4315d2ec3ca393dd5bc0b0089d23101276778c304d42faff5dc4579cb6caef09",
                "sha256:4544dcf77d74f3a84f03dd6278174575c44c67d7165d4c42c71db3fdc3860726",
                "sha256:afd5513c0ae414ec71d24f6f123614a80f3d27ca655a4fcf6cabe50994cc1891",
                "sha256:b4f591aa4b3fa7f32fb51e2ee9fea1b495eb75b0b3c8d0ca52514ad675ae63f7",
                "sha256:bcac356d62edd330080aed082e78d4b580ff260a677508718f88016333e2c9c5",
                "sha256:e7514d7a48c063226b7d06617cbb12a14278d4323a065a8d46a7962686ce2e95",
                "sha256:f07909cd9fc08c52d294b1570bba92186181ca01fe3dc9ffba68955273dd7362"
            ],
            "index": "pypi",
            "version": "==0.14.0"
        },
        "websockets": {
            "hashes": [
                "sha256:0e4fb4de42701340bd2353bb2eee45314651caa6ccee80dbd5f5d5978888fed5",
                "sha256:1d3f1bf059d04a4e0eb4985a887d49195e15ebabc42364f4eb564b1d065793f5",
                "sha256:20891f0dddade307ffddf593c733a3fdb6b83e6f9eef85908113e628fa5a8308",
                "sha256:295359a2cc78736737dd88c343cd0747546b2174b5e1adc223824bcaf3e164cb",
                "sha256:2db62a9142e88535038a6bcfea70ef9447696ea77891aebb730a333a51ed559a",
                "sha256:3762791ab8b38948f0c4d281c8b2ddfa99b7e510e46bd8dfa942a5fff621068c",
                "sha256:3db87421956f1b0779a7564915875ba774295cc86e81bc671631379371af1170",
                "sha256:3ef56fcc7b1ff90de46ccd5a687bbd13a3180132268c4254fc0fa44ecf4fc422",
                "sha256:4f9f7d28ce1d8f1295717c2c25b732c2bc0645db3215cf757551c392177d7cb8",
                "sha256:5c01fd846263a75bc8a2b9542606927cfad57e7282965d96b93c387622487485",
                "sha256:5c65d2da8c6bce0fca2528f69f44b2f977e06954c8512a952222cea50dad430f",
                "sha256:751a556205d8245ff94aeef23546a1113b1dd4f6e4d102ded66c39b99c2ce6c8",
                "sha256:7ff46d441db78241f4c6c27b3868c9ae71473fe03341340d2dfdbe8d79310acc",
                "sha256:965889d9f0e2a75edd81a07592d0ced54daa5b0785f57dc429c378edbcffe779",
                "sha256:9b248ba3dd8a03b1a10b19efe7d4f7fa41d158fdaa95e2cf65af5a7b95a4f989",
                "sha256:9bef37ee224e104a413f0780e29adb3e514a5b698aabe0d969a6ba426b8435d1",
                "sha256:c1ec8db4fac31850286b7cd3b9c0e1b944204668b8eb721674916d4e28744092",
                "sha256:c8a116feafdb1f84607cb3b14aa1418424ae71fee131642fc568d21423b51824",
                "sha256:ce85b06a10fc65e6143518b96d3dca27b081a740bae261c2fb20375801a9d56d",
                "sha256:d705f8aeecdf3262379644e4b55107a3b55860eb812b673b28d0fbc347a60c55",
                "sha256:e898a0863421650f0bebac8ba40840fc02258ef4714cb7e1fd76b6a6354bda36",
                "sha256:f8a7bff6e8664afc4e6c28b983845c5bc14965030e3fb98789734d416af77c4b"
            ],
            "version": "==8.1"
        },
        "xlsxwriter": {
            "hashes": [
                "sha256:828b3285fc95105f5b1946a6a015b31cf388bd5378fdc6604e4d1b7839df2e77",
                "sha256:82a3b0e73e3913483da23791d1a25e4d2dbb3837d1be4129473526b9a270a5cc"
            ],
            "version": "==1.2.9"
        },
        "yarl": {
            "hashes": [
                "sha256:0c2ab325d33f1b824734b3ef51d4d54a54e0e7a23d13b86974507602334c2cce",
                "sha256:0ca2f395591bbd85ddd50a82eb1fde9c1066fafe888c5c7cc1d810cf03fd3cc6",
                "sha256:2098a4b4b9d75ee352807a95cdf5f10180db903bc5b7270715c6bbe2551f64ce",
                "sha256:25e66e5e2007c7a39541ca13b559cd8ebc2ad8fe00ea94a2aad28a9b1e44e5ae",
                "sha256:26d7c90cb04dee1665282a5d1a998defc1a9e012fdca0f33396f81508f49696d",
                "sha256:308b98b0c8cd1dfef1a0311dc5e38ae8f9b58349226aa0533f15a16717ad702f",
                "sha256:3ce3d4f7c6b69c4e4f0704b32eca8123b9c58ae91af740481aa57d7857b5e41b",
                "sha256:58cd9c469eced558cd81aa3f484b2924e8897049e06889e8ff2510435b7ef74b",
                "sha256:5b10eb0e7f044cf0b035112446b26a3a2946bca9d7d7edb5e54a2ad2f6652abb",
                "sha256:6faa19d3824c21bcbfdfce5171e193c8b4ddafdf0ac3f129ccf0cdfcb083e462",
                "sha256:944494be42fa630134bf907714d40207e646fd5a94423c90d5b514f7b0713fea",
                "sha256:a161de7e50224e8e3de6e184707476b5a989037dcb24292b391a3d66ff158e70",
                "sha256:a4844ebb2be14768f7994f2017f70aca39d658a96c786211be5ddbe1c68794c1",
                "sha256:c2b509ac3d4b988ae8769901c66345425e361d518aecbe4acbfc2567e416626a",
                "sha256:c9959d49a77b0e07559e579f38b2f3711c2b8716b8410b320bf9713013215a1b",
                "sha256:d8cdee92bc930d8b09d8bd2043cedd544d9c8bd7436a77678dd602467a993080",
                "sha256:e15199cdb423316e15f108f51249e44eb156ae5dba232cb73be555324a1d49c2"
            ],
            "version": "==1.4.2"
        }
    },
    "develop": {
        "attrs": {
            "hashes": [
                "sha256:08a96c641c3a74e44eb59afb61a24f2cb9f4d7188748e76ba4bb5edfa3cb7d1c",
                "sha256:f7b7ce16570fe9965acd6d30101a28f62fb4a7f9e926b3bbc9b61f8b04247e72"
            ],
            "version": "==19.3.0"
        },
        "flake8": {
            "hashes": [
                "sha256:15e351d19611c887e482fb960eae4d44845013cc142d42896e9862f775d8cf5c",
                "sha256:f04b9fcbac03b0a3e58c0ab3a0ecc462e023a9faf046d57794184028123aa208"
            ],
            "index": "pypi",
            "version": "==3.8.3"
        },
        "mccabe": {
            "hashes": [
                "sha256:ab8a6258860da4b6677da4bd2fe5dc2c659cff31b3ee4f7f5d64e79735b80d42",
                "sha256:dd8d182285a0fe56bace7f45b5e7d1a6ebcbf524e8f3bd87eb0f125271b8831f"
            ],
            "version": "==0.6.1"
        },
        "more-itertools": {
            "hashes": [
                "sha256:68c70cc7167bdf5c7c9d8f6954a7837089c6a36bf565383919bb595efb8a17e5",
                "sha256:b78134b2063dd214000685165d81c154522c3ee0a1c0d4d113c80361c234c5a2"
            ],
            "version": "==8.4.0"
        },
        "mypy": {
            "hashes": [
<<<<<<< HEAD
                "sha256:00cb1964a7476e871d6108341ac9c1a857d6bd20bf5877f4773ac5e9d92cd3cd",
                "sha256:127de5a9b817a03a98c5ae8a0c46a20dc44442af6dcfa2ae7f96cb519b312efa",
                "sha256:1f3976a945ad7f0a0727aafdc5651c2d3278e3c88dee94e2bf75cd3386b7b2f4",
                "sha256:2f8c098f12b402c19b735aec724cc9105cc1a9eea405d08814eb4b14a6fb1a41",
                "sha256:4ef13b619a289aa025f2273e05e755f8049bb4eaba6d703a425de37d495d178d",
                "sha256:5d142f219bf8c7894dfa79ebfb7d352c4c63a325e75f10dfb4c3db9417dcd135",
                "sha256:62eb5dd4ea86bda8ce386f26684f7f26e4bfe6283c9f2b6ca6d17faf704dcfad",
                "sha256:64c36eb0936d0bfb7d8da49f92c18e312ad2e3ed46e5548ae4ca997b0d33bd59",
                "sha256:75eed74d2faf2759f79c5f56f17388defd2fc994222312ec54ee921e37b31ad4",
                "sha256:974bebe3699b9b46278a7f076635d219183da26e1a675c1f8243a69221758273",
                "sha256:a5e5bb12b7982b179af513dddb06fca12285f0316d74f3964078acbfcf4c68f2",
                "sha256:d31291df31bafb997952dc0a17ebb2737f802c754aed31dd155a8bfe75112c57",
                "sha256:d3b4941de44341227ece1caaf5b08b23e42ad4eeb8b603219afb11e9d4cfb437",
                "sha256:eadb865126da4e3c4c95bdb47fe1bb087a3e3ea14d39a3b13224b8a4d9f9a102"
            ],
            "index": "pypi",
            "version": "==0.780"
=======
                "sha256:2c6cde8aa3426c1682d35190b59b71f661237d74b053822ea3d748e2c9578a7c",
                "sha256:3fdda71c067d3ddfb21da4b80e2686b71e9e5c72cca65fa216d207a358827f86",
                "sha256:5dd13ff1f2a97f94540fd37a49e5d255950ebcdf446fb597463a40d0df3fac8b",
                "sha256:6731603dfe0ce4352c555c6284c6db0dc935b685e9ce2e4cf220abe1e14386fd",
                "sha256:6bb93479caa6619d21d6e7160c552c1193f6952f0668cdda2f851156e85186fc",
                "sha256:81c7908b94239c4010e16642c9102bfc958ab14e36048fa77d0be3289dda76ea",
                "sha256:9c7a9a7ceb2871ba4bac1cf7217a7dd9ccd44c27c2950edbc6dc08530f32ad4e",
                "sha256:a4a2cbcfc4cbf45cd126f531dedda8485671545b43107ded25ce952aac6fb308",
                "sha256:b7fbfabdbcc78c4f6fc4712544b9b0d6bf171069c6e0e3cb82440dd10ced3406",
                "sha256:c05b9e4fb1d8a41d41dec8786c94f3b95d3c5f528298d769eb8e73d293abc48d",
                "sha256:d7df6eddb6054d21ca4d3c6249cae5578cb4602951fd2b6ee2f5510ffb098707",
                "sha256:e0b61738ab504e656d1fe4ff0c0601387a5489ca122d55390ade31f9ca0e252d",
                "sha256:eff7d4a85e9eea55afa34888dfeaccde99e7520b51f867ac28a48492c0b1130c",
                "sha256:f05644db6779387ccdb468cc47a44b4356fc2ffa9287135d05b70a98dc83b89a"
            ],
            "index": "pypi",
            "version": "==0.782"
>>>>>>> 4ffedee6
        },
        "mypy-extensions": {
            "hashes": [
                "sha256:090fedd75945a69ae91ce1303b5824f428daf5a028d2f6ab8a299250a846f15d",
                "sha256:2d82818f5bb3e369420cb3c4060a7970edba416647068eb4c5343488a6c604a8"
            ],
            "index": "pypi",
            "version": "==0.4.3"
        },
        "packaging": {
            "hashes": [
                "sha256:4357f74f47b9c12db93624a82154e9b120fa8293699949152b22065d556079f8",
                "sha256:998416ba6962ae7fbd6596850b80e17859a5753ba17c32284f67bfff33784181"
            ],
            "version": "==20.4"
        },
        "pluggy": {
            "hashes": [
                "sha256:15b2acde666561e1298d71b523007ed7364de07029219b604cf808bfa1c765b0",
                "sha256:966c145cd83c96502c3c3868f50408687b38434af77734af1e9ca461a4081d2d"
            ],
            "version": "==0.13.1"
        },
        "py": {
            "hashes": [
                "sha256:366389d1db726cd2fcfc79732e75410e5fe4d31db13692115529d34069a043c2",
                "sha256:9ca6883ce56b4e8da7e79ac18787889fa5206c79dcc67fb065376cd2fe03f342"
            ],
            "version": "==1.9.0"
        },
        "pycodestyle": {
            "hashes": [
                "sha256:2295e7b2f6b5bd100585ebcb1f616591b652db8a741695b3d8f5d28bdc934367",
                "sha256:c58a7d2815e0e8d7972bf1803331fb0152f867bd89adf8a01dfd55085434192e"
            ],
            "version": "==2.6.0"
        },
        "pyflakes": {
            "hashes": [
                "sha256:0d94e0e05a19e57a99444b6ddcf9a6eb2e5c68d3ca1e98e90707af8152c90a92",
                "sha256:35b2d75ee967ea93b55750aa9edbbf72813e06a66ba54438df2cfac9e3c27fc8"
            ],
            "index": "pypi",
            "version": "==2.2.0"
        },
        "pyparsing": {
            "hashes": [
                "sha256:c203ec8783bf771a155b207279b9bccb8dea02d8f0c9e5f8ead507bc3246ecc1",
                "sha256:ef9d7589ef3c200abe66653d3f1ab1033c3c419ae9b9bdb1240a85b024efc88b"
            ],
            "version": "==2.4.7"
        },
        "pytest": {
            "hashes": [
                "sha256:5c0db86b698e8f170ba4582a492248919255fcd4c79b1ee64ace34301fb589a1",
                "sha256:7979331bfcba207414f5e1263b5a0f8f521d0f457318836a7355531ed1a4c7d8"
            ],
            "index": "pypi",
            "version": "==5.4.3"
        },
        "pytest-asyncio": {
            "hashes": [
                "sha256:2eae1e34f6c68fc0a9dc12d4bea190483843ff4708d24277c41568d6b6044f1d",
                "sha256:9882c0c6b24429449f5f969a5158b528f39bde47dc32e85b9f0403965017e700"
            ],
            "index": "pypi",
            "version": "==0.14.0"
        },
        "six": {
            "hashes": [
                "sha256:30639c035cdb23534cd4aa2dd52c3bf48f06e5f4a941509c8bafd8ce11080259",
                "sha256:8b74bedcbbbaca38ff6d7491d76f2b06b3592611af620f8426e82dddb04a5ced"
            ],
            "version": "==1.15.0"
        },
        "typed-ast": {
            "hashes": [
                "sha256:0666aa36131496aed8f7be0410ff974562ab7eeac11ef351def9ea6fa28f6355",
                "sha256:0c2c07682d61a629b68433afb159376e24e5b2fd4641d35424e462169c0a7919",
                "sha256:249862707802d40f7f29f6e1aad8d84b5aa9e44552d2cc17384b209f091276aa",
                "sha256:24995c843eb0ad11a4527b026b4dde3da70e1f2d8806c99b7b4a7cf491612652",
                "sha256:269151951236b0f9a6f04015a9004084a5ab0d5f19b57de779f908621e7d8b75",
                "sha256:4083861b0aa07990b619bd7ddc365eb7fa4b817e99cf5f8d9cf21a42780f6e01",
                "sha256:498b0f36cc7054c1fead3d7fc59d2150f4d5c6c56ba7fb150c013fbc683a8d2d",
                "sha256:4e3e5da80ccbebfff202a67bf900d081906c358ccc3d5e3c8aea42fdfdfd51c1",
                "sha256:6daac9731f172c2a22ade6ed0c00197ee7cc1221aa84cfdf9c31defeb059a907",
                "sha256:715ff2f2df46121071622063fc7543d9b1fd19ebfc4f5c8895af64a77a8c852c",
                "sha256:73d785a950fc82dd2a25897d525d003f6378d1cb23ab305578394694202a58c3",
                "sha256:8c8aaad94455178e3187ab22c8b01a3837f8ee50e09cf31f1ba129eb293ec30b",
                "sha256:8ce678dbaf790dbdb3eba24056d5364fb45944f33553dd5869b7580cdbb83614",
                "sha256:aaee9905aee35ba5905cfb3c62f3e83b3bec7b39413f0a7f19be4e547ea01ebb",
                "sha256:bcd3b13b56ea479b3650b82cabd6b5343a625b0ced5429e4ccad28a8973f301b",
                "sha256:c9e348e02e4d2b4a8b2eedb48210430658df6951fa484e59de33ff773fbd4b41",
                "sha256:d205b1b46085271b4e15f670058ce182bd1199e56b317bf2ec004b6a44f911f6",
                "sha256:d43943ef777f9a1c42bf4e552ba23ac77a6351de620aa9acf64ad54933ad4d34",
                "sha256:d5d33e9e7af3b34a40dc05f498939f0ebf187f07c385fd58d591c533ad8562fe",
                "sha256:fc0fea399acb12edbf8a628ba8d2312f583bdbdb3335635db062fa98cf71fca4",
                "sha256:fe460b922ec15dd205595c9b5b99e2f056fd98ae8f9f56b888e7a17dc2b757e7"
            ],
            "version": "==1.4.1"
        },
        "typing-extensions": {
            "hashes": [
                "sha256:6e95524d8a547a91e08f404ae485bbb71962de46967e1b71a0cb89af24e761c5",
                "sha256:79ee589a3caca649a9bfd2a8de4709837400dfa00b6cc81962a1e6a1815969ae",
                "sha256:f8d2bd89d25bc39dabe7d23df520442fa1d8969b82544370e03d88b5a591c392"
            ],
            "version": "==3.7.4.2"
        },
        "wcwidth": {
            "hashes": [
<<<<<<< HEAD
                "sha256:980fbf4f3c196c0f329cdcd1e84c554d6a211f18e252e525a0cf4223154a41d6",
                "sha256:edbc2b718b4db6cdf393eefe3a420183947d6aa312505ce6754516f458ff8830"
            ],
            "version": "==0.2.3"
=======
                "sha256:beb4802a9cebb9144e99086eff703a642a13d6a0052920003a230f3294bbe784",
                "sha256:c4d647b99872929fdb7bdcaa4fbe7f01413ed3d98077df798530e5b04f116c83"
            ],
            "version": "==0.2.5"
>>>>>>> 4ffedee6
        }
    }
}<|MERGE_RESOLUTION|>--- conflicted
+++ resolved
@@ -1,11 +1,7 @@
 {
     "_meta": {
         "hash": {
-<<<<<<< HEAD
-            "sha256": "a9d7f1782e363ad4fc6074be0b08e3fc9de9e02bf6f2c04d16912ce465fe2416"
-=======
             "sha256": "10e41f239b4e90372bce0ce6697d9f2b25d1777111df365d1fc3fb288f0d731f"
->>>>>>> 4ffedee6
         },
         "pipfile-spec": 6,
         "requires": {},
@@ -168,44 +164,11 @@
         },
         "fastapi": {
             "hashes": [
-<<<<<<< HEAD
-                "sha256:912bc1a1b187146fd74dd45e17ea10aede3d962c921142c412458e911c50dc4c",
-                "sha256:b1a96ea772f10cd0235eb09d6e282b1f5e6135dad5121ed80d6beb8fa932e075"
-            ],
-            "index": "pypi",
-            "version": "==0.55.1"
-        },
-        "h11": {
-            "hashes": [
-                "sha256:33d4bca7be0fa039f4e84d50ab00531047e53d6ee8ffbc83501ea602c169cae1",
-                "sha256:4bc6d6a1238b7615b266ada57e0618568066f57dd6fa967d1290ec9309b2f2f1"
-            ],
-            "version": "==0.9.0"
-        },
-        "httptools": {
-            "hashes": [
-                "sha256:0a4b1b2012b28e68306575ad14ad5e9120b34fccd02a81eb08838d7e3bbb48be",
-                "sha256:3592e854424ec94bd17dc3e0c96a64e459ec4147e6d53c0a42d0ebcef9cb9c5d",
-                "sha256:41b573cf33f64a8f8f3400d0a7faf48e1888582b6f6e02b82b9bd4f0bf7497ce",
-                "sha256:56b6393c6ac7abe632f2294da53f30d279130a92e8ae39d8d14ee2e1b05ad1f2",
-                "sha256:86c6acd66765a934e8730bf0e9dfaac6fdcf2a4334212bd4a0a1c78f16475ca6",
-                "sha256:96da81e1992be8ac2fd5597bf0283d832287e20cb3cfde8996d2b00356d4e17f",
-                "sha256:96eb359252aeed57ea5c7b3d79839aaa0382c9d3149f7d24dd7172b1bcecb009",
-                "sha256:a2719e1d7a84bb131c4f1e0cb79705034b48de6ae486eb5297a139d6a3296dce",
-                "sha256:ac0aa11e99454b6a66989aa2d44bca41d4e0f968e395a0a8f164b401fefe359a",
-                "sha256:bc3114b9edbca5a1eb7ae7db698c669eb53eb8afbbebdde116c174925260849c",
-                "sha256:fa3cd71e31436911a44620473e873a256851e1f53dee56669dae403ba41756a4",
-                "sha256:fea04e126014169384dee76a153d4573d90d0cbd1d12185da089f73c78390437"
-            ],
-            "markers": "sys_platform != 'win32' and sys_platform != 'cygwin' and platform_python_implementation != 'PyPy'",
-            "version": "==0.1.1"
-=======
                 "sha256:92e59b77eef7d6eaa80b16d275adda06b5f33b12d777e3fc5521b2f7f4718e13",
                 "sha256:d7499761d5ca901cdf5b6b73018d14729593f8ab1ea22d241f82fa574fc406ad"
             ],
             "index": "pypi",
             "version": "==0.58.1"
->>>>>>> 4ffedee6
         },
         "idna": {
             "hashes": [
@@ -279,19 +242,11 @@
         },
         "plotly": {
             "hashes": [
-<<<<<<< HEAD
-                "sha256:0c7950c6396b060dd66110f286e21a3485d0912aea22b73b8faf358484fb81e9",
-                "sha256:d3fea527fe3dfdd55d7334318f107b05a8407474a0fffe6cd4726c9b99e624f1"
-            ],
-            "index": "pypi",
-            "version": "==4.8.1"
-=======
                 "sha256:ce55e1a9669ea7455574ddbfe2fb52636eb63a6c29387ee0c0a929ed2325f916",
                 "sha256:fe34a751dd4558b8483de86f0edf480f352fca0e6948799e23848a2355427a97"
             ],
             "index": "pypi",
             "version": "==4.8.2"
->>>>>>> 4ffedee6
         },
         "pycares": {
             "hashes": [
@@ -356,8 +311,6 @@
             ],
             "version": "==1.5.1"
         },
-<<<<<<< HEAD
-=======
         "pyee": {
             "hashes": [
                 "sha256:a0fee808414a4fc077d81be80dfe785879430b03101088747714c045292751c0",
@@ -373,7 +326,6 @@
             "index": "pypi",
             "version": "==0.2.2"
         },
->>>>>>> 4ffedee6
         "pyyaml": {
             "hashes": [
                 "sha256:06a0d7ba600ce0b2d2fe2e78453a470b5a6e000a985dd4a4e54e436cc36b0e97",
@@ -429,17 +381,10 @@
         },
         "starlette": {
             "hashes": [
-<<<<<<< HEAD
-                "sha256:6169ee78ded501095d1dda7b141a1dc9f9934d37ad23196e180150ace2c6449b",
-                "sha256:a9bb130fa7aa736eda8a814b6ceb85ccf7a209ed53843d0d61e246b380afa10f"
-            ],
-            "version": "==0.13.2"
-=======
                 "sha256:04fe51d86fd9a594d9b71356ed322ccde5c9b448fc716ac74155e5821a922f8d",
                 "sha256:0fb4b38d22945b46acb880fedee7ee143fd6c0542992501be8c45c0ed737dd1a"
             ],
             "version": "==0.13.4"
->>>>>>> 4ffedee6
         },
         "texttable": {
             "hashes": [
@@ -462,14 +407,6 @@
                 "sha256:88206b0eb87e6d677d424843ac5209e3fb9d0190d0ee169599165ec25e9d9115"
             ],
             "version": "==1.25.9"
-        },
-        "uvicorn": {
-            "hashes": [
-                "sha256:50577d599775dac2301bac8bd5b540d19a9560144143c5bdab13cba92783b6e7",
-                "sha256:596eaa8645b6dbc24d6610e335f8ddf5f925b4c4b86fdc7146abb0bf0da65d17"
-            ],
-            "index": "pypi",
-            "version": "==0.11.5"
         },
         "uvloop": {
             "hashes": [
@@ -575,25 +512,6 @@
         },
         "mypy": {
             "hashes": [
-<<<<<<< HEAD
-                "sha256:00cb1964a7476e871d6108341ac9c1a857d6bd20bf5877f4773ac5e9d92cd3cd",
-                "sha256:127de5a9b817a03a98c5ae8a0c46a20dc44442af6dcfa2ae7f96cb519b312efa",
-                "sha256:1f3976a945ad7f0a0727aafdc5651c2d3278e3c88dee94e2bf75cd3386b7b2f4",
-                "sha256:2f8c098f12b402c19b735aec724cc9105cc1a9eea405d08814eb4b14a6fb1a41",
-                "sha256:4ef13b619a289aa025f2273e05e755f8049bb4eaba6d703a425de37d495d178d",
-                "sha256:5d142f219bf8c7894dfa79ebfb7d352c4c63a325e75f10dfb4c3db9417dcd135",
-                "sha256:62eb5dd4ea86bda8ce386f26684f7f26e4bfe6283c9f2b6ca6d17faf704dcfad",
-                "sha256:64c36eb0936d0bfb7d8da49f92c18e312ad2e3ed46e5548ae4ca997b0d33bd59",
-                "sha256:75eed74d2faf2759f79c5f56f17388defd2fc994222312ec54ee921e37b31ad4",
-                "sha256:974bebe3699b9b46278a7f076635d219183da26e1a675c1f8243a69221758273",
-                "sha256:a5e5bb12b7982b179af513dddb06fca12285f0316d74f3964078acbfcf4c68f2",
-                "sha256:d31291df31bafb997952dc0a17ebb2737f802c754aed31dd155a8bfe75112c57",
-                "sha256:d3b4941de44341227ece1caaf5b08b23e42ad4eeb8b603219afb11e9d4cfb437",
-                "sha256:eadb865126da4e3c4c95bdb47fe1bb087a3e3ea14d39a3b13224b8a4d9f9a102"
-            ],
-            "index": "pypi",
-            "version": "==0.780"
-=======
                 "sha256:2c6cde8aa3426c1682d35190b59b71f661237d74b053822ea3d748e2c9578a7c",
                 "sha256:3fdda71c067d3ddfb21da4b80e2686b71e9e5c72cca65fa216d207a358827f86",
                 "sha256:5dd13ff1f2a97f94540fd37a49e5d255950ebcdf446fb597463a40d0df3fac8b",
@@ -611,7 +529,6 @@
             ],
             "index": "pypi",
             "version": "==0.782"
->>>>>>> 4ffedee6
         },
         "mypy-extensions": {
             "hashes": [
@@ -723,17 +640,10 @@
         },
         "wcwidth": {
             "hashes": [
-<<<<<<< HEAD
-                "sha256:980fbf4f3c196c0f329cdcd1e84c554d6a211f18e252e525a0cf4223154a41d6",
-                "sha256:edbc2b718b4db6cdf393eefe3a420183947d6aa312505ce6754516f458ff8830"
-            ],
-            "version": "==0.2.3"
-=======
                 "sha256:beb4802a9cebb9144e99086eff703a642a13d6a0052920003a230f3294bbe784",
                 "sha256:c4d647b99872929fdb7bdcaa4fbe7f01413ed3d98077df798530e5b04f116c83"
             ],
             "version": "==0.2.5"
->>>>>>> 4ffedee6
         }
     }
 }