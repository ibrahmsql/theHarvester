--- conflicted
+++ resolved
@@ -1,11 +1,7 @@
 {
     "_meta": {
         "hash": {
-<<<<<<< HEAD
-            "sha256": "a43174c977a4eb44e602509b8106fc9a3b810d9f39884c856f842b1cbc3c6cd3"
-=======
             "sha256": "65184fb39fcaae9d37e00fd374734b02be0c5e6e8b8360788a2805a68fa6116e"
->>>>>>> 2acb0a86
         },
         "pipfile-spec": 6,
         "requires": {},
@@ -183,34 +179,6 @@
             ],
             "version": "==2.8"
         },
-        "lxml": {
-            "hashes": [
-                "sha256:02ca7bf899da57084041bb0f6095333e4d239948ad3169443f454add9f4e9cb4",
-                "sha256:096b82c5e0ea27ce9138bcbb205313343ee66a6e132f25c5ed67e2c8d960a1bc",
-                "sha256:0a920ff98cf1aac310470c644bc23b326402d3ef667ddafecb024e1713d485f1",
-                "sha256:17cae1730a782858a6e2758fd20dd0ef7567916c47757b694a06ffafdec20046",
-                "sha256:17e3950add54c882e032527795c625929613adbd2ce5162b94667334458b5a36",
-                "sha256:1f4f214337f6ee5825bf90a65d04d70aab05526c08191ab888cb5149501923c5",
-                "sha256:2e8f77db25b0a96af679e64ff9bf9dddb27d379c9900c3272f3041c4d1327c9d",
-                "sha256:4dffd405390a45ecb95ab5ab1c1b847553c18b0ef8ed01e10c1c8b1a76452916",
-                "sha256:6b899931a5648862c7b88c795eddff7588fb585e81cecce20f8d9da16eff96e0",
-                "sha256:726c17f3e0d7a7200718c9a890ccfeab391c9133e363a577a44717c85c71db27",
-                "sha256:760c12276fee05c36f95f8040180abc7fbebb9e5011447a97cdc289b5d6ab6fc",
-                "sha256:796685d3969815a633827c818863ee199440696b0961e200b011d79b9394bbe7",
-                "sha256:891fe897b49abb7db470c55664b198b1095e4943b9f82b7dcab317a19116cd38",
-                "sha256:a471628e20f03dcdfde00770eeaf9c77811f0c331c8805219ca7b87ac17576c5",
-                "sha256:a63b4fd3e2cabdcc9d918ed280bdde3e8e9641e04f3c59a2a3109644a07b9832",
-                "sha256:b0b84408d4eabc6de9dd1e1e0bc63e7731e890c0b378a62443e5741cfd0ae90a",
-                "sha256:be78485e5d5f3684e875dab60f40cddace2f5b2a8f7fede412358ab3214c3a6f",
-                "sha256:c27eaed872185f047bb7f7da2d21a7d8913457678c9a100a50db6da890bc28b9",
-                "sha256:c81cb40bff373ab7a7446d6bbca0190bccc5be3448b47b51d729e37799bb5692",
-                "sha256:d11874b3c33ee441059464711cd365b89fa1a9cf19ae75b0c189b01fbf735b84",
-                "sha256:e9c028b5897901361d81a4718d1db217b716424a0283afe9d6735fe0caf70f79",
-                "sha256:fe489d486cd00b739be826e8c1be188ddb74c7a1ca784d93d06fda882a6a1681"
-            ],
-            "index": "pypi",
-            "version": "==4.4.1"
-        },
         "netaddr": {
             "hashes": [
                 "sha256:38aeec7cdd035081d3a4c306394b19d677623bf76fa0913f6695127c7753aefd",
